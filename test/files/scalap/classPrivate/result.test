<<<<<<< HEAD
class ClassPrivate extends java.lang.Object with scala.AnyRef {
  def this() = { /* compiled code */ }
  def baz : scala.Int = { /* compiled code */ }
  class Outer extends java.lang.Object with scala.AnyRef {
=======
class ClassPrivate extends java.lang.Object {
  def this() = { /* compiled code */ }
  def baz : scala.Int = { /* compiled code */ }
  class Outer extends java.lang.Object {
>>>>>>> 54e284d6
    def this() = { /* compiled code */ }
    private[ClassPrivate] def qux : scala.Int = { /* compiled code */ }
  }
  protected def quux : scala.Int = { /* compiled code */ }
  private[ClassPrivate] def bar : scala.Int = { /* compiled code */ }
}<|MERGE_RESOLUTION|>--- conflicted
+++ resolved
@@ -1,14 +1,7 @@
-<<<<<<< HEAD
-class ClassPrivate extends java.lang.Object with scala.AnyRef {
-  def this() = { /* compiled code */ }
-  def baz : scala.Int = { /* compiled code */ }
-  class Outer extends java.lang.Object with scala.AnyRef {
-=======
 class ClassPrivate extends java.lang.Object {
   def this() = { /* compiled code */ }
   def baz : scala.Int = { /* compiled code */ }
   class Outer extends java.lang.Object {
->>>>>>> 54e284d6
     def this() = { /* compiled code */ }
     private[ClassPrivate] def qux : scala.Int = { /* compiled code */ }
   }
