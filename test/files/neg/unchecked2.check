--- conflicted
+++ resolved
@@ -1,67 +1,45 @@
-<<<<<<< HEAD
-unchecked2.scala:2: warning: non-variable type argument Int in type Option[Int] is unchecked since it is eliminated by erasure
-  Some(123).isInstanceOf[Option[Int]]
-                        ^
-unchecked2.scala:3: warning: non-variable type argument String in type Option[String] is unchecked since it is eliminated by erasure
-  Some(123).isInstanceOf[Option[String]]
-                        ^
-unchecked2.scala:4: warning: non-variable type argument List[String] in type Option[List[String]] is unchecked since it is eliminated by erasure
-  Some(123).isInstanceOf[Option[List[String]]]
-                        ^
-unchecked2.scala:5: warning: non-variable type argument List[Int => String] in type Option[List[Int => String]] is unchecked since it is eliminated by erasure
-  Some(123).isInstanceOf[Option[List[Int => String]]]
-                        ^
-unchecked2.scala:6: warning: non-variable type argument (String, Double) in type Option[(String, Double)] is unchecked since it is eliminated by erasure
-  Some(123).isInstanceOf[Option[(String, Double)]]
-                        ^
-unchecked2.scala:7: warning: non-variable type argument String => Double in type Option[String => Double] is unchecked since it is eliminated by erasure
-  Some(123).isInstanceOf[Option[String => Double]]
-                        ^
-error: No warnings can be incurred under -Xfatal-warnings.
-6 warnings found
-one error found
-=======
-unchecked2.scala:4: error: fruitless type test: a value of type Some[List[Int]] cannot also be a Option[List[String]] (but still might match its erasure)
+unchecked2.scala:4: warning: fruitless type test: a value of type Some[List[Int]] cannot also be a Option[List[String]] (but still might match its erasure)
   /*   warn */ Some(List(1)).isInstanceOf[Option[List[String]]]
                                          ^
-unchecked2.scala:5: error: non-variable type argument Option[_] in type Option[Option[_]] is unchecked since it is eliminated by erasure
+unchecked2.scala:5: warning: non-variable type argument Option[_] in type Option[Option[_]] is unchecked since it is eliminated by erasure
   /*   warn */ Some(123).isInstanceOf[Option[Option[_]]]
                                      ^
-unchecked2.scala:6: error: fruitless type test: a value of type Some[Int] cannot also be a Option[String] (but still might match its erasure)
+unchecked2.scala:6: warning: fruitless type test: a value of type Some[Int] cannot also be a Option[String] (but still might match its erasure)
   /*   warn */ Some(123).isInstanceOf[Option[String]]
                                      ^
-unchecked2.scala:7: error: fruitless type test: a value of type Some[Int] cannot also be a Option[List[String]] (but still might match its erasure)
+unchecked2.scala:7: warning: fruitless type test: a value of type Some[Int] cannot also be a Option[List[String]] (but still might match its erasure)
   /*   warn */ Some(123).isInstanceOf[Option[List[String]]]
                                      ^
-unchecked2.scala:8: error: fruitless type test: a value of type Some[Int] cannot also be a Option[List[Int => String]] (but still might match its erasure)
+unchecked2.scala:8: warning: fruitless type test: a value of type Some[Int] cannot also be a Option[List[Int => String]] (but still might match its erasure)
   /*   warn */ Some(123).isInstanceOf[Option[List[Int => String]]]
                                      ^
-unchecked2.scala:9: error: fruitless type test: a value of type Some[Int] cannot also be a Option[(String, Double)] (but still might match its erasure)
+unchecked2.scala:9: warning: fruitless type test: a value of type Some[Int] cannot also be a Option[(String, Double)] (but still might match its erasure)
   /*   warn */ Some(123).isInstanceOf[Option[(String, Double)]]
                                      ^
-unchecked2.scala:10: error: fruitless type test: a value of type Some[Int] cannot also be a Option[String => Double] (but still might match its erasure)
+unchecked2.scala:10: warning: fruitless type test: a value of type Some[Int] cannot also be a Option[String => Double] (but still might match its erasure)
   /*   warn */ Some(123).isInstanceOf[Option[String => Double]]
                                      ^
-unchecked2.scala:14: error: non-variable type argument List[String] in type Option[List[String]] is unchecked since it is eliminated by erasure
+unchecked2.scala:14: warning: non-variable type argument List[String] in type Option[List[String]] is unchecked since it is eliminated by erasure
   /*   warn */ (Some(List(1)): Any).isInstanceOf[Option[List[String]]]
                                                 ^
-unchecked2.scala:15: error: non-variable type argument Int in type Option[Int] is unchecked since it is eliminated by erasure
+unchecked2.scala:15: warning: non-variable type argument Int in type Option[Int] is unchecked since it is eliminated by erasure
   /*   warn */ (Some(123): Any).isInstanceOf[Option[Int]]
                                             ^
-unchecked2.scala:16: error: non-variable type argument String in type Option[String] is unchecked since it is eliminated by erasure
+unchecked2.scala:16: warning: non-variable type argument String in type Option[String] is unchecked since it is eliminated by erasure
   /*   warn */ (Some(123): Any).isInstanceOf[Option[String]]
                                             ^
-unchecked2.scala:17: error: non-variable type argument List[String] in type Option[List[String]] is unchecked since it is eliminated by erasure
+unchecked2.scala:17: warning: non-variable type argument List[String] in type Option[List[String]] is unchecked since it is eliminated by erasure
   /*   warn */ (Some(123): Any).isInstanceOf[Option[List[String]]]
                                             ^
-unchecked2.scala:18: error: non-variable type argument List[Int => String] in type Option[List[Int => String]] is unchecked since it is eliminated by erasure
+unchecked2.scala:18: warning: non-variable type argument List[Int => String] in type Option[List[Int => String]] is unchecked since it is eliminated by erasure
   /*   warn */ (Some(123): Any).isInstanceOf[Option[List[Int => String]]]
                                             ^
-unchecked2.scala:19: error: non-variable type argument (String, Double) in type Option[(String, Double)] is unchecked since it is eliminated by erasure
+unchecked2.scala:19: warning: non-variable type argument (String, Double) in type Option[(String, Double)] is unchecked since it is eliminated by erasure
   /*   warn */ (Some(123): Any).isInstanceOf[Option[(String, Double)]]
                                             ^
-unchecked2.scala:20: error: non-variable type argument String => Double in type Option[String => Double] is unchecked since it is eliminated by erasure
+unchecked2.scala:20: warning: non-variable type argument String => Double in type Option[String => Double] is unchecked since it is eliminated by erasure
   /*   warn */ (Some(123): Any).isInstanceOf[Option[String => Double]]
                                             ^
-14 errors found
->>>>>>> 57db28c5
+error: No warnings can be incurred under -Xfatal-warnings.
+14 warnings found
+one error found