--- conflicted
+++ resolved
@@ -24,15 +24,9 @@
     val base = rootPackage._package("scala")._package("test")._package("scaladoc")._package("links")
     val TEST = base._object("TEST")
 
-<<<<<<< HEAD
-    val memberLinks = countLinks(TEST.comment.get, _.link.isInstanceOf[LinkToMember])
-    val templateLinks = countLinks(TEST.comment.get, _.link.isInstanceOf[LinkToTpl])
-    assert(memberLinks == 18,  memberLinks +   " == 18 (the member links in object TEST)")
-=======
     val memberLinks = countLinks(TEST.comment.get, _.link.isInstanceOf[LinkToMember[_, _]])
     val templateLinks = countLinks(TEST.comment.get, _.link.isInstanceOf[LinkToTpl[_]])
-    assert(memberLinks == 17,  memberLinks +   " == 17 (the member links in object TEST)")
->>>>>>> 9ddb4cf4
+    assert(memberLinks == 18,  memberLinks +   " == 18 (the member links in object TEST)")
     assert(templateLinks == 6, templateLinks + " ==  6 (the template links in object TEST)")
   }
 }