package scala.tools.nsc

import java.io.OutputStreamWriter
import java.nio.charset.Charset
import java.nio.file.attribute.BasicFileAttributes
import java.nio.file.{FileVisitResult, Files, Path, SimpleFileVisitor}

import javax.tools.ToolProvider
import org.junit.Test

import scala.jdk.CollectionConverters._
import scala.reflect.internal.util.{BatchSourceFile, SourceFile}
import scala.tools.nsc.reporters.StoreReporter
import FileUtils._

class DeterminismTest {
  @Test def testLambdaLift(): Unit = {
    def code = List[SourceFile](
      source("a.scala",
        """
          |package demo
          |
          |class a {
          |  def x = {
          |    def local = "x"
          |  }
          |  def y = {
          |    def local = "y"
          |  }
          |}
          |
      """.stripMargin),
      source("b.scala",
      """
        |package demo
        |
        |class b {
        |  def test(): Unit = {
        |    new a().y
        |  }
        |}
      """.stripMargin)

    )
    test(List(code))
  }
  @Test def testTyperFreshName(): Unit = {
    def code = List[SourceFile](
      source("a.scala",
        """
          |package demo
          |
          |class a {
          |  def x = {
          |    { case x if "".isEmpty => "" }: PartialFunction[Any, Any]
          |  }
          |  def y = {
          |    { case x if "".isEmpty => "" }: PartialFunction[Any, Any]
          |  }
          |}
          |
      """.stripMargin),
      source("b.scala",
      """
        |package demo
        |
        |class b {
        |  def test(): Unit = {
        |    new a().y
        |  }
        |}
      """.stripMargin)

    )
    test(List(code))
  }

  @Test def testReify(): Unit = {
    def code = List[SourceFile](
      source("a.scala",
        """
          |package demo
          |
          |import language.experimental.macros
          |import scala.reflect.macros.blackbox.Context
          |
          |class a {
          |  def x(c: Context) = {
          |    import c.universe._
          |    reify { type T = Option[_]; () }.tree
          |  }
          |  def y(c: Context) = {
          |    import c.universe._
          |    reify { type T = Option[_]; () }.tree
          |  }
          |}
          |
      """.stripMargin),
      source("b.scala",
      """
        |package demo
        |
        |class b {
        |  def test(): Unit = {
        |    new a().y(null)
        |  }
        |}
      """.stripMargin)

    )
    test(List(code))
  }

  @Test def testMacroFreshName(): Unit = {
    val macroCode = source("macro.scala",
        """
          |package demo
          |
          |import language.experimental.macros
          |import scala.reflect.macros.blackbox.Context
          |
          |object Macro {
          |  def impl(c: Context)(): c.Tree = {
          |    import c.universe._
          |    val name = c.freshName("foo")
          |    Block(ValDef(NoMods, TermName(name), tq"_root_.scala.Int", Literal(Constant(0))) :: Nil, Ident(name))
          |  }
          |  def m(): Unit = macro impl
          |}
          |
      """.stripMargin)
    def code = List(
      source("a.scala",
      """
        |package demo
        |
        |class a {
        |  def test(): Unit = {
        |    Macro.m
        |  }
        |}
      """.stripMargin),
        source("b.scala",
      """
        |package demo
        |
        |class b {
        |  def test(): Unit = {
        |    Macro.m
        |  }
        |}
      """.stripMargin)

    )
    test(List(List(macroCode), code))
  }


  @Test def testRefinementTypeOverride(): Unit = {
    def code = List[SourceFile](
      source("a.scala",
        """
          |class Global
          |trait Analyzer extends StdAttachments {
          |  val global: Global
          |}
          |trait Context {
          |  val universe: Global
          |}
          |
          |trait StdAttachments {
          |  self: Analyzer =>
          |
          |  type UnaffiliatedMacroContext = Context
          |  type MacroContext = UnaffiliatedMacroContext { val universe: self.global.type }
          |}
          |
      """.stripMargin),
      source("b.scala",
        """
          |class Macros {
          |    self: Analyzer =>
          |  def foo = List.apply[MacroContext]()
          |}
          |
        """.stripMargin)
    )
    test(List(code))
  }

  @Test def testAnnotations1(): Unit = {
    def code = List[SourceFile](
      source("a.scala",
        """
          |class Annot1(s: String) extends scala.annotation.StaticAnnotation
          |class Annot2(s: Class[_]) extends scala.annotation.StaticAnnotation
          |
      """.stripMargin),
      source("b.scala",
        """
          |@Annot1("foo")
          |@Annot2(classOf[AnyRef])
          |class Test
        """.stripMargin)
    )
    test(List(code))
  }

  @Test def testAnnotationsJava(): Unit = {
    def code = List[SourceFile](
      source("Annot1.java",
        """
          |import java.lang.annotation.*;
          |@Retention(RetentionPolicy.RUNTIME)
          |@Target(ElementType.TYPE)
          |@Inherited
          |@interface Annot1 { String value() default ""; }
          |
          |@Retention(RetentionPolicy.RUNTIME)
          |@Target(ElementType.TYPE)
          |@Inherited
          |@interface Annot2 { Class value(); }
          |
      """.stripMargin),
      source("b.scala",
        """
          |@Annot1("foo") @Annot2(classOf[AnyRef]) class Test
        """.stripMargin)
    )
    test(List(code))
  }

  @Test def testAnnotationsJavaRepeatable(): Unit = {
    val javaAnnots = source("Annot1.java",
      """
        |import java.lang.annotation.*;
        |@Repeatable(Annot1.Container.class)
        |@Retention(RetentionPolicy.RUNTIME)
        |@Target(ElementType.TYPE)
        |@interface Annot1 { String value() default "";
        |
        |    @Retention(RetentionPolicy.RUNTIME)
        |    @Target(ElementType.TYPE)
        |    public static @interface Container {
        |        Annot1[] value();
        |    }
        |}
        |
        |@Retention(RetentionPolicy.RUNTIME)
        |@Target(ElementType.TYPE)
        |@Inherited
        |@interface Annot2 { Class value(); }
      """.stripMargin)
    def code =
      List(source("dummy.scala", ""), source("b.scala",
        """
          |@Annot1("foo") @Annot2(classOf[String]) @Annot1("bar") class Test
        """.stripMargin)
    )
    test(List(javaAnnots) :: code :: Nil)
  }

  @Test def testPackedType(): Unit = {
    def code = List[SourceFile](
      source("a.scala",
        """
          | class C {
          |   def foo = { object A; object B; object C; object D; object E; object F; def foo[A](a: A) = (a, a); foo((A, B, C, D, E))}
          | }
          |
      """.stripMargin)
    )
    test(List(code))
  }

  @Test def testSyntheticModuleLocationInDecls(): Unit = {
    def code = List[SourceFile](
      source("a.scala",
        """
          | object A {
          |   class C(val a: Any) extends AnyVal
          |   implicit class I1(a: String)
          |   implicit class IV(val a: String) extends AnyVal
          |   case class CC()
          | }
          |
      """.stripMargin),
      source("b.scala",
        """
          | object B {
          |   // Order here reversed from definition order in A
          |   A.CC()
          |   A.IV("")
          |   A.I1("")
          |   new A.C("")
          | }
          |
      """.stripMargin)
    )
    test(List(code))
  }

  @Test def testAsync(): Unit = {
    def code = List[SourceFile](
      source("a.scala",
        """
          | object A {
          |   import scala.tools.nsc.OptionAwait.{optionally, value}
          |   def test = optionally {
          |      if (value(Some(true))) {
          |        var x = ""
          |        if (value(Some(false))) {
          |          value(Some(x)) + value(Some(2))
          |        }
          |      }
          |   }
          | }
          |
      """.stripMargin)
    )
    test(List(code))
  }

  def source(name: String, code: String): SourceFile = new BatchSourceFile(name, code)
  private def test(groups: List[List[SourceFile]]): Unit = {
    val referenceOutput = Files.createTempDirectory("reference")

    def compile(output: Path, files: List[SourceFile]): Unit = {
      val g = new Global(new Settings)
      g.settings.usejavacp.value = true
      g.settings.classpath.value = output.toAbsolutePath.toString
      g.settings.outputDirs.setSingleOutput(output.toString)
<<<<<<< HEAD
      val storeReporter = new StoreReporter(g.settings)
=======
      g.settings.async.value = true
      val storeReporter = new StoreReporter
>>>>>>> 490e3e34
      g.reporter = storeReporter
      import g._
      val r = new Run
      // println("scalac " + files.mkString(" "))
      r.compileSources(files)
      Predef.assert(!storeReporter.hasErrors, storeReporter.infos.mkString("\n"))
      files.filter(_.file.name.endsWith(".java")) match {
        case Nil =>
        case javaSources =>
          def tempFileFor(s: SourceFile): Path = {
            val f = output.resolve(s.file.name)
            Files.write(f, new String(s.content).getBytes(Charset.defaultCharset()))
          }
          val options = List("-d", output.toString)
          val javac = ToolProvider.getSystemJavaCompiler
          assert(javac != null, "No javac from getSystemJavaCompiler. If the java on your path isn't a JDK version, but $JAVA_HOME is, launch sbt with --java-home \"$JAVA_HOME\"")
          val fileMan = javac.getStandardFileManager(null, null, null)
          val javaFileObjects = fileMan.getJavaFileObjects(javaSources.map(s => tempFileFor(s).toAbsolutePath.toString): _*)
          val task = javac.getTask(new OutputStreamWriter(System.out), fileMan, null, options.asJava, Nil.asJava, javaFileObjects)
          val result = task.call()
          Predef.assert(result)
      }
    }

    for (group <- groups.init) {
      compile(referenceOutput, group)
    }
    compile(referenceOutput, groups.last)

    @annotation.unused
    class CopyVisitor(src: Path, dest: Path) extends SimpleFileVisitor[Path] {
      override def preVisitDirectory(dir: Path, attrs: BasicFileAttributes): FileVisitResult = {
        Files.createDirectories(dest.resolve(src.relativize(dir)))
        super.preVisitDirectory(dir, attrs)
      }
      override def visitFile(file: Path, attrs: BasicFileAttributes): FileVisitResult = {
        Files.copy(file, dest.resolve(src.relativize(file)))
        super.visitFile(file, attrs)
      }
    }
    for (permutation <- permutationsWithSubsets(groups.last)) {
      val recompileOutput = Files.createTempDirectory("recompileOutput")
      copyRecursive(referenceOutput, recompileOutput)
      compile(recompileOutput, permutation)
      assertDirectorySame(referenceOutput, recompileOutput, permutation.toString)
      deleteRecursive(recompileOutput)
    }
    deleteRecursive(referenceOutput)

  }
  def permutationsWithSubsets[A](as: List[A]): List[List[A]] =
    as.permutations.toList.flatMap(_.inits.filter(_.nonEmpty)).distinct
}



import scala.annotation.compileTimeOnly
import scala.language.experimental.macros
import scala.reflect.macros.blackbox

object OptionAwait {
  def optionally[T](body: T): Option[T] = macro impl
  @compileTimeOnly("[async] `value` must be enclosed in `optionally`")
  def value[T](option: Option[T]): T = ???
  def impl(c: blackbox.Context)(body: c.Tree): c.Tree = {
    import c.universe._
    val awaitSym = typeOf[OptionAwait.type].decl(TermName("value"))
    def mark(t: DefDef): Tree = c.internal.markForAsyncTransform(c.internal.enclosingOwner, t, awaitSym, Map.empty)
    val name = TypeName("stateMachine$async")
    q"""
      final class $name extends _root_.scala.tools.nsc.OptionStateMachine {
        ${mark(q"""override def apply(tr$$async: _root_.scala.Option[_root_.scala.AnyRef]) = ${body}""")}
      }
      new $name().start().asInstanceOf[${c.macroApplication.tpe}]
    """
  }
}

trait AsyncStateMachine[F, R] {
  /** Assign `i` to the state variable */
  protected def state_=(i: Int): Unit
  /** Retrieve the current value of the state variable */
  protected def state: Int
  /** Complete the state machine with the given failure. */
  protected def completeFailure(t: Throwable): Unit
  /** Complete the state machine with the given value. */
  protected def completeSuccess(value: AnyRef): Unit
  /** Register the state machine as a completion callback of the given future. */
  protected def onComplete(f: F): Unit
  /** Extract the result of the given future if it is complete, or `null` if it is incomplete. */
  protected def getCompleted(f: F): R
  /**
   * Extract the success value of the given future. If the state machine detects a failure it may
   * complete the async block and return `this` as a sentinel value to indicate that the caller
   * (the state machine dispatch loop) should immediately exit.
   */
  protected def tryGet(tr: R): AnyRef
}


abstract class OptionStateMachine extends AsyncStateMachine[Option[AnyRef], Option[AnyRef]] {
  var result$async: Option[AnyRef] = _

  // FSM translated method
  def apply(tr$async: Option[AnyRef]): Unit

  // Required methods
  private[this] var state$async: Int = 0
  protected def state: Int = state$async
  protected def state_=(s: Int): Unit = state$async = s
  protected def completeFailure(t: Throwable): Unit = throw t
  protected def completeSuccess(value: AnyRef): Unit = result$async = Some(value)
  protected def onComplete(f: Option[AnyRef]): Unit = ???
  protected def getCompleted(f: Option[AnyRef]): Option[AnyRef] = {
    f
  }
  protected def tryGet(tr: Option[AnyRef]): AnyRef = tr match {
    case Some(value) =>
      value.asInstanceOf[AnyRef]
    case None =>
      result$async = None
      this // sentinel value to indicate the dispatch loop should exit.
  }
  def start(): Option[AnyRef] = {
    apply(None)
    result$async
  }
}
<|MERGE_RESOLUTION|>--- conflicted
+++ resolved
@@ -330,12 +330,8 @@
       g.settings.usejavacp.value = true
       g.settings.classpath.value = output.toAbsolutePath.toString
       g.settings.outputDirs.setSingleOutput(output.toString)
-<<<<<<< HEAD
+      g.settings.async.value = true
       val storeReporter = new StoreReporter(g.settings)
-=======
-      g.settings.async.value = true
-      val storeReporter = new StoreReporter
->>>>>>> 490e3e34
       g.reporter = storeReporter
       import g._
       val r = new Run
