package scala.tools.nsc.interpreter

import java.io.{PrintWriter, StringWriter}

import org.junit.Assert.assertEquals
import org.junit.Test

import scala.reflect.internal.util.BatchSourceFile
import scala.tools.nsc.Settings

class CompletionTest {
  val EmptyString = "" // def string results include the empty string so that JLine won't insert "def ..." at the cursor

  def newIMain(): IMain = {
    val settings = new Settings()
    settings.Xnojline.value = true
    settings.usejavacp.value = true

    val writer = new StringWriter
    val out = new PrintWriter(writer)
    new IMain(settings, out)
  }
  @Test
  def t4438_arrayCompletion(): Unit = {
    val intp = newIMain()
    val completer = new PresentationCompilerCompleter(intp)
    assert(completer.complete("Array(1, 2, 3) rev").candidates.contains("reverseMap"))
  }

  @Test
  def completions(): Unit = {
    val intp = newIMain()
    val completer = new PresentationCompilerCompleter(intp)
    checkExact(completer, "object O { def x_y_z = 1 }; import O._; x_y")("x_y_z")
    checkExact(completer, "object O { private def x_y_z = 1 }; import O._; x_y")()
    checkExact(completer, "object O { private def x_y_z = 1; x_y", "}")("x_y_z")
    checkExact(completer, "object x_y_z; import x_y")("x_y_z")

    checkExact(completer, "object x_y_z { def a_b_c }; import x_y_z.a_b")("a_b_c")

    checkExact(completer, "object X { private[this] def definition = 0; def")("definition")

    // stable terms are offered in type completion as they might be used as a prefix
    checkExact(completer, """object O { def x_y_z = 0; val x_z_y = ""; type T = x_""")("x_z_y")
    checkExact(completer, """def method { def x_y_z = 0; val x_z_y = ""; type T = x_""")("x_z_y")

    // We exclude inherited members of the synthetic interpreter wrapper classes
    checkExact(completer, """asInstanceO""")()
    checkExact(completer, """class C { asInstanceO""")("asInstanceOf")

    // Output is sorted
    assertEquals(List("prefix_aaa", "prefix_nnn", "prefix_zzz"), completer.complete( """class C { def prefix_nnn = 0; def prefix_zzz = 0; def prefix_aaa = 0; prefix_""").candidates)
  }

  @Test
  def annotations(): Unit = {
    val intp = newIMain()
    val completer = new PresentationCompilerCompleter(intp)
    checkExact(completer, "def foo[@specialize", " A]")("specialized")
    checkExact(completer, "def foo[@specialize")("specialized")
    checkExact(completer, """@deprecatedN""", """ class Foo""")("deprecatedName")
    checkExact(completer, """@deprecateN""")("deprecatedName")
    checkExact(completer, """{@deprecateN""")("deprecatedName")
  }

  @Test
  def incompleteStringInterpolation(): Unit = {
    val intp = newIMain()
    val completer = new PresentationCompilerCompleter(intp)
    checkExact(completer, """val x_y_z = 1; s"${x_""", "}\"")("x_y_z")
    checkExact(completer, """val x_y_z = 1; s"${x_""", "\"")("x_y_z")
  }

  @Test
  def symbolically(): Unit = {
    val intp = newIMain()
    val completer = new PresentationCompilerCompleter(intp)
    checkExact(completer, """class C { def +++(a: Any) = 0; def ---(a: Any) = 0; this.++""")("+++")
  }

  @Test
  def camelCompletions(): Unit = {
    val intp = newIMain()
    val completer = new PresentationCompilerCompleter(intp)
    checkExact(completer, "object O { def theCatSatOnTheMat = 1 }; import O._; tCSO")("theCatSatOnTheMat")
    checkExact(completer, "object O { def getBlerganator = 1 }; import O._; blerga")("getBlerganator")
    checkExact(completer, "object O { def xxxxYyyyyZzzz = 1; def xxxxYyZeee = 1 }; import O._; xYZ")("", "xxxxYyyyyZzzz", "xxxxYyZeee")
    checkExact(completer, "object O { def xxxxYyyyyZzzz = 1; def xxxxYyyyyZeee = 1 }; import O._; xYZ")("xxxxYyyyyZzzz", "xxxxYyyyyZeee")
    checkExact(completer, "object O { class AbstractMetaFactoryFactory }; new O.AMFF")("AbstractMetaFactoryFactory")
  }

  @Test
  def lenientCamelCompletions(): Unit = {
    val intp = newIMain()
    val completer = new PresentationCompilerCompleter(intp)
    checkExact(completer, "object O { def theCatSatOnTheMat = 1 }; import O._; tcso")("theCatSatOnTheMat")
    checkExact(completer, "object O { def theCatSatOnTheMat = 1 }; import O._; sotm")("theCatSatOnTheMat")
    checkExact(completer, "object O { def theCatSatOnTheMat = 1 }; import O._; TCSOTM")()
  }

  @Test
  def previousLineCompletions(): Unit = {
    val intp = newIMain()
    intp.interpret("class C { val x_y_z = 42 }")
    intp.interpret("object O { type T = Int }")

    val completer = new PresentationCompilerCompleter(intp)

    checkExact(completer, "new C().x_y")("x_y_z")
    checkExact(completer, "(1 : O.T).toCha")("toChar")

    intp.interpret("case class X_y_z()")
    val completer1 = new PresentationCompilerCompleter(intp)
    checkExact(completer1, "new X_y_")("X_y_z")
    checkExact(completer1, "X_y_")("X_y_z")
    checkExact(completer1, "X_y_z.app")("apply")
  }

  @Test
  def previousResultInvocation(): Unit = {
    val intp = newIMain()
    intp.interpret("1 + 1")

    val completer = new PresentationCompilerCompleter(intp)

    checkExact(completer, ".toCha")("toChar")
  }

  @Test
  def defString(): Unit = {
    val intp = newIMain()
    val completer = new PresentationCompilerCompleter(intp)

    // Double Tab on a fully typed selection shows the def string
    checkExact(completer, "(p: {def a_b_c: Int}) => p.a_b_c")()
    checkExact(completer, "(p: {def a_b_c: Int}) => p.a_b_c")(EmptyString, "def a_b_c: Int")

    // likewise for an ident
    checkExact(completer, "(p: {def x_y_z: Int}) => {import p._; x_y_z")()
    checkExact(completer, "(p: {def x_y_z: Int}) => {import p._; x_y_z")(EmptyString, "def x_y_z: Int")

    // If the first completion only gives one alternative
    checkExact(completer, "(p: {def x_y_z: Int; def x_y_z(a: String): Int }) => p.x_y")("x_y_z")
    // ... it is automatically inserted into the buffer. Hitting <TAB> again is triggers the help
    checkExact(completer, "(p: {def x_y_z: Int; def x_y_z(a: String): Int }) => p.x_y_z")(EmptyString, "def x_y_z(a: String): Int", "def x_y_z: Int")

    checkExact(completer, "(p: {def x_y_z: Int; def x_z_y(a: String): Int }) => p.x_")("x_y_z", "x_z_y")
    // By contrast, in this case the user had to type "y_z" manually, so no def string printing just yet
    checkExact(completer, "(p: {def x_y_z: Int; def x_z_y(a: String): Int }) => p.x_y_z")()
    // Another <TAB>, Okay, time to print.
    checkExact(completer, "(p: {def x_y_z: Int; def x_z_y(a: String): Int }) => p.x_y_z")(EmptyString, "def x_y_z: Int")

    // The def string reconstructs the source-level modifiers (rather than showing the desugarings of vals),
    // and performs as-seen-from with respect to the prefix
    checkExact(completer, "trait T[A]{ lazy val x_y_z: A }; class C extends T[Int] { x_y_z")()
    checkExact(completer, "trait T[A]{ lazy val x_y_z: A }; class C extends T[Int] { x_y_z")(EmptyString, "lazy val x_y_z: Int")

    checkExact(completer, "trait T[A] { def foo: A }; (t: T[Int]) => t.foo")()
    checkExact(completer, "trait T[A] { def foo: A }; (t: T[Int]) => t.foo")(EmptyString, "def foo: Int")
  }

  @Test
  def treePrint(): Unit = {
    val intp = newIMain()
    val completer = new PresentationCompilerCompleter(intp)
    checkExact(completer, " 1.toHexString //print")(EmptyString, "scala.Predef.intWrapper(1).toHexString // : String")
  }

  @Test
  def firstCompletionWithNoPrefixHidesUniversalMethodsAndExtensionMethods(): Unit = {
    val intp = newIMain()
    val completer = new PresentationCompilerCompleter(intp)
    checkExact(completer, "class C(val a: Int, val b: Int) { this.")("a", "b")
    assert(Set("asInstanceOf", "==").diff(completer.complete("class C(val a: Int, val b: Int) { this.").candidates.toSet).isEmpty)
    checkExact(completer, "case class D(a: Int, b: Int) { this.a")("a", "asInstanceOf")
  }

  @Test
<<<<<<< HEAD
  def replGeneratedCodeDeepPackages(): Unit = {
    val intp = newIMain()
    val completer = new PresentationCompilerCompleter(intp)
    intp.compileSources(new BatchSourceFile("<paste>", "package p1.p2.p3; object Ping { object Pong }"))
    checkExact(completer, "p1.p2.p")("p3")
    checkExact(completer, "p1.p2.p3.P")("Ping")
    checkExact(completer, "p1.p2.p3.Ping.Po")("Pong")
=======
  def performanceOfLenientMatch(): Unit = {
    val intp = newIMain()
    val completer = new PresentationCompilerCompleter(intp)
    val ident: String = "thisIsAReallyLongMethodNameWithManyManyManyManyChunks"
    checkExact(completer, s"($ident: Int) => tia")(ident)
>>>>>>> 57290a1c
  }

  def checkExact(completer: PresentationCompilerCompleter, before: String, after: String = "")(expected: String*): Unit = {
    assertEquals(expected.toSet, completer.complete(before, after).candidates.toSet)
  }
}<|MERGE_RESOLUTION|>--- conflicted
+++ resolved
@@ -176,7 +176,6 @@
   }
 
   @Test
-<<<<<<< HEAD
   def replGeneratedCodeDeepPackages(): Unit = {
     val intp = newIMain()
     val completer = new PresentationCompilerCompleter(intp)
@@ -184,13 +183,14 @@
     checkExact(completer, "p1.p2.p")("p3")
     checkExact(completer, "p1.p2.p3.P")("Ping")
     checkExact(completer, "p1.p2.p3.Ping.Po")("Pong")
-=======
+  }
+
+  @Test
   def performanceOfLenientMatch(): Unit = {
     val intp = newIMain()
     val completer = new PresentationCompilerCompleter(intp)
     val ident: String = "thisIsAReallyLongMethodNameWithManyManyManyManyChunks"
     checkExact(completer, s"($ident: Int) => tia")(ident)
->>>>>>> 57290a1c
   }
 
   def checkExact(completer: PresentationCompilerCompleter, before: String, after: String = "")(expected: String*): Unit = {
