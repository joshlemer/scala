--- conflicted
+++ resolved
@@ -138,18 +138,6 @@
 
   def newBuilder[A]: Builder[A, IndexedSeq[A]] = new ArrayBuffer
 
-<<<<<<< HEAD
-  final class ofRef[T <: AnyRef](val array: Array[T]) extends WrappedArray[T] with Serializable {
-    lazy val elemTag = ClassTag[T](array.getClass.getComponentType)
-    def length: Int = array.length
-    def apply(index: Int): T = array(index).asInstanceOf[T]
-    def update(index: Int, elem: T) { array(index) = elem }
-    override def hashCode = MurmurHash3.wrappedArrayHash(array)
-    override def equals(that: Any) = that match {
-      case that: ofRef[_] => Arrays.equals(array.asInstanceOf[Array[AnyRef]], that.array.asInstanceOf[Array[AnyRef]])
-      case _ => super.equals(that)
-    }
-=======
   private val emptyWrappedByte = new ofByte(new Array[Byte](0))
   private val emptyWrappedShort = new ofShort(new Array[Short](0))
   private val emptyWrappedInt = new ofInt(new Array[Int](0))
@@ -161,13 +149,17 @@
   private val emptyWrappedBoolean = new ofBoolean(new Array[Boolean](0))
 
   final class ofRef[T <: AnyRef](val array: Array[T]) extends WrappedArrayImpl[T] with Serializable {
-    lazy val elemTag = ClassTag[T](arrayElementClass(array.getClass))
+    lazy val elemTag = ClassTag[T](array.getClass.getComponentType)
     def length: Int = array.length
     def apply(index: Int): T = array(index).asInstanceOf[T]
     def update(index: Int, elem: T) { array(index) = elem }
+    override def hashCode = MurmurHash3.wrappedArrayHash(array)
+    override def equals(that: Any) = that match {
+      case that: ofRef[_] => Arrays.equals(array.asInstanceOf[Array[AnyRef]], that.array.asInstanceOf[Array[AnyRef]])
+      case _ => super.equals(that)
+    }
     protected override def emptyImpl = new ofRef(util.Arrays.copyOf[T](array,0))
     protected override def sliceImpl(from: Int, until: Int) = new ofRef[T](util.Arrays.copyOfRange[T](array, from, until))
->>>>>>> 09650288
   }
 
   final class ofByte(val array: Array[Byte]) extends WrappedArrayImpl[Byte] with Serializable {
@@ -175,16 +167,13 @@
     def length: Int = array.length
     def apply(index: Int): Byte = array(index)
     def update(index: Int, elem: Byte) { array(index) = elem }
-<<<<<<< HEAD
     override def hashCode = MurmurHash3.wrappedBytesHash(array)
     override def equals(that: Any) = that match {
       case that: ofByte => Arrays.equals(array, that.array)
       case _ => super.equals(that)
     }
-=======
     protected override def emptyImpl = emptyWrappedByte
     protected override def sliceImpl(from: Int, until: Int) = new ofByte(util.Arrays.copyOfRange(array, from, until))
->>>>>>> 09650288
   }
 
   final class ofShort(val array: Array[Short]) extends WrappedArrayImpl[Short] with Serializable {
@@ -192,16 +181,13 @@
     def length: Int = array.length
     def apply(index: Int): Short = array(index)
     def update(index: Int, elem: Short) { array(index) = elem }
-<<<<<<< HEAD
     override def hashCode = MurmurHash3.wrappedArrayHash(array)
     override def equals(that: Any) = that match {
       case that: ofShort => Arrays.equals(array, that.array)
       case _ => super.equals(that)
     }
-=======
     protected override def emptyImpl = emptyWrappedShort
     protected override def sliceImpl(from: Int, until: Int) = new ofShort(util.Arrays.copyOfRange(array, from, until))
->>>>>>> 09650288
   }
 
   final class ofChar(val array: Array[Char]) extends WrappedArrayImpl[Char] with Serializable {
@@ -209,16 +195,13 @@
     def length: Int = array.length
     def apply(index: Int): Char = array(index)
     def update(index: Int, elem: Char) { array(index) = elem }
-<<<<<<< HEAD
     override def hashCode = MurmurHash3.wrappedArrayHash(array)
     override def equals(that: Any) = that match {
       case that: ofChar => Arrays.equals(array, that.array)
       case _ => super.equals(that)
     }
-=======
     protected override def emptyImpl = emptyWrappedChar
     protected override def sliceImpl(from: Int, until: Int) = new ofChar(util.Arrays.copyOfRange(array, from, until))
->>>>>>> 09650288
   }
 
   final class ofInt(val array: Array[Int]) extends WrappedArrayImpl[Int] with Serializable {
@@ -226,16 +209,13 @@
     def length: Int = array.length
     def apply(index: Int): Int = array(index)
     def update(index: Int, elem: Int) { array(index) = elem }
-<<<<<<< HEAD
     override def hashCode = MurmurHash3.wrappedArrayHash(array)
     override def equals(that: Any) = that match {
       case that: ofInt => Arrays.equals(array, that.array)
       case _ => super.equals(that)
     }
-=======
     protected override def emptyImpl = emptyWrappedInt
     protected override def sliceImpl(from: Int, until: Int) = new ofInt(util.Arrays.copyOfRange(array, from, until))
->>>>>>> 09650288
   }
 
   final class ofLong(val array: Array[Long]) extends WrappedArrayImpl[Long] with Serializable {
@@ -243,16 +223,13 @@
     def length: Int = array.length
     def apply(index: Int): Long = array(index)
     def update(index: Int, elem: Long) { array(index) = elem }
-<<<<<<< HEAD
     override def hashCode = MurmurHash3.wrappedArrayHash(array)
     override def equals(that: Any) = that match {
       case that: ofLong => Arrays.equals(array, that.array)
       case _ => super.equals(that)
     }
-=======
     protected override def emptyImpl = emptyWrappedLong
     protected override def sliceImpl(from: Int, until: Int) = new ofLong(util.Arrays.copyOfRange(array, from, until))
->>>>>>> 09650288
   }
 
   final class ofFloat(val array: Array[Float]) extends WrappedArrayImpl[Float] with Serializable {
@@ -260,16 +237,13 @@
     def length: Int = array.length
     def apply(index: Int): Float = array(index)
     def update(index: Int, elem: Float) { array(index) = elem }
-<<<<<<< HEAD
     override def hashCode = MurmurHash3.wrappedArrayHash(array)
     override def equals(that: Any) = that match {
       case that: ofFloat => Arrays.equals(array, that.array)
       case _ => super.equals(that)
     }
-=======
     protected override def emptyImpl = emptyWrappedFloat
     protected override def sliceImpl(from: Int, until: Int) = new ofFloat(util.Arrays.copyOfRange(array, from, until))
->>>>>>> 09650288
   }
 
   final class ofDouble(val array: Array[Double]) extends WrappedArrayImpl[Double] with Serializable {
@@ -277,16 +251,13 @@
     def length: Int = array.length
     def apply(index: Int): Double = array(index)
     def update(index: Int, elem: Double) { array(index) = elem }
-<<<<<<< HEAD
     override def hashCode = MurmurHash3.wrappedArrayHash(array)
     override def equals(that: Any) = that match {
       case that: ofDouble => Arrays.equals(array, that.array)
       case _ => super.equals(that)
     }
-=======
     protected override def emptyImpl = emptyWrappedDouble
     protected override def sliceImpl(from: Int, until: Int) = new ofDouble(util.Arrays.copyOfRange(array, from, until))
->>>>>>> 09650288
   }
 
   final class ofBoolean(val array: Array[Boolean]) extends WrappedArrayImpl[Boolean] with Serializable {
@@ -294,16 +265,13 @@
     def length: Int = array.length
     def apply(index: Int): Boolean = array(index)
     def update(index: Int, elem: Boolean) { array(index) = elem }
-<<<<<<< HEAD
     override def hashCode = MurmurHash3.wrappedArrayHash(array)
     override def equals(that: Any) = that match {
       case that: ofBoolean => Arrays.equals(array, that.array)
       case _ => super.equals(that)
     }
-=======
     protected override def emptyImpl = emptyWrappedBoolean
     protected override def sliceImpl(from: Int, until: Int) = new ofBoolean(util.Arrays.copyOfRange(array, from, until))
->>>>>>> 09650288
   }
 
   final class ofUnit(val array: Array[Unit]) extends WrappedArrayImpl[Unit] with Serializable {
@@ -311,12 +279,11 @@
     def length: Int = array.length
     def apply(index: Int): Unit = array(index)
     def update(index: Int, elem: Unit) { array(index) = elem }
-<<<<<<< HEAD
     override def hashCode = MurmurHash3.wrappedArrayHash(array)
     override def equals(that: Any) = that match {
       case that: ofUnit => array.length == that.array.length
       case _ => super.equals(that)
-=======
+    }
     protected override def emptyImpl = emptyWrappedUnit
     protected override def sliceImpl(from: Int, until: Int) = {
       // cant use
@@ -325,7 +292,6 @@
       val res = new Array[Unit](until-from)
       System.arraycopy(repr, from, res, 0, until-from)
       new ofUnit(res)
->>>>>>> 09650288
     }
   }
 }