--- conflicted
+++ resolved
@@ -277,23 +277,11 @@
     RedTree(k, v, null, null)
   } else {
     val cmp = ordering.compare(k, tree.key)
-<<<<<<< HEAD
-    if (cmp < 0) {
-      val newLeft = upd(tree.left, k, v, overwrite)
-      if (newLeft eq tree.left) tree
-      else balanceLeft(isBlackTree(tree), tree.key, tree.value, newLeft, tree.right)
-    } else if (cmp > 0) {
-      val newRight = upd(tree.right, k, v, overwrite)
-      if (newRight eq tree.right) tree
-      else balanceRight(isBlackTree(tree), tree.key, tree.value, tree.left, newRight)
-    } else if ((overwrite && (v.asInstanceOf[AnyRef] ne tree.value.asInstanceOf[AnyRef])) || k != tree.key)
-=======
     if (cmp < 0)
       balanceLeft(tree, upd(tree.left, k, v, overwrite))
     else if (cmp > 0)
       balanceRight(tree, upd(tree.right, k, v, overwrite))
-    else if (overwrite && (v.asInstanceOf[AnyRef] ne tree.value.asInstanceOf[AnyRef]))
->>>>>>> 59c2e328
+    else if (overwrite && (v.asInstanceOf[AnyRef] ne tree.value.asInstanceOf[AnyRef]) || k != tree.key)
       mkTree(isBlackTree(tree), tree.key, v, tree.left, tree.right)
     else tree
   }
