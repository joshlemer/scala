--- conflicted
+++ resolved
@@ -305,7 +305,6 @@
     /** Creates a bit mask for the zero-adjusted ids in this set as a
      *  new array of longs */
     def toBitMask: Array[Long] = nnIds.toBitMask
-<<<<<<< HEAD
 
     override protected def fromSpecific(coll: IterableOnce[Value]): ValueSet = ValueSet.fromSpecific(coll)
     override protected def newSpecificBuilder = ValueSet.newBuilder
@@ -322,9 +321,8 @@
       super[SortedSet].zip[B](that)
     override def collect[B](pf: PartialFunction[Value, B])(implicit @implicitNotFound(ValueSet.ordMsg) ev: Ordering[B]): immutable.SortedSet[B] =
       super[SortedSet].collect[B](pf)
-=======
+
     private[Enumeration] lazy val byName: Map[String, Value] = iterator.map( v => v.toString -> v).toMap
->>>>>>> c919d613
   }
 
   /** A factory object for value sets */
