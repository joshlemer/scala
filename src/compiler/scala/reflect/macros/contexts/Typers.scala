package scala.reflect.macros
package contexts

trait Typers {
  self: Context =>

  def openMacros: List[Context] = this :: universe.analyzer.openMacros

  def openImplicits: List[ImplicitCandidate] = callsiteTyper.context.openImplicits.map(_.toImplicitCandidate)

  type TypecheckMode = scala.reflect.internal.Mode
  val TypecheckMode = scala.reflect.internal.Mode
  val TERMmode = TypecheckMode.EXPRmode
  val TYPEmode = TypecheckMode.TYPEmode | TypecheckMode.FUNmode
  val PATTERNmode = TypecheckMode.PATTERNmode

  /**
   * @see [[scala.tools.reflect.ToolBox.typeCheck]]
   */
  def typecheck(tree: Tree, mode: TypecheckMode = TERMmode, pt: Type = universe.WildcardType, silent: Boolean = false, withImplicitViewsDisabled: Boolean = false, withMacrosDisabled: Boolean = false): Tree = {
    macroLogVerbose("typechecking %s with expected type %s, implicit views = %s, macros = %s".format(tree, pt, !withImplicitViewsDisabled, !withMacrosDisabled))
    val context = callsiteTyper.context
<<<<<<< HEAD
    val wrapper1 = if (!withImplicitViewsDisabled) (context.withImplicitsEnabled[Tree] _) else (context.withImplicitsDisabled[Tree] _)
    val wrapper2 = if (!withMacrosDisabled) (context.withMacrosEnabled[Tree] _) else (context.withMacrosDisabled[Tree] _)
    def wrapper (tree: => Tree) = wrapper1(wrapper2(tree))
    // if you get a "silent mode is not available past typer" here
    // don't rush to change the typecheck not to use the silent method when the silent parameter is false
    // typechecking uses silent anyways (e.g. in typedSelect), so you'll only waste your time
    // I'd advise fixing the root cause: finding why the context is not set to report errors
    // (also see reflect.runtime.ToolBoxes.typeCheckExpr for a workaround that might work for you)
    wrapper(callsiteTyper.silent(_.typed(universe.duplicateAndKeepPositions(tree), mode, pt), reportAmbiguousErrors = false) match {
=======
    val withImplicitFlag = if (!withImplicitViewsDisabled) (context.withImplicitsEnabled[Tree] _) else (context.withImplicitsDisabled[Tree] _)
    val withMacroFlag = if (!withMacrosDisabled) (context.withMacrosEnabled[Tree] _) else (context.withMacrosDisabled[Tree] _)
    def withContext(tree: => Tree) = withImplicitFlag(withMacroFlag(tree))
    def typecheckInternal(tree: Tree) = callsiteTyper.silent(_.typed(universe.duplicateAndKeepPositions(tree), pt), reportAmbiguousErrors = false)
    universe.wrappingIntoTerm(tree)(wrappedTree => withContext(typecheckInternal(wrappedTree) match {
>>>>>>> 6ef6c96e
      case universe.analyzer.SilentResultValue(result) =>
        macroLogVerbose(result)
        result
      case error @ universe.analyzer.SilentTypeError(_) =>
        macroLogVerbose(error.err.errMsg)
        if (!silent) throw new TypecheckException(error.err.errPos, error.err.errMsg)
        universe.EmptyTree
    }))
  }

  def inferImplicitValue(pt: Type, silent: Boolean = true, withMacrosDisabled: Boolean = false, pos: Position = enclosingPosition): Tree = {
    macroLogVerbose("inferring implicit value of type %s, macros = %s".format(pt, !withMacrosDisabled))
    universe.analyzer.inferImplicit(universe.EmptyTree, pt, false, callsiteTyper.context, silent, withMacrosDisabled, pos, (pos, msg) => throw TypecheckException(pos, msg))
  }

  def inferImplicitView(tree: Tree, from: Type, to: Type, silent: Boolean = true, withMacrosDisabled: Boolean = false, pos: Position = enclosingPosition): Tree = {
    macroLogVerbose("inferring implicit view from %s to %s for %s, macros = %s".format(from, to, tree, !withMacrosDisabled))
    val viewTpe = universe.appliedType(universe.definitions.FunctionClass(1).toTypeConstructor, List(from, to))
    universe.analyzer.inferImplicit(tree, viewTpe, true, callsiteTyper.context, silent, withMacrosDisabled, pos, (pos, msg) => throw TypecheckException(pos, msg))
  }

  def resetLocalAttrs(tree: Tree): Tree = universe.resetAttrs(universe.duplicateAndKeepPositions(tree))

  def untypecheck(tree: Tree): Tree = resetLocalAttrs(tree)
}<|MERGE_RESOLUTION|>--- conflicted
+++ resolved
@@ -20,23 +20,12 @@
   def typecheck(tree: Tree, mode: TypecheckMode = TERMmode, pt: Type = universe.WildcardType, silent: Boolean = false, withImplicitViewsDisabled: Boolean = false, withMacrosDisabled: Boolean = false): Tree = {
     macroLogVerbose("typechecking %s with expected type %s, implicit views = %s, macros = %s".format(tree, pt, !withImplicitViewsDisabled, !withMacrosDisabled))
     val context = callsiteTyper.context
-<<<<<<< HEAD
-    val wrapper1 = if (!withImplicitViewsDisabled) (context.withImplicitsEnabled[Tree] _) else (context.withImplicitsDisabled[Tree] _)
-    val wrapper2 = if (!withMacrosDisabled) (context.withMacrosEnabled[Tree] _) else (context.withMacrosDisabled[Tree] _)
-    def wrapper (tree: => Tree) = wrapper1(wrapper2(tree))
-    // if you get a "silent mode is not available past typer" here
-    // don't rush to change the typecheck not to use the silent method when the silent parameter is false
-    // typechecking uses silent anyways (e.g. in typedSelect), so you'll only waste your time
-    // I'd advise fixing the root cause: finding why the context is not set to report errors
-    // (also see reflect.runtime.ToolBoxes.typeCheckExpr for a workaround that might work for you)
-    wrapper(callsiteTyper.silent(_.typed(universe.duplicateAndKeepPositions(tree), mode, pt), reportAmbiguousErrors = false) match {
-=======
     val withImplicitFlag = if (!withImplicitViewsDisabled) (context.withImplicitsEnabled[Tree] _) else (context.withImplicitsDisabled[Tree] _)
     val withMacroFlag = if (!withMacrosDisabled) (context.withMacrosEnabled[Tree] _) else (context.withMacrosDisabled[Tree] _)
     def withContext(tree: => Tree) = withImplicitFlag(withMacroFlag(tree))
-    def typecheckInternal(tree: Tree) = callsiteTyper.silent(_.typed(universe.duplicateAndKeepPositions(tree), pt), reportAmbiguousErrors = false)
-    universe.wrappingIntoTerm(tree)(wrappedTree => withContext(typecheckInternal(wrappedTree) match {
->>>>>>> 6ef6c96e
+    def withWrapping(tree: Tree)(op: Tree => Tree) = if (mode == TERMmode) universe.wrappingIntoTerm(tree)(op) else op(tree)
+    def typecheckInternal(tree: Tree) = callsiteTyper.silent(_.typed(universe.duplicateAndKeepPositions(tree), mode, pt), reportAmbiguousErrors = false)
+    withWrapping(tree)(wrappedTree => withContext(typecheckInternal(wrappedTree) match {
       case universe.analyzer.SilentResultValue(result) =>
         macroLogVerbose(result)
         result
