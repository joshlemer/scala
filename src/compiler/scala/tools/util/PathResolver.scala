--- conflicted
+++ resolved
@@ -9,9 +9,8 @@
 
 import java.net.URL
 import scala.tools.reflect.WrappedProperties.AccessControl
-<<<<<<< HEAD
 import scala.tools.nsc.Settings
-import scala.tools.nsc.util.{ ClassFileLookup, ClassPath, JavaClassPath }
+import scala.tools.nsc.util.{ ClassFileLookup, ClassPath, DirectoryClassPath, JavaClassPath }
 import scala.reflect.io.{ File, Directory, Path, AbstractFile }
 import scala.reflect.runtime.ReflectionUtils
 import ClassPath.{ JavaContext, DefaultJavaContext, join, split }
@@ -19,15 +18,7 @@
 import scala.language.postfixOps
 import scala.tools.nsc.classpath.{ AggregateFlatClassPath, ClassPathFactory, FlatClassPath, FlatClassPathFactory }
 import scala.tools.nsc.settings.ClassPathRepresentationType
-=======
-import nsc.{ Settings, GenericRunnerSettings }
-import nsc.util.{ ClassPath, DirectoryClassPath, JavaClassPath, ScalaClassLoader }
-import nsc.io.{ File, Directory, Path, AbstractFile }
-import ClassPath.{ JavaContext, DefaultJavaContext, join, split }
-import PartialFunction.condOpt
-import scala.language.postfixOps
 import scala.reflect.io.JavaToolsPlatformArchive
->>>>>>> ac0c3fcd
 
 // Loosely based on the draft specification at:
 // https://wiki.scala-lang.org/display/SIW/Classpath
@@ -281,17 +272,15 @@
     private def javaBootClasspath = {
       val cp = classesInPath(javaBootClassPath)
       val okay = cp.exists(_.findClass("java/lang/Object.class").isDefined)
-      if (!okay) cp :+ new DirectoryClassPath(new JavaToolsPlatformArchive(), context) else cp
+      val isFlat = settings.YclasspathImpl.value == ClassPathRepresentationType.Flat
+      if (!isFlat && !okay)
+        cp :+ new DirectoryClassPath(new JavaToolsPlatformArchive(), DefaultJavaContext).asInstanceOf[BaseClassPathType]
+      else cp
     }
 
     // Assemble the elements!
-<<<<<<< HEAD
     def basis = List[Traversable[BaseClassPathType]](
-      classesInPath(javaBootClassPath),             // 1. The Java bootstrap class path.
-=======
-    def basis = List[Traversable[ClassPath[AbstractFile]]](
       javaBootClasspath,                            // 1. The Java bootstrap class path.
->>>>>>> ac0c3fcd
       contentsOfDirsInPath(javaExtDirs),            // 2. The Java extension class path.
       classesInExpandedPath(javaUserClassPath),     // 3. The Java application class path.
       classesInPath(scalaBootClassPath),            // 4. The Scala boot class path.
