/* NSC -- new Scala compiler
 *
 * Copyright 2011-2013 LAMP/EPFL
 * @author Adriaan Moors
 */

package scala.tools.nsc.transform.patmat

import scala.tools.nsc.symtab.Flags.MUTABLE
import scala.language.postfixOps
import scala.collection.mutable
import scala.reflect.internal.util.Statistics
import scala.reflect.internal.util.Position
import scala.reflect.internal.util.NoPosition

/** Optimize and analyze matches based on their TreeMaker-representation.
 *
 * The patmat translation doesn't rely on this, so it could be disabled in principle.
 *
 * TODO: split out match analysis
 */
trait MatchOptimization extends MatchTreeMaking with MatchAnalysis {
  import PatternMatchingStats._
  import global.{Tree, Type, Symbol, NoSymbol, CaseDef, atPos,
    ConstantType, Literal, Constant, gen, EmptyTree,
    Typed, treeInfo, nme, Ident,
    Apply, If, Bind, lub, Alternative, deriveCaseDef, Match, MethodType, LabelDef, TypeTree, Throw}

  import global.definitions._


  ////
  trait CommonSubconditionElimination extends OptimizedCodegen with MatchApproximator {
    /** a flow-sensitive, generalised, common sub-expression elimination
     * reuse knowledge from performed tests
     * the only sub-expressions we consider are the conditions and results of the three tests (type, type&equality, equality)
     * when a sub-expression is shared, it is stored in a mutable variable
     * the variable is floated up so that its scope includes all of the program that shares it
     * we generalize sharing to implication, where b reuses a if a => b and priors(a) => priors(b) (the priors of a sub expression form the path through the decision tree)
     */
    def doCSE(prevBinder: Symbol, cases: List[List[TreeMaker]], pt: Type): List[List[TreeMaker]] = {
      debug.patmat("before CSE:")
      showTreeMakers(cases)

      val testss = approximateMatchConservative(prevBinder, cases)

      // interpret:
      val dependencies = new mutable.LinkedHashMap[Test, Set[Prop]]
      val tested = new mutable.HashSet[Prop]

      // TODO: use SAT solver instead of hashconsing props and approximating implication by subset/equality
      def storeDependencies(test: Test) = {
        val cond = test.prop

        def simplify(c: Prop): Set[Prop] = c match {
          case And(a, b)                  => simplify(a) ++ simplify(b)
          case Or(_, _)                   => Set(False) // TODO: make more precise
          case Not(Eq(Var(_), NullConst)) => Set(True)  // not worth remembering
          case _                          => Set(c)
        }
        val conds = simplify(cond)

        if (conds(False)) false // stop when we encounter a definite "no" or a "not sure"
        else {
          val nonTrivial = conds filterNot (_ == True)
          if (nonTrivial nonEmpty) {
            tested ++= nonTrivial

            // is there an earlier test that checks our condition and whose dependencies are implied by ours?
            dependencies find {
              case (priorTest, deps) =>
                ((simplify(priorTest.prop) == nonTrivial) || // our conditions are implied by priorTest if it checks the same thing directly
                 (nonTrivial subsetOf deps)                  // or if it depends on a superset of our conditions
                ) && (deps subsetOf tested)                 // the conditions we've tested when we are here in the match satisfy the prior test, and hence what it tested
            } foreach {
              case (priorTest, _) =>
                // if so, note the dependency in both tests
                priorTest registerReuseBy test
            }

            dependencies(test) = tested.toSet // copies
          }
          true
        }
      }


      testss foreach { tests =>
        tested.clear()
        tests dropWhile storeDependencies
      }
      debug.patmat("dependencies: "+ dependencies)

      // find longest prefix of tests that reuse a prior test, and whose dependent conditions monotonically increase
      // then, collapse these contiguous sequences of reusing tests
      // store the result of the final test and the intermediate results in hoisted mutable variables (TODO: optimize: don't store intermediate results that aren't used)
      // replace each reference to a variable originally bound by a collapsed test by a reference to the hoisted variable
      val reused = new mutable.HashMap[TreeMaker, ReusedCondTreeMaker]
      var okToCall = false
      val reusedOrOrig = (tm: TreeMaker) => {assert(okToCall); reused.getOrElse(tm, tm)}

      // maybe collapse: replace shared prefix of tree makers by a ReusingCondTreeMaker
      // once this has been computed, we'll know which tree makers are reused,
      // and we'll replace those by the ReusedCondTreeMakers we've constructed (and stored in the reused map)
      val collapsed = testss map { tests =>
        // map tests to the equivalent list of treemakers, replacing shared prefixes by a reusing treemaker
        // if there's no sharing, simply map to the tree makers corresponding to the tests
        var currDeps = Set[Prop]()
        val (sharedPrefix, suffix) = tests span { test =>
          (test.prop == True) || (for(
              reusedTest <- test.reuses;
              nextDeps <- dependencies.get(reusedTest);
              diff <- (nextDeps -- currDeps).headOption;
              _ <- Some(currDeps = nextDeps))
                yield diff).nonEmpty
        }

        val collapsedTreeMakers =
          if (sharedPrefix.isEmpty) None
          else { // even sharing prefixes of length 1 brings some benefit (overhead-percentage for compiler: 26->24%, lib: 19->16%)
            for (test <- sharedPrefix; reusedTest <- test.reuses) reusedTest.treeMaker match {
              case reusedCTM: CondTreeMaker => reused(reusedCTM) = ReusedCondTreeMaker(reusedCTM)
              case _ =>
            }

            debug.patmat("sharedPrefix: "+ sharedPrefix)
            debug.patmat("suffix: "+ sharedPrefix)
            // if the shared prefix contains interesting conditions (!= True)
            // and the last of such interesting shared conditions reuses another treemaker's test
            // replace the whole sharedPrefix by a ReusingCondTreeMaker
            for (lastShared <- sharedPrefix.reverse.dropWhile(_.prop == True).headOption;
                 lastReused <- lastShared.reuses)
              yield ReusingCondTreeMaker(sharedPrefix, reusedOrOrig) :: suffix.map(_.treeMaker)
          }

        collapsedTreeMakers getOrElse tests.map(_.treeMaker) // sharedPrefix need not be empty (but it only contains True-tests, which are dropped above)
      }
      okToCall = true // TODO: remove (debugging)

      // replace original treemakers that are reused (as determined when computing collapsed),
      // by ReusedCondTreeMakers
      val reusedMakers = collapsed mapConserve (_ mapConserve reusedOrOrig)
      debug.patmat("after CSE:")
      showTreeMakers(reusedMakers)
      reusedMakers
    }

    object ReusedCondTreeMaker {
      def apply(orig: CondTreeMaker) = new ReusedCondTreeMaker(orig.prevBinder, orig.nextBinder, orig.cond, orig.res, orig.pos)
    }
    class ReusedCondTreeMaker(prevBinder: Symbol, val nextBinder: Symbol, cond: Tree, res: Tree, val pos: Position) extends TreeMaker { import CODE._
      lazy val localSubstitution        = Substitution(List(prevBinder), List(CODE.REF(nextBinder)))
      lazy val storedCond               = freshSym(pos, BooleanClass.tpe, "rc") setFlag MUTABLE
      lazy val treesToHoist: List[Tree] = {
        nextBinder setFlag MUTABLE
        List(storedCond, nextBinder) map { b => VAL(b) === codegen.mkZero(b.info) }
      }

      // TODO: finer-grained duplication
      def chainBefore(next: Tree)(casegen: Casegen): Tree = // assert(codegen eq optimizedCodegen)
        atPos(pos)(casegen.asInstanceOf[optimizedCodegen.OptimizedCasegen].flatMapCondStored(cond, storedCond, res, nextBinder, substitution(next).duplicate))

      override def toString = "Memo"+(nextBinder.name, storedCond.name, cond, res, substitution)
    }

    case class ReusingCondTreeMaker(sharedPrefix: List[Test], toReused: TreeMaker => TreeMaker) extends TreeMaker { import CODE._
      val pos = sharedPrefix.last.treeMaker.pos

      lazy val localSubstitution = {
        // replace binder of each dropped treemaker by corresponding binder bound by the most recent reused treemaker
        var mostRecentReusedMaker: ReusedCondTreeMaker = null
        def mapToStored(droppedBinder: Symbol) = if (mostRecentReusedMaker eq null) Nil else List((droppedBinder, REF(mostRecentReusedMaker.nextBinder)))
        val (from, to) = sharedPrefix.flatMap { dropped =>
          dropped.reuses.map(test => toReused(test.treeMaker)).foreach {
            case reusedMaker: ReusedCondTreeMaker =>
              mostRecentReusedMaker = reusedMaker
            case _ =>
          }

          // TODO: have super-trait for retrieving the variable that's operated on by a tree maker
          // and thus assumed in scope, either because it binds it or because it refers to it
          dropped.treeMaker match {
            case dropped: FunTreeMaker =>
              mapToStored(dropped.nextBinder)
            case _ => Nil
          }
        }.unzip
        val rerouteToReusedBinders = Substitution(from, to)

        val collapsedDroppedSubst = sharedPrefix map (t => (toReused(t.treeMaker).substitution))

        collapsedDroppedSubst.foldLeft(rerouteToReusedBinders)(_ >> _)
      }

      lazy val lastReusedTreeMaker = sharedPrefix.reverse.flatMap(tm => tm.reuses map (test => toReused(test.treeMaker))).collectFirst{case x: ReusedCondTreeMaker => x}.head

      def chainBefore(next: Tree)(casegen: Casegen): Tree = {
        // TODO: finer-grained duplication -- MUST duplicate though, or we'll get VerifyErrors since sharing trees confuses lambdalift,
        // and in its confusion it emits illegal casts (diagnosed by Grzegorz: checkcast T ; invokevirtual S.m, where T not a subtype of S)
        casegen.ifThenElseZero(REF(lastReusedTreeMaker.storedCond), substitution(next).duplicate)
      }
      override def toString = "R"+(lastReusedTreeMaker.storedCond.name, substitution)
    }
  }


  //// DCE
<<<<<<< HEAD
  trait DeadCodeElimination extends TreeMakers {
    // TODO: non-trivial dead-code elimination
    // e.g., the following match should compile to a simple instanceof:
    //   case class Ident(name: String)
    //   for (Ident(name) <- ts) println(name)
    def doDCE(prevBinder: Symbol, cases: List[List[TreeMaker]], pt: Type): List[List[TreeMaker]] = {
      // do minimal DCE
      cases
    }
  }
=======
//  trait DeadCodeElimination extends TreeMakers {
//    // TODO: non-trivial dead-code elimination
//    // e.g., the following match should compile to a simple instanceof:
//    //   case class Ident(name: String)
//    //   for (Ident(name) <- ts) println(name)
//    def doDCE(prevBinder: Symbol, cases: List[List[TreeMaker]], pt: Type): List[List[TreeMaker]] = {
//      // do minimal DCE
//      cases
//    }
//  }
>>>>>>> 1176035f

  //// SWITCHES -- TODO: operate on Tests rather than TreeMakers
  trait SwitchEmission extends TreeMakers with OptimizedMatchMonadInterface {
    import treeInfo.isGuardedCase

    abstract class SwitchMaker {
      abstract class SwitchableTreeMakerExtractor { def unapply(x: TreeMaker): Option[Tree] }
      val SwitchableTreeMaker: SwitchableTreeMakerExtractor

      def alternativesSupported: Boolean

      // when collapsing guarded switch cases we may sometimes need to jump to the default case
      // however, that's not supported in exception handlers, so when we can't jump when we need it, don't emit a switch
      // TODO: make more fine-grained, as we don't always need to jump
      def canJump: Boolean

      /** Should exhaustivity analysis be skipped? */
      def unchecked: Boolean


      def isDefault(x: CaseDef): Boolean
      def defaultSym: Symbol
      def defaultBody: Tree
      def defaultCase(scrutSym: Symbol = defaultSym, guard: Tree = EmptyTree, body: Tree = defaultBody): CaseDef

      private def sequence[T](xs: List[Option[T]]): Option[List[T]] =
        if (xs exists (_.isEmpty)) None else Some(xs.flatten)

      object GuardAndBodyTreeMakers {
          def unapply(tms: List[TreeMaker]): Option[(Tree, Tree)] = {
            tms match {
              case (btm@BodyTreeMaker(body, _)) :: Nil => Some((EmptyTree, btm.substitution(body)))
              case (gtm@GuardTreeMaker(guard)) :: (btm@BodyTreeMaker(body, _)) :: Nil => Some((gtm.substitution(guard), btm.substitution(body)))
              case _ => None
            }
          }
      }

      private val defaultLabel: Symbol =  newSynthCaseLabel("default")

      /** Collapse guarded cases that switch on the same constant (the last case may be unguarded).
       *
       * Cases with patterns A and B switch on the same constant iff for all values x that match A also match B and vice versa.
       * (This roughly corresponds to equality on trees modulo alpha renaming and reordering of alternatives.)
       *
       * The rewrite only applies if some of the cases are guarded (this must be checked before invoking this method).
       *
       * The rewrite goes through the switch top-down and merges each case with the subsequent cases it is implied by
       * (i.e. it matches if they match, not taking guards into account)
       *
       * If there are no unreachable cases, all cases can be uniquely assigned to a partition of such 'overlapping' cases,
       * save for the default case (thus we jump to it rather than copying it several times).
       * (The cases in a partition are implied by the principal element of the partition.)
       *
       * The overlapping cases are merged into one case with their guards pushed into the body as follows
       * (with P the principal element of the overlapping patterns Pi):
       *
       *    `{case Pi if(G_i) => B_i }*` is rewritten to `case P => {if(G_i) B_i}*`
       *
       * The rewrite fails (and returns Nil) when:
       *   (1) there is a subsequence of overlapping cases that has an unguarded case in the middle;
       *       only the last case of each subsequence of overlapping cases may be unguarded (this is implied by unreachability)
       *
       *   (2) there are overlapping cases that differ (tested by `caseImpliedBy`)
       *       cases with patterns A and B are overlapping if for SOME value x, A matches x implies B matches y OR vice versa  <-- note the difference with case equality defined above
       *       for example `case 'a' | 'b' =>` and `case 'b' =>` are different and overlapping (overlapping and equality disregard guards)
       *
       * The second component of the returned tuple indicates whether we'll need to emit a labeldef to jump to the default case.
       */
      private def collapseGuardedCases(cases: List[CaseDef]): (List[CaseDef], Boolean) = {
        // requires(same.forall(caseEquals(same.head)))
        // requires(same.nonEmpty, same)
        def collapse(same: List[CaseDef], isDefault: Boolean): CaseDef = {
          val commonPattern = same.head.pat
          // jump to default case (either the user-supplied one or the synthetic one)
          // unless we're collapsing the default case: then we re-use the same body as the synthetic catchall (throwing a matcherror, rethrowing the exception)
          val jumpToDefault: Tree =
            if (isDefault || !canJump) defaultBody
            else Apply(Ident(defaultLabel), Nil)

          val guardedBody = same.foldRight(jumpToDefault){
            // the last case may be un-guarded (we know it's the last one since fold's accum == jumpToDefault)
            // --> replace jumpToDefault by the un-guarded case's body
            case (CaseDef(_, EmptyTree, b), `jumpToDefault`)     => b
            case (cd@CaseDef(_, g, b), els) if isGuardedCase(cd) => If(g, b, els)
          }

          // if the cases that we're going to collapse bind variables,
          // must replace them by the single binder introduced by the collapsed case
          val binders = same.collect{case CaseDef(x@Bind(_, _), _, _) if x.symbol != NoSymbol => x.symbol}
          val (pat, guardedBodySubst) =
            if (binders.isEmpty) (commonPattern, guardedBody)
            else {
              // create a single fresh binder to subsume the old binders (and their types)
              // TODO: I don't think the binder's types can actually be different (due to checks in caseEquals)
              // if they do somehow manage to diverge, the lub might not be precise enough and we could get a type error
              // TODO: reuse name exactly if there's only one binder in binders
              val binder = freshSym(binders.head.pos, lub(binders.map(_.tpe)), binders.head.name.toString)

              // the patterns in same are equal (according to caseEquals)
              // we can thus safely pick the first one arbitrarily, provided we correct binding
              val origPatWithoutBind = commonPattern match {
                case Bind(b, orig) => orig
                case o => o
              }
              // need to replace `defaultSym` as well -- it's used in `defaultBody` (see `jumpToDefault` above)
              val unifiedBody = guardedBody.substituteSymbols(defaultSym :: binders, binder :: binders.map(_ => binder))
              (Bind(binder, origPatWithoutBind), unifiedBody)
            }

          atPos(commonPattern.pos)(CaseDef(pat, EmptyTree, guardedBodySubst))
        }

        // requires cases.exists(isGuardedCase) (otherwise the rewrite is pointless)
        var remainingCases = cases
        val collapsed      = scala.collection.mutable.ListBuffer.empty[CaseDef]

        // when some of collapsed cases (except for the default case itself) did not include an un-guarded case
        // we'll need to emit a labeldef for the default case
        var needDefault  = false

        while (remainingCases.nonEmpty) {
          val currCase              = remainingCases.head
          val currIsDefault         = isDefault(CaseDef(currCase.pat, EmptyTree, EmptyTree))
          val (impliesCurr, others) =
            // the default case is implied by all cases, no need to partition (and remainingCases better all be default cases as well)
            if (currIsDefault) (remainingCases.tail, Nil)
            else remainingCases.tail partition (caseImplies(currCase))

          val unguardedComesLastOrAbsent =
            (!isGuardedCase(currCase) && impliesCurr.isEmpty) || { val LastImpliesCurr = impliesCurr.length - 1
            impliesCurr.indexWhere(oc => !isGuardedCase(oc)) match {
              // if all cases are guarded we will have to jump to the default case in the final else
              // (except if we're collapsing the default case itself)
              case -1 =>
                if (!currIsDefault) needDefault = true
                true

              // last case is not guarded, no need to jump to the default here
              // note: must come after case -1 => (since LastImpliesCurr may be -1)
              case LastImpliesCurr => true

              case _ => false
            }}

          if (unguardedComesLastOrAbsent /*(1)*/ && impliesCurr.forall(caseEquals(currCase)) /*(2)*/) {
            collapsed += (
              if (impliesCurr.isEmpty && !isGuardedCase(currCase)) currCase
              else collapse(currCase :: impliesCurr, currIsDefault)
            )

            remainingCases = others
          } else { // fail
            collapsed.clear()
            remainingCases = Nil
          }
        }

        (collapsed.toList, needDefault)
      }

      private def caseEquals(x: CaseDef)(y: CaseDef) = patternEquals(x.pat)(y.pat)
      private def patternEquals(x: Tree)(y: Tree): Boolean = (x, y) match {
        case (Alternative(xs), Alternative(ys)) =>
          xs.forall(x => ys.exists(patternEquals(x))) &&
          ys.forall(y => xs.exists(patternEquals(y)))
        case (Alternative(pats), _) => pats.forall(p => patternEquals(p)(y))
        case (_, Alternative(pats)) => pats.forall(q => patternEquals(x)(q))
        // regular switch
        case (Literal(Constant(cx)), Literal(Constant(cy))) => cx == cy
        case (Ident(nme.WILDCARD), Ident(nme.WILDCARD))     => true
        // type-switch for catch
        case (Bind(_, Typed(Ident(nme.WILDCARD), tpX)), Bind(_, Typed(Ident(nme.WILDCARD), tpY))) => tpX.tpe =:= tpY.tpe
        case _ => false
      }

      // if y matches then x matches for sure (thus, if x comes before y, y is unreachable)
      private def caseImplies(x: CaseDef)(y: CaseDef) = patternImplies(x.pat)(y.pat)
      private def patternImplies(x: Tree)(y: Tree): Boolean = (x, y) match {
        // since alternatives are flattened, must treat them as separate cases
        case (Alternative(pats), _) => pats.exists(p => patternImplies(p)(y))
        case (_, Alternative(pats)) => pats.exists(q => patternImplies(x)(q))
        // regular switch
        case (Literal(Constant(cx)), Literal(Constant(cy))) => cx == cy
        case (Ident(nme.WILDCARD), _)                       => true
        // type-switch for catch
        case (Bind(_, Typed(Ident(nme.WILDCARD), tpX)),
              Bind(_, Typed(Ident(nme.WILDCARD), tpY)))     => instanceOfTpImplies(tpY.tpe, tpX.tpe)
        case _ => false
      }

      private def noGuards(cs: List[CaseDef]): Boolean = !cs.exists(isGuardedCase)

      // must do this before removing guards from cases and collapsing (SI-6011, SI-6048)
      private def unreachableCase(cs: List[CaseDef]): Option[CaseDef] = {
        var cases = cs
        var unreachable: Option[CaseDef] = None

        while (cases.nonEmpty && unreachable.isEmpty) {
          val currCase = cases.head
          if (isDefault(currCase) && cases.tail.nonEmpty) // subsumed by the `else if` that follows, but faster
            unreachable = Some(cases.tail.head)
          else if (!isGuardedCase(currCase) || currCase.guard.tpe =:= ConstantType(Constant(true)))
            unreachable = cases.tail.find(caseImplies(currCase))
          else if (currCase.guard.tpe =:= ConstantType(Constant(false)))
            unreachable = Some(currCase)

          cases = cases.tail
        }

        unreachable
      }

      // empty list ==> failure
      def apply(cases: List[(Symbol, List[TreeMaker])], pt: Type): List[CaseDef] =
        // generate if-then-else for 1 case switch (avoids verify error... can't imagine a one-case switch being faster than if-then-else anyway)
        if (cases.isEmpty || cases.tail.isEmpty) Nil
        else {
          val caseDefs = cases map { case (scrutSym, makers) =>
            makers match {
              // default case
              case GuardAndBodyTreeMakers(guard, body) =>
                Some(defaultCase(scrutSym, guard, body))
              // constant (or typetest for typeSwitch)
              case SwitchableTreeMaker(pattern) :: GuardAndBodyTreeMakers(guard, body) =>
                Some(CaseDef(pattern, guard, body))
              // alternatives
              case AlternativesTreeMaker(_, altss, _) :: GuardAndBodyTreeMakers(guard, body) if alternativesSupported =>
                val switchableAlts = altss map {
                  case SwitchableTreeMaker(pattern) :: Nil =>
                    Some(pattern)
                  case _ =>
                    None
                }

                // succeed if they were all switchable
                sequence(switchableAlts) map { switchableAlts =>
                  CaseDef(Alternative(switchableAlts), guard, body)
                }
              case _ =>
                // debug.patmat("can't emit switch for "+ makers)
                None //failure (can't translate pattern to a switch)
            }
          }

          val caseDefsWithGuards = sequence(caseDefs) match {
            case None      => return Nil
            case Some(cds) => cds
          }

          // a switch with duplicate cases yields a verify error,
          // and a switch with duplicate cases and guards cannot soundly be rewritten to an unguarded switch
          // (even though the verify error would disappear, the behaviour would change)
          val allReachable = unreachableCase(caseDefsWithGuards) map (cd => reportUnreachable(cd.body.pos)) isEmpty

          if (!allReachable) Nil
          else if (noGuards(caseDefsWithGuards)) {
            if (isDefault(caseDefsWithGuards.last)) caseDefsWithGuards
            else caseDefsWithGuards :+ defaultCase()
          } else {
            // collapse identical cases with different guards, push guards into body for all guarded cases
            // this translation is only sound if there are no unreachable (duplicate) cases
            // it should only be run if there are guarded cases, and on failure it returns Nil
            val (collapsed, needDefaultLabel) = collapseGuardedCases(caseDefsWithGuards)

            if (collapsed.isEmpty || (needDefaultLabel && !canJump)) Nil
            else {
              def wrapInDefaultLabelDef(cd: CaseDef): CaseDef =
                if (needDefaultLabel) deriveCaseDef(cd){ b =>
                  // TODO: can b.tpe ever be null? can't really use pt, see e.g. pos/t2683 or cps/match1.scala
                  defaultLabel setInfo MethodType(Nil, if (b.tpe != null) b.tpe else pt)
                  LabelDef(defaultLabel, Nil, b)
                } else cd

              val last = collapsed.last
              if (isDefault(last)) {
                if (!needDefaultLabel) collapsed
                else collapsed.init :+ wrapInDefaultLabelDef(last)
              } else collapsed :+ wrapInDefaultLabelDef(defaultCase())
            }
          }
        }
    }

    class RegularSwitchMaker(scrutSym: Symbol, matchFailGenOverride: Option[Tree => Tree], val unchecked: Boolean) extends SwitchMaker {
      val switchableTpe = Set(ByteClass.tpe, ShortClass.tpe, IntClass.tpe, CharClass.tpe)
      val alternativesSupported = true
      val canJump = true

      // Constant folding sets the type of a constant tree to `ConstantType(Constant(folded))`
      // The tree itself can be a literal, an ident, a selection, ...
      object SwitchablePattern { def unapply(pat: Tree): Option[Tree] = pat.tpe match {
        case ConstantType(const) if const.isIntRange =>
          Some(Literal(Constant(const.intValue))) // TODO: Java 7 allows strings in switches
        case _ => None
      }}

      object SwitchableTreeMaker extends SwitchableTreeMakerExtractor {
        def unapply(x: TreeMaker): Option[Tree] = x match {
          case EqualityTestTreeMaker(_, SwitchablePattern(const), _) => Some(const)
          case _ => None
        }
      }

      def isDefault(x: CaseDef): Boolean = x match {
        case CaseDef(Ident(nme.WILDCARD), EmptyTree, _) => true
        case _ => false
      }

      def defaultSym: Symbol = scrutSym
      def defaultBody: Tree  = { import CODE._; matchFailGenOverride map (gen => gen(REF(scrutSym))) getOrElse MATCHERROR(REF(scrutSym)) }
      def defaultCase(scrutSym: Symbol = defaultSym, guard: Tree = EmptyTree, body: Tree = defaultBody): CaseDef = { import CODE._; atPos(body.pos) {
        (DEFAULT IF guard) ==> body
      }}
    }

    override def emitSwitch(scrut: Tree, scrutSym: Symbol, cases: List[List[TreeMaker]], pt: Type, matchFailGenOverride: Option[Tree => Tree], unchecked: Boolean): Option[Tree] = { import CODE._
      val regularSwitchMaker = new RegularSwitchMaker(scrutSym, matchFailGenOverride, unchecked)
      // TODO: if patterns allow switch but the type of the scrutinee doesn't, cast (type-test) the scrutinee to the corresponding switchable type and switch on the result
      if (regularSwitchMaker.switchableTpe(dealiasWiden(scrutSym.tpe))) {
        val caseDefsWithDefault = regularSwitchMaker(cases map {c => (scrutSym, c)}, pt)
        if (caseDefsWithDefault isEmpty) None // not worth emitting a switch.
        else {
          // match on scrutSym -- converted to an int if necessary -- not on scrut directly (to avoid duplicating scrut)
          val scrutToInt: Tree =
            if (scrutSym.tpe =:= IntClass.tpe) REF(scrutSym)
            else (REF(scrutSym) DOT (nme.toInt))
          Some(BLOCK(
            VAL(scrutSym) === scrut,
            Match(scrutToInt, caseDefsWithDefault) // a switch
          ))
        }
      } else None
    }

    // for the catch-cases in a try/catch
    private object typeSwitchMaker extends SwitchMaker {
      val unchecked = false
      val alternativesSupported = false // TODO: needs either back-end support of flattening of alternatives during typers
      val canJump = false

      // TODO: there are more treemaker-sequences that can be handled by type tests
      // analyze the result of approximateTreeMaker rather than the TreeMaker itself
      object SwitchableTreeMaker extends SwitchableTreeMakerExtractor {
        def unapply(x: TreeMaker): Option[Tree] = x match {
          case tm@TypeTestTreeMaker(_, _, pt, _) if tm.isPureTypeTest => //  -- TODO: use this if binder does not occur in the body
            Some(Bind(tm.nextBinder, Typed(Ident(nme.WILDCARD), TypeTree(pt)) /* not used by back-end */))
          case _ =>
            None
        }
      }

      def isDefault(x: CaseDef): Boolean = x match {
        case CaseDef(Typed(Ident(nme.WILDCARD), tpt), EmptyTree, _) if (tpt.tpe =:= ThrowableClass.tpe)          => true
        case CaseDef(Bind(_, Typed(Ident(nme.WILDCARD), tpt)), EmptyTree, _) if (tpt.tpe =:= ThrowableClass.tpe) => true
        case CaseDef(Ident(nme.WILDCARD), EmptyTree, _)                                                          => true
        case _ => false
      }

      lazy val defaultSym: Symbol = freshSym(NoPosition, ThrowableClass.tpe)
      def defaultBody: Tree       = Throw(CODE.REF(defaultSym))
      def defaultCase(scrutSym: Symbol = defaultSym, guard: Tree = EmptyTree, body: Tree = defaultBody): CaseDef = { import CODE._; atPos(body.pos) {
        (CASE (Bind(scrutSym, Typed(Ident(nme.WILDCARD), TypeTree(ThrowableClass.tpe)))) IF guard) ==> body
      }}
    }

    // TODO: drop null checks
    override def emitTypeSwitch(bindersAndCases: List[(Symbol, List[TreeMaker])], pt: Type): Option[List[CaseDef]] = {
      val caseDefsWithDefault = typeSwitchMaker(bindersAndCases, pt)
      if (caseDefsWithDefault isEmpty) None
      else Some(caseDefsWithDefault)
    }
  }

<<<<<<< HEAD
  trait MatchOptimizations extends CommonSubconditionElimination
                              with DeadCodeElimination
                              with SwitchEmission
                              with OptimizedCodegen {
    override def optimizeCases(prevBinder: Symbol, cases: List[List[TreeMaker]], pt: Type): (List[List[TreeMaker]], List[Tree]) = {
      val optCases = doCSE(prevBinder, doDCE(prevBinder, cases, pt), pt)
=======
  trait MatchOptimizer extends OptimizedCodegen
                          with SwitchEmission
                          with CommonSubconditionElimination {
    override def optimizeCases(prevBinder: Symbol, cases: List[List[TreeMaker]], pt: Type): (List[List[TreeMaker]], List[Tree]) = {
      // TODO: do CSE on result of doDCE(prevBinder, cases, pt)
      val optCases = doCSE(prevBinder, cases, pt)
>>>>>>> 1176035f
      val toHoist = (
        for (treeMakers <- optCases)
          yield treeMakers.collect{case tm: ReusedCondTreeMaker => tm.treesToHoist}
        ).flatten.flatten.toList
      (optCases, toHoist)
    }
  }
}<|MERGE_RESOLUTION|>--- conflicted
+++ resolved
@@ -205,18 +205,6 @@
 
 
   //// DCE
-<<<<<<< HEAD
-  trait DeadCodeElimination extends TreeMakers {
-    // TODO: non-trivial dead-code elimination
-    // e.g., the following match should compile to a simple instanceof:
-    //   case class Ident(name: String)
-    //   for (Ident(name) <- ts) println(name)
-    def doDCE(prevBinder: Symbol, cases: List[List[TreeMaker]], pt: Type): List[List[TreeMaker]] = {
-      // do minimal DCE
-      cases
-    }
-  }
-=======
 //  trait DeadCodeElimination extends TreeMakers {
 //    // TODO: non-trivial dead-code elimination
 //    // e.g., the following match should compile to a simple instanceof:
@@ -227,7 +215,6 @@
 //      cases
 //    }
 //  }
->>>>>>> 1176035f
 
   //// SWITCHES -- TODO: operate on Tests rather than TreeMakers
   trait SwitchEmission extends TreeMakers with OptimizedMatchMonadInterface {
@@ -602,21 +589,12 @@
     }
   }
 
-<<<<<<< HEAD
-  trait MatchOptimizations extends CommonSubconditionElimination
-                              with DeadCodeElimination
-                              with SwitchEmission
-                              with OptimizedCodegen {
-    override def optimizeCases(prevBinder: Symbol, cases: List[List[TreeMaker]], pt: Type): (List[List[TreeMaker]], List[Tree]) = {
-      val optCases = doCSE(prevBinder, doDCE(prevBinder, cases, pt), pt)
-=======
   trait MatchOptimizer extends OptimizedCodegen
                           with SwitchEmission
                           with CommonSubconditionElimination {
     override def optimizeCases(prevBinder: Symbol, cases: List[List[TreeMaker]], pt: Type): (List[List[TreeMaker]], List[Tree]) = {
       // TODO: do CSE on result of doDCE(prevBinder, cases, pt)
       val optCases = doCSE(prevBinder, cases, pt)
->>>>>>> 1176035f
       val toHoist = (
         for (treeMakers <- optCases)
           yield treeMakers.collect{case tm: ReusedCondTreeMaker => tm.treesToHoist}
