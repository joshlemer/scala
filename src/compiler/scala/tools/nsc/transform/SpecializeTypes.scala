--- conflicted
+++ resolved
@@ -1651,12 +1651,8 @@
               treeCopy.TypeApply(tree, treeCopy.Select(sel, qual1, name), transformTrees(targs))
             case specMember =>
               debuglog("found " + specMember.fullName)
-<<<<<<< HEAD
-              ifDebug(assert(symbol.info.typeParams.sizeCompare(targs) == 0, "" + symbol.info.typeParams + " / " + targs))
-=======
               val targs1 = targs // OPT: avoid ObjectRef due to capture of patmat var in by-name expression
-              ifDebug(assert(symbol.info.typeParams.length == targs1.length, symbol.info.typeParams + " / " + targs1))
->>>>>>> d70893c9
+              ifDebug(assert(symbol.info.typeParams.sizeCompare(targs1) == 0, "" + symbol.info.typeParams + " / " + targs))
 
               val env = typeEnv(specMember)
               computeResidualTypeVars(tree, specMember, gen.mkAttributedSelect(qual1, specMember), targs, env)
