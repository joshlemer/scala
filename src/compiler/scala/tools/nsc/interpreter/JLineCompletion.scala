--- conflicted
+++ resolved
@@ -52,17 +52,10 @@
 
     // XXX we'd like to say "filterNot (_.isDeprecated)" but this causes the
     // compiler to crash for reasons not yet known.
-<<<<<<< HEAD
-    def members     = exitingTyper((effectiveTp.nonPrivateMembers ++ anyMembers) filter (_.isPublic))
-    def methods     = members filter (_.isMethod)
-    def packages    = members filter (_.isPackage)
-    def aliases     = members filter (_.isAliasType)
-=======
-    def members     = afterTyper((effectiveTp.nonPrivateMembers.toList ++ anyMembers) filter (_.isPublic))
+    def members     = exitingTyper((effectiveTp.nonPrivateMembers.toList ++ anyMembers) filter (_.isPublic))
     def methods     = members.toList filter (_.isMethod)
     def packages    = members.toList filter (_.isPackage)
     def aliases     = members.toList filter (_.isAliasType)
->>>>>>> 57fcda5c
 
     def memberNames   = members map tos
     def methodNames   = methods map tos
