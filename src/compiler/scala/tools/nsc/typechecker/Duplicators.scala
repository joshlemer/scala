--- conflicted
+++ resolved
@@ -317,7 +317,6 @@
           super.typed(tree, mode, pt)
 
         case Select(th @ This(_), sel) if (oldClassOwner ne null) && (th.symbol == oldClassOwner) =>
-<<<<<<< HEAD
           // We use the symbol name instead of the tree name because the symbol
           // may have been name mangled, rendering the tree name obsolete.
           // ...but you can't just do a Select on a name because if the symbol is
@@ -351,17 +350,6 @@
             else nameSelection
           )
           super.typed(atPos(tree.pos)(newTree), mode, pt)
-=======
-          // log("selection on this, no type ascription required")
-          // we use the symbol name instead of the tree name because the symbol may have been
-          // name mangled, rendering the tree name obsolete
-          // log(tree)
-          val t = super.typedPos(tree.pos, mode, pt) {
-            Select(This(newClassOwner), tree.symbol.name)
-          }
-          // log("typed to: " + t + "; tpe = " + t.tpe + "; " + inspectTpe(t.tpe))
-          t
->>>>>>> 8aec7847
 
         case This(_) if (oldClassOwner ne null) && (tree.symbol == oldClassOwner) =>
 //          val tree1 = Typed(This(newClassOwner), TypeTree(fixType(tree.tpe.widen)))
