/* NSC -- new Scala compiler
 * Copyright 2005-2013 LAMP/EPFL
 * @author  Martin Odersky
 */

//todo: rewrite or disallow new T where T is a mixin (currently: <init> not a member of T)
//todo: use inherited type info also for vars and values
//todo: disallow C#D in superclass
//todo: treat :::= correctly

package scala
package tools.nsc
package typechecker

import scala.annotation.tailrec
import scala.collection.mutable
import mutable.{ LinkedHashMap, ListBuffer }
import scala.util.matching.Regex
import symtab.Flags._
import scala.reflect.internal.util.{TriState, Statistics, StatisticsStatics}
import scala.reflect.internal.TypesStats
import scala.language.implicitConversions

/** This trait provides methods to find various kinds of implicits.
 *
 *  @author  Martin Odersky
 *  @version 1.0
 */
trait Implicits {
  self: Analyzer =>

  import global._
  import definitions._
  import statistics._
  import typingStack.printTyping
  import typeDebug._

  // standard usage
  def inferImplicitFor(pt: Type, tree: Tree, context: Context, reportAmbiguous: Boolean = true): SearchResult =
    inferImplicit(tree, pt, reportAmbiguous, isView = false, context, saveAmbiguousDivergent = true, tree.pos)

  // used by typer to find an implicit coercion
  def inferImplicitView(from: Type, to: Type, tree: Tree, context: Context, reportAmbiguous: Boolean, saveAmbiguousDivergent: Boolean) =
    inferImplicit(tree, Function1(from, to), reportAmbiguous, isView = true, context, saveAmbiguousDivergent, tree.pos)

  // used for manifests, typetags, checking language features, scaladoc
  def inferImplicitByType(pt: Type, context: Context, pos: Position = NoPosition): SearchResult =
    inferImplicit(EmptyTree, pt, reportAmbiguous = true, isView = false, context, saveAmbiguousDivergent = true, pos)

  def inferImplicitByTypeSilent(pt: Type, context: Context, pos: Position = NoPosition): SearchResult =
    inferImplicit(EmptyTree, pt, reportAmbiguous = false, isView = false, context, saveAmbiguousDivergent = false, pos)

  @deprecated("Unused in scalac", "2.12.0-M4")
  def inferImplicit(tree: Tree, pt: Type, reportAmbiguous: Boolean, isView: Boolean, context: Context): SearchResult =
    inferImplicit(tree, pt, reportAmbiguous, isView, context, saveAmbiguousDivergent = true, tree.pos)

  @deprecated("Unused in scalac", "2.12.0-M4")
  def inferImplicit(tree: Tree, pt: Type, reportAmbiguous: Boolean, isView: Boolean, context: Context, saveAmbiguousDivergent: Boolean): SearchResult =
    inferImplicit(tree, pt, reportAmbiguous, isView, context, saveAmbiguousDivergent, tree.pos)

  /** Search for an implicit value. Consider using one of the convenience methods above. This one has many boolean levers.
   *
   * See the comment on `result` at the end of class `ImplicitSearch` for more info how the search is conducted.
   *
   *  @param tree                    The tree for which the implicit needs to be inserted.
   *                                 (the inference might instantiate some of the undetermined
   *                                 type parameters of that tree.
   *  @param pt                      The expected type of the implicit.
   *  @param reportAmbiguous         Should ambiguous implicit errors be reported?
   *                                 False iff we search for a view to find out
   *                                 whether one type is coercible to another.
   *  @param isView                  We are looking for a view
   *  @param context                 The current context
   *  @param saveAmbiguousDivergent  False if any divergent/ambiguous errors should be ignored after
   *                                 implicits search,
   *                                 true if they should be reported (used in further typechecking).
   *  @param pos                     Position that should be used for tracing and error reporting
   *                                 (useful when we infer synthetic stuff and pass EmptyTree in the `tree` argument)
   *                                 If it's set to NoPosition, then position-based services will use `tree.pos`
   *  @return                        A search result
   */
  def inferImplicit(tree: Tree, pt: Type, reportAmbiguous: Boolean, isView: Boolean, context: Context, saveAmbiguousDivergent: Boolean, pos: Position): SearchResult = {
    // Note that the isInvalidConversionTarget seems to make a lot more sense right here, before all the
    // work is performed, than at the point where it presently exists.
    val shouldPrint     = printTypings && !context.undetparams.isEmpty
    val rawTypeStart    = if (StatisticsStatics.areSomeColdStatsEnabled) statistics.startCounter(rawTypeImpl) else null
    val findMemberStart = if (StatisticsStatics.areSomeColdStatsEnabled) statistics.startCounter(findMemberImpl) else null
    val subtypeStart    = if (StatisticsStatics.areSomeColdStatsEnabled) statistics.startCounter(subtypeImpl) else null
    val start           = if (StatisticsStatics.areSomeColdStatsEnabled) statistics.startTimer(implicitNanos) else null
    if (shouldPrint)
      typingStack.printTyping(tree, "typing implicit: %s %s".format(tree, context.undetparamsString))
    val implicitSearchContext = context.makeImplicit(reportAmbiguous)
    val search = new ImplicitSearch(tree, pt, isView, implicitSearchContext, pos)
    pluginsNotifyImplicitSearch(search)
    val result = search.bestImplicit
    pluginsNotifyImplicitSearchResult(result)

    if (result.isFailure && saveAmbiguousDivergent && implicitSearchContext.reporter.hasErrors)
      implicitSearchContext.reporter.propagateImplicitTypeErrorsTo(context.reporter)

    // scala/bug#7944 undetermined type parameters that result from inference within typedImplicit land in
    //         `implicitSearchContext.undetparams`, *not* in `context.undetparams`
    //         Here, we copy them up to parent context (analogously to the way the errors are copied above),
    //         and then filter out any which *were* inferred and are part of the substitutor in the implicit search result.
    context.undetparams = ((context.undetparams ++ result.undetparams) filterNot result.subst.from.contains).distinct

    if (StatisticsStatics.areSomeColdStatsEnabled) statistics.stopTimer(implicitNanos, start)
    if (StatisticsStatics.areSomeColdStatsEnabled) statistics.stopCounter(rawTypeImpl, rawTypeStart)
    if (StatisticsStatics.areSomeColdStatsEnabled) statistics.stopCounter(findMemberImpl, findMemberStart)
    if (StatisticsStatics.areSomeColdStatsEnabled) statistics.stopCounter(subtypeImpl, subtypeStart)

    if (result.isSuccess && settings.warnSelfImplicit && result.tree.symbol != null) {
      val s =
        if (result.tree.symbol.isAccessor) result.tree.symbol.accessed
        else if (result.tree.symbol.isModule) result.tree.symbol.moduleClass
        else result.tree.symbol
      if (context.owner.hasTransOwner(s))
        context.warning(result.tree.pos, s"Implicit resolves to enclosing ${result.tree.symbol}")
    }
    result
  }

  /** A friendly wrapper over inferImplicit to be used in macro contexts and toolboxes.
   */
  def inferImplicit(tree: Tree, pt: Type, isView: Boolean, context: Context, silent: Boolean, withMacrosDisabled: Boolean, pos: Position, onError: (Position, String) => Unit): Tree = {
    val result = context.withMacros(enabled = !withMacrosDisabled) {
      inferImplicit(tree, pt, reportAmbiguous = true, isView = isView, context, saveAmbiguousDivergent = !silent, pos)
    }

    if (result.isFailure && !silent) {
      val err = context.reporter.firstError
      val errPos = err.map(_.errPos).getOrElse(pos)
      val errMsg = err.map(_.errMsg).getOrElse("implicit search has failed. to find out the reason, turn on -Xlog-implicits")
      onError(errPos, errMsg)
    }
    result.tree
  }

  /** Find all views from type `tp` (in which `tpars` are free)
   *
   * Note that the trees in the search results in the returned list share the same type variables.
   * Ignore their constr field! The list of type constraints returned along with each tree specifies the constraints that
   * must be met by the corresponding type parameter in `tpars` (for the returned implicit view to be valid).
   *
   * @param tp      from-type for the implicit conversion
   * @param context search implicits here
   * @param tpars   symbols that should be considered free type variables
   *                (implicit search should not try to solve them, just track their constraints)
   */
  def allViewsFrom(tp: Type, context: Context, tpars: List[Symbol]): List[(SearchResult, List[TypeConstraint])] = {
    // my untouchable typevars are better than yours (they can't be constrained by them)
    val tvars = tpars map (TypeVar untouchable _)
    val tpSubsted = tp.subst(tpars, tvars)

    val search = new ImplicitSearch(EmptyTree, functionType(List(tpSubsted), AnyTpe), true, context.makeImplicit(reportAmbiguousErrors = false))

    search.allImplicitsPoly(tvars)
  }

  private final val sizeLimit = 50000
  private type Infos = List[ImplicitInfo]
  private type Infoss = List[List[ImplicitInfo]]
  private type InfoMap = LinkedHashMap[Symbol, List[ImplicitInfo]] // A map from class symbols to their associated implicits
  private val implicitsCache = new LinkedHashMap[Type, Infoss]
  private val infoMapCache = new LinkedHashMap[Symbol, InfoMap]
  private val improvesCache = perRunCaches.newMap[(ImplicitInfo, ImplicitInfo), Boolean]()
  private val implicitSearchId = { var id = 1 ; () => try id finally id += 1 }

  def resetImplicits() {
    implicitsCache.clear()
    infoMapCache.clear()
    improvesCache.clear()
  }

  /* Map a polytype to one in which all type parameters and argument-dependent types are replaced by wildcards.
   * Consider `implicit def b(implicit x: A): x.T = error("")`. We need to approximate de Bruijn index types
   * when checking whether `b` is a valid implicit, as we haven't even searched a value for the implicit arg `x`,
   * so we have to approximate (otherwise it is excluded a priori).
   */
  private def depoly(tp: Type): Type = tp match {
    case PolyType(tparams, restpe) => deriveTypeWithWildcards(tparams)(ApproximateDependentMap(restpe))
    case _                         => ApproximateDependentMap(tp)
  }

  /** The result of an implicit search
   *  @param  tree    The tree representing the implicit
   *  @param  subst   A substituter that represents the undetermined type parameters
   *                  that were instantiated by the winning implicit.
   *  @param undetparams undetermined type parameters
   */
  class SearchResult(val tree: Tree, val subst: TreeTypeSubstituter, val undetparams: List[Symbol]) {
    override def toString = "SearchResult(%s, %s)".format(tree,
      if (subst.isEmpty) "" else subst)

    def isFailure          = false
    def isAmbiguousFailure = false
    def isDivergent        = false
    final def isSuccess    = !isFailure
  }

  lazy val SearchFailure = new SearchResult(EmptyTree, EmptyTreeTypeSubstituter, Nil) {
    override def isFailure = true
  }

  lazy val DivergentSearchFailure = new SearchResult(EmptyTree, EmptyTreeTypeSubstituter, Nil) {
    override def isFailure   = true
    override def isDivergent = true
  }

  lazy val AmbiguousSearchFailure = new SearchResult(EmptyTree, EmptyTreeTypeSubstituter, Nil) {
    override def isFailure          = true
    override def isAmbiguousFailure = true
  }

  /** A class that records an available implicit
   *  @param   name   The name of the implicit
   *  @param   pre    The prefix type of the implicit
   *  @param   sym    The symbol of the implicit
   */
  class ImplicitInfo(val name: Name, val pre: Type, val sym: Symbol) {
    private var tpeCache: Type = null
    private var isErroneousCache: TriState = TriState.Unknown

    /** Computes member type of implicit from prefix `pre` (cached). */
    def tpe: Type = {
      if (tpeCache eq null) tpeCache = pre.memberType(sym)
      tpeCache
    }

    def isCyclicOrErroneous: Boolean =
      if(sym.hasFlag(LOCKED)) true
      else {
        if(!isErroneousCache.isKnown)
          isErroneousCache = computeErroneous
        isErroneousCache.booleanValue
      }

    private[this] final def computeErroneous =
      try containsError(tpe)
      catch { case _: CyclicReference => true }

    var useCountArg: Int = 0
    var useCountView: Int = 0

    /** Does type `tp` contain an Error type as parameter or result?
     */
    private def containsError(tp: Type): Boolean = tp match {
      case PolyType(tparams, restpe) =>
        containsError(restpe)
      case NullaryMethodType(restpe) =>
        containsError(restpe)
      case mt @ MethodType(_, restpe) =>
        // OPT avoiding calling `mt.paramTypes` which creates a new list.
        (mt.params exists symTypeIsError) || containsError(restpe)
      case _ =>
        tp.isError
    }

    def isStablePrefix = pre.isStable

    override def equals(other: Any) = other match {
      case that: ImplicitInfo =>
          this.name == that.name &&
          this.pre =:= that.pre &&
          this.sym == that.sym
      case _ => false
    }
    override def hashCode = {
      import scala.util.hashing.MurmurHash3._
      finalizeHash(mix(mix(productSeed, name.##), sym.##), 2)
    }
    override def toString = (
      if (tpeCache eq null) name + ": ?"
      else name + ": " + tpe
    )
  }

  /** A class which is used to track pending implicits to prevent infinite implicit searches.
   */
  case class OpenImplicit(info: ImplicitInfo, pt: Type, tree: Tree) {
    // JZ: should be a case class parameter, but I have reason to believe macros/plugins peer into OpenImplicit
    // so I'm avoiding a signature change
    def isView: Boolean = _isView
    private def isView_=(value: Boolean): Unit = _isView = value

    private[this] var _isView: Boolean = false
  }
  object OpenImplicit {
    def apply(info: ImplicitInfo, pt: Type, tree: Tree, isView: Boolean): OpenImplicit = {
      val result = new OpenImplicit(info, pt, tree)
      result.isView = isView
      result
    }
  }

  /** A sentinel indicating no implicit was found */
  val NoImplicitInfo = new ImplicitInfo(null, NoType, NoSymbol) {
    // equals used to be implemented in ImplicitInfo with an `if(this eq NoImplicitInfo)`
    // overriding the equals here seems cleaner and benchmarks show no difference in performance
    override def equals(other: Any) = other match { case that: AnyRef => that eq this  case _ => false }
    override def hashCode = 1
  }

  /** A constructor for types ?{ def/type name: tp }, used in infer view to member
   *  searches.
   */
  def memberWildcardType(name: Name, tp: Type) = {
    val result = refinedType(List(WildcardType), NoSymbol)
    name match {
      case x: TermName => result.typeSymbol.newMethod(x) setInfoAndEnter tp
      case x: TypeName => result.typeSymbol.newAbstractType(x) setInfoAndEnter tp
    }
    result
  }

  /** An extractor for types of the form ? { name: ? }
   */
  object HasMember {
    private val hasMemberCache = perRunCaches.newMap[Name, Type]()
    def apply(name: Name): Type = hasMemberCache.getOrElseUpdate(name, memberWildcardType(name, WildcardType))
    }

  /** An extractor for types of the form ? { name: (? >: argtpe <: Any*)restp }
   */
  object HasMethodMatching {
    val dummyMethod = NoSymbol.newTermSymbol(TermName("typer$dummy")) setInfo NullaryMethodType(AnyTpe)

    def templateArgType(argtpe: Type) = new BoundedWildcardType(TypeBounds.lower(argtpe))

    def apply(name: Name, argtpes: List[Type], restpe: Type): Type = {
      val mtpe = MethodType(dummyMethod.newSyntheticValueParams(argtpes map templateArgType), restpe)
      memberWildcardType(name, mtpe)
    }
    def unapply(pt: Type): Option[(Name, List[Type], Type)] = pt match {
      case RefinedType(List(WildcardType), decls) =>
        decls.toList match {
          case List(sym) =>
            sym.tpe match {
              case MethodType(params, restpe)
              if (params forall (_.tpe.isInstanceOf[BoundedWildcardType])) =>
                Some((sym.name, params map (_.tpe.bounds.lo), restpe))
              case _ => None
            }
          case _ => None
        }
      case _ => None
    }
  }

  /** An extractor for unary function types arg => res
   */
  object Function1 {
    val Sym = FunctionClass(1)
    val Pre = Sym.typeConstructor.prefix

    def apply(from: Type, to: Type) = TypeRef(Pre, Sym, List(from, to))

    // It is tempting to think that this should be inspecting "tp baseType Sym"
    // rather than tp. See test case run/t8280 and the commit message which
    // accompanies it for explanation why that isn't done.
    def unapply(tp: Type) = tp match {
      case TypeRef(_, Sym, arg1 :: arg2 :: _) => Some((arg1, arg2))
      case _                                  => None
    }
  }

  /** A class that sets up an implicit search. For more info, see comments for `inferImplicit`.
   *  @param tree             The tree for which the implicit needs to be inserted.
   *  @param pt               The original expected type of the implicit.
   *  @param isView           We are looking for a view
   *  @param context0         The context used for the implicit search
   *  @param pos0             Position that is preferable for use in tracing and error reporting
   *                          (useful when we infer synthetic stuff and pass EmptyTree in the `tree` argument)
   *                          If it's set to NoPosition, then position-based services will use `tree.pos`
   */
  class ImplicitSearch(val tree: Tree, val pt: Type, val isView: Boolean, val context0: Context, val pos0: Position = NoPosition) extends Typer(context0) with ImplicitsContextErrors {
    val searchId = implicitSearchId()
    private def typingLog(what: String, msg: => String) = {
      if (printingOk(tree))
        typingStack.printTyping(f"[search #$searchId] $what $msg")
    }

    import infer._
    if (StatisticsStatics.areSomeColdStatsEnabled) statistics.incCounter(implicitSearchCount)

    /** The type parameters to instantiate */
    val undetParams = if (isView) Nil else context.outer.undetparams
    val wildPt = approximate(pt)
    private[this] def functionArityOf(tp: Type): Int = {
      val dealiased = tp.dealiasWiden
      if (isFunctionTypeDirect(dealiased)) dealiased.typeArgs.length - 1 else -1
    }
    private val cachedPtFunctionArity: Int = functionArityOf(pt)
    final def functionArity(tp: Type): Int = if (tp eq pt) cachedPtFunctionArity else functionArityOf(tp)

    private val stableRunDefsForImport = currentRun.runDefinitions
    import stableRunDefsForImport._

    def undet_s = if (undetParams.isEmpty) "" else undetParams.mkString(" inferring ", ", ", "")
    def tree_s = typeDebug ptTree tree
    def ctx_s = fullSiteString(context)
    typingLog("start", s"`$tree_s`$undet_s, searching for adaptation to pt=$pt $ctx_s")

    def pos = if (pos0 != NoPosition) pos0 else tree.pos

    @inline final def failure(what: Any, reason: => String, pos: Position = this.pos): SearchResult = {
      if (settings.XlogImplicits)
        reporter.echo(pos, what+" is not a valid implicit value for "+pt+" because:\n"+reason)
      SearchFailure
    }
    /** Is implicit info `info1` better than implicit info `info2`?
     */
    def improves(info1: ImplicitInfo, info2: ImplicitInfo) = {
      if (StatisticsStatics.areSomeColdStatsEnabled) statistics.incCounter(improvesCount)
      (info2 == NoImplicitInfo) ||
      (info1 != NoImplicitInfo) && {
        if (info1.sym.isStatic && info2.sym.isStatic) {
          improvesCache get ((info1, info2)) match {
            case Some(b) => if (StatisticsStatics.areSomeColdStatsEnabled) statistics.incCounter(improvesCachedCount); b
            case None =>
              val result = isStrictlyMoreSpecific(info1.tpe, info2.tpe, info1.sym, info2.sym)
              improvesCache((info1, info2)) = result
              result
          }
        } else isStrictlyMoreSpecific(info1.tpe, info2.tpe, info1.sym, info2.sym)
      }
    }
    def isPlausiblyCompatible(tp: Type, pt: Type) = checkCompatibility(fast = true, tp, pt)
    def normSubType(tp: Type, pt: Type) = checkCompatibility(fast = false, tp, pt)

    /** Does type `dtor` dominate type `dted`?
     *  This is the case if the stripped cores `dtor1` and `dted1` of both types are
     *  the same wrt `=:=`, or if they overlap and the complexity of `dtor1` is higher
     *  than the complexity of `dted1`.
     *  The _stripped core_ of a type is the type where
     *   - all refinements and annotations are dropped,
     *   - all universal and existential quantification is eliminated
     *     by replacing variables by their upper bounds,
     *   - all remaining free type parameters in the type are replaced by WildcardType.
     *  The _complexity_ of a stripped core type corresponds roughly to the number of
     *  nodes in its ast, except that singleton types are widened before taking the complexity.
     *  Two types overlap if they have the same type symbol, or
     *  if one or both are intersection types with a pair of overlapping parent types.
     */
    private def dominates(dtor: Type, dted: Type): Boolean = {
      def core(tp: Type): Type = tp.dealiasWiden match {
        case RefinedType(parents, defs)         => intersectionType(parents map core, tp.typeSymbol.owner)
        case AnnotatedType(annots, tp)          => core(tp)
        case ExistentialType(tparams, result)   => core(result).subst(tparams, tparams map (t => core(t.info.bounds.hi)))
        case PolyType(tparams, result)          => core(result).subst(tparams, tparams map (t => core(t.info.bounds.hi)))
        case _                                  => tp
      }
      def stripped(tp: Type): Type = {
        // `t.typeSymbol` returns the symbol of the normalized type. If that normalized type
        // is a `PolyType`, the symbol of the result type is collected. This is precisely
        // what we require for scala/bug#5318.
        val syms = for (t <- tp; if t.typeSymbol.isTypeParameter) yield t.typeSymbol
        deriveTypeWithWildcards(syms.distinct)(tp)
      }
      def complexity(tp: Type): Int = tp.dealias match {
        case NoPrefix                => 0
        case SingleType(pre, sym)    => if (sym.hasPackageFlag) 0 else complexity(tp.dealiasWiden)
        case ThisType(sym)           => if (sym.hasPackageFlag) 0 else 1
        case TypeRef(pre, sym, args) => complexity(pre) + (args map complexity).sum + 1
        case RefinedType(parents, _) => (parents map complexity).sum + 1
        case _                       => 1
      }
      def overlaps(tp1: Type, tp2: Type): Boolean = (tp1, tp2) match {
        case (RefinedType(parents, _), _) => parents exists (overlaps(_, tp2))
        case (_, RefinedType(parents, _)) => parents exists (overlaps(tp1, _))
        case _                            => tp1.typeSymbol == tp2.typeSymbol
      }
      val dtor1 = stripped(core(dtor))
      val dted1 = stripped(core(dted))
      overlaps(dtor1, dted1) && (dtor1 =:= dted1 || complexity(dtor1) > complexity(dted1))
    }

    /** The expected type with all undetermined type parameters replaced with wildcards. */
    def approximate(tp: Type) = deriveTypeWithWildcards(undetParams)(tp)

    /** Try to construct a typed tree from given implicit info with given
     *  expected type.
     *  Detect infinite search trees for implicits.
     *
     *  @param info              The given implicit info describing the implicit definition
     *  @param isLocalToCallsite Is the implicit in the local scope of the call site?
     *  @pre `info.tpe` does not contain an error
     */
    private def typedImplicit(info: ImplicitInfo, ptChecked: Boolean, isLocalToCallsite: Boolean): SearchResult = {
      // scala/bug#7167 let implicit macros decide what amounts for a divergent implicit search
      // imagine a macro writer which wants to synthesize a complex implicit Complex[T] by making recursive calls to Complex[U] for its parts
      // e.g. we have `class Foo(val bar: Bar)` and `class Bar(val x: Int)`
      // then it's quite reasonable for the macro writer to synthesize Complex[Foo] by calling `inferImplicitValue(typeOf[Complex[Bar])`
      // however if we didn't insert the `info.sym.isMacro` check here, then under some circumstances
      // (e.g. as described here http://groups.google.com/group/scala-internals/browse_thread/thread/545462b377b0ac0a)
      // `dominates` might decide that `Bar` dominates `Foo` and therefore a recursive implicit search should be prohibited
      // now when we yield control of divergent expansions to the macro writer, what happens next?
      // in the worst case, if the macro writer is careless, we'll get a StackOverflowException from repeated macro calls
      // otherwise, the macro writer could check `c.openMacros` and `c.openImplicits` and do `c.abort` when expansions are deemed to be divergent
      // upon receiving `c.abort` the typechecker will decide that the corresponding implicit search has failed
      // which will fail the entire stack of implicit searches, producing a nice error message provided by the programmer
      val existsDominatedImplicit = tree != EmptyTree && context.openImplicits.exists {
        case OpenImplicit(nfo, tp, tree1) => !nfo.sym.isMacro && tree1.symbol == tree.symbol && dominates(pt, tp)
      }

        if(existsDominatedImplicit) {
          //println("Pending implicit "+pending+" dominates "+pt+"/"+undetParams) //@MDEBUG
          DivergentSearchFailure
        } else {
         try {
           context.openImplicits = OpenImplicit(info, pt, tree, isView) :: context.openImplicits
           // println("  "*context.openImplicits.length+"typed implicit "+info+" for "+pt) //@MDEBUG
           val result = typedImplicit0(info, ptChecked, isLocalToCallsite)
           if (result.isDivergent) {
             //println("DivergentImplicit for pt:"+ pt +", open implicits:"+context.openImplicits) //@MDEBUG
             if (context.openImplicits.tail.isEmpty && !pt.isErroneous)
               DivergingImplicitExpansionError(tree, pt, info.sym)(context)
           }
           result
         } finally {
           context.openImplicits = context.openImplicits.tail
         }
       }
    }

    /** Does type `tp` match expected type `pt`
     *  This is the case if either `pt` is a unary function type with a
     *  HasMethodMatching type as result, and `tp` is a unary function
     *  or method type whose result type has a method whose name and type
     *  correspond to the HasMethodMatching type,
     *  or otherwise if `tp` is compatible with `pt`.
     *  This method is performance critical: 5-8% of typechecking time.
     */
    private def matchesPt(tp: Type, pt: Type, undet: List[Symbol]): Boolean = {
      val start = if (StatisticsStatics.areSomeColdStatsEnabled) statistics.startTimer(matchesPtNanos) else null
      val result = normSubType(tp, pt) || isView && {
        pt match {
          case Function1(arg1, arg2) => matchesPtView(tp, arg1, arg2, undet)
          case _                     => false
        }
      }
      if (StatisticsStatics.areSomeColdStatsEnabled) statistics.stopTimer(matchesPtNanos, start)
      result
    }
    private def matchesPt(info: ImplicitInfo): Boolean = (
      info.isStablePrefix && matchesPt(depoly(info.tpe), wildPt, Nil)
    )

    private def matchesPtView(tp: Type, ptarg: Type, ptres: Type, undet: List[Symbol]): Boolean = tp match {
      case MethodType(p :: _, restpe) if p.isImplicit => matchesPtView(restpe, ptarg, ptres, undet)
      case MethodType(p :: Nil, restpe)               => matchesArgRes(p.tpe, restpe, ptarg, ptres, undet)
      case ExistentialType(_, qtpe)                   => matchesPtView(normalize(qtpe), ptarg, ptres, undet)
      case Function1(arg1, res1)                      => matchesArgRes(arg1, res1, ptarg, ptres, undet)
      case _                                          => false
    }

    private def matchesArgRes(tparg: Type, tpres: Type, ptarg: Type, ptres: Type, undet: List[Symbol]): Boolean =
     (ptarg weak_<:< tparg) && {
       ptres match {
         case HasMethodMatching(name, argtpes, restpe) =>
           (tpres.member(name) filter (m =>
             isApplicableSafe(undet, m.tpe, argtpes, restpe))) != NoSymbol
         case _ =>
           tpres <:< ptres
       }
     }

    private def matchesPtInst(info: ImplicitInfo): Boolean = {
      def isViewLike = pt match {
        case Function1(_, _) => true
        case _ => false
      }

      if (StatisticsStatics.areSomeColdStatsEnabled) statistics.incCounter(matchesPtInstCalls)
        info.tpe match {
          case PolyType(tparams, restpe) =>
            try {
              val allUndetparams = (undetParams ++ tparams).distinct
              val tvars = allUndetparams map freshVar
              val tp = ApproximateDependentMap(restpe)
              val tpInstantiated = tp.instantiateTypeParams(allUndetparams, tvars)
              if(!matchesPt(tpInstantiated, wildPt, allUndetparams)) {
                if (StatisticsStatics.areSomeColdStatsEnabled) statistics.incCounter(matchesPtInstMismatch1)
                false
              } else if(!isView && !isViewLike) {
                // we can't usefully prune views any further because we would need to type an application
                // of the view to the term as is done in the computation of itree2 in typedImplicit1.
                val targs = solvedTypes(tvars, allUndetparams, allUndetparams map varianceInType(wildPt), upper = false, lubDepth(tpInstantiated :: wildPt :: Nil))
                val AdjustedTypeArgs(okParams, okArgs) = adjustTypeArgs(allUndetparams, tvars, targs)
                val remainingUndet = allUndetparams diff okParams
                val tpSubst = deriveTypeWithWildcards(remainingUndet)(tp.instantiateTypeParams(okParams, okArgs))
                if(!matchesPt(tpSubst, wildPt, remainingUndet)) {
                  if (StatisticsStatics.areSomeColdStatsEnabled) statistics.incCounter(matchesPtInstMismatch2)
                  false
                } else true
              } else true
            } catch {
              case _: NoInstance => false
            }
          case _ => true
        }
    }

    /** Capturing the overlap between isPlausiblyCompatible and normSubType.
     *  This is a faithful translation of the code which was there, but it
     *  seems likely the methods are intended to be even more similar than
     *  they are: perhaps someone more familiar with the intentional distinctions
     *  can examine the now much smaller concrete implementations below.
     */
    private def checkCompatibility(fast: Boolean, tp0: Type, pt0: Type): Boolean = {
      @tailrec def loop(tp: Type, pt: Type): Boolean = tp match {
        case mt @ MethodType(params, restpe) =>
          if (mt.isImplicit)
            loop(restpe, pt)
          else pt match {
            case tr @ TypeRef(pre, sym, args) =>
              if (sym.isAliasType) loop(tp, pt.dealias)
              else if (sym.isAbstractType) loop(tp, pt.bounds.lo)
              else {
                val ptFunctionArity = functionArity(pt)
                ptFunctionArity > 0 && hasLength(params, ptFunctionArity) && {
                  var ps = params
                  var as = args
                  if (fast) {
                    while (!(ps.isEmpty || as.isEmpty)) {
                      if (!isPlausiblySubType(as.head, ps.head.tpe))
                        return false
                      ps = ps.tail
                      as = as.tail
                    }
                  } else {
                    while (ps.nonEmpty && as.nonEmpty) {
                      if (!(as.head <:< ps.head.tpe))
                        return false
                      ps = ps.tail
                      as = as.tail
                    }
                  }
                  ps.isEmpty && as.nonEmpty && {
                    val lastArg = as.head
                    as.tail.isEmpty && loop(restpe, lastArg)
                  }
                }
              }

            case _            => if (fast) false else tp <:< pt
          }
        case NullaryMethodType(restpe)  => loop(restpe, pt)
        case PolyType(_, restpe)        => loop(restpe, pt)
        case ExistentialType(_, qtpe)   => if (fast) loop(qtpe, pt) else normalize(tp) <:< pt // is !fast case needed??
        case _                          => if (fast) isPlausiblySubType(tp, pt) else tp <:< pt
      }
      loop(tp0, pt0)
    }

    /** This expresses more cleanly in the negative: there's a linear path
     *  to a final true or false.
     */
    private def isPlausiblySubType(tp1: Type, tp2: Type): Boolean = !isImpossibleSubType(tp1, tp2)
    private def isImpossibleSubType(tp1: Type, tp2: Type): Boolean = tp1.dealiasWiden match {
      // We can only rule out a subtype relationship if the left hand
      // side is a class, else we may not know enough.
      case tr1 @ TypeRef(_, sym1, args1) if sym1.isClass =>
        def typeRefHasMember(tp: TypeRef, name: Name) = {
          tp.baseClasses.exists(_.info.decls.lookupEntry(name) != null)
        }

        def existentialUnderlying(t: Type) = t match {
          case et: ExistentialType => et.underlying
          case tp => tp
        }
        val tp2Bounds = existentialUnderlying(tp2.dealiasWiden.bounds.hi)
        tp2Bounds match {
          case TypeRef(_, sym2, args2) if sym2 ne SingletonClass =>
            val impossible = if ((sym1 eq sym2) && (args1 ne Nil)) !corresponds3(sym1.typeParams, args1, args2) {(tparam, arg1, arg2) =>
              if (tparam.isCovariant) isPlausiblySubType(arg1, arg2) else isPlausiblySubType(arg2, arg1)
            } else {
              ((sym1 eq ByNameParamClass) != (sym2 eq ByNameParamClass)) || (sym2.isClass && !(sym1 isWeakSubClass sym2))
            }
            impossible
          case RefinedType(parents, decls) =>
            val impossible = decls.nonEmpty && !typeRefHasMember(tr1, decls.head.name) // opt avoid full call to .member
            impossible
          case _                           => false
        }
      case _ => false
    }

    private def typedImplicit0(info: ImplicitInfo, ptChecked: Boolean, isLocalToCallsite: Boolean): SearchResult = {
      if (StatisticsStatics.areSomeColdStatsEnabled) statistics.incCounter(plausiblyCompatibleImplicits)
      val ok = ptChecked || matchesPt(info) && {
        def word = if (isLocalToCallsite) "local " else ""
        typingLog("match", s"$word$info")
        true
      }
      if (ok) typedImplicit1(info, isLocalToCallsite) else SearchFailure
    }

    private def typedImplicit1(info: ImplicitInfo, isLocalToCallsite: Boolean): SearchResult = {
      if (StatisticsStatics.areSomeColdStatsEnabled) statistics.incCounter(matchingImplicits)

      // workaround for deficient context provided by ModelFactoryImplicitSupport#makeImplicitConstraints
      val isScaladoc = context.tree == EmptyTree

      val itree0 = atPos(pos.focus) {
        if (isLocalToCallsite && !isScaladoc) {
          // scala/bug#4270 scala/bug#5376 Always use an unattributed Ident for implicits in the local scope,
          // rather than an attributed Select, to detect shadowing.
          Ident(info.name)
        } else {
          assert(info.pre != NoPrefix, info)
          // scala/bug#2405 Not info.name, which might be an aliased import
          val implicitMemberName = info.sym.name
          Select(gen.mkAttributedQualifier(info.pre), implicitMemberName)
        }
      }
      val itree1 = if (isBlackbox(info.sym)) suppressMacroExpansion(itree0) else itree0
      typingLog("considering", typeDebug.ptTree(itree1))

      @inline def fail(reason: => String): SearchResult = failure(itree0, reason)
      def fallback = typed1(itree1, EXPRmode, wildPt)
      try {
        val itree2 = if (!isView) fallback else pt match {
          case Function1(arg1, arg2) =>
            typed1(
              atPos(itree0.pos)(Apply(itree1, Ident(nme.argument).setType(approximate(arg1)) :: Nil)),
              EXPRmode,
              approximate(arg2)
            ) match {
              // try to infer implicit parameters immediately in order to:
              //   1) guide type inference for implicit views
              //   2) discard ineligible views right away instead of risking spurious ambiguous implicits
              //
              // this is an improvement of the state of the art that brings consistency to implicit resolution rules
              // (and also helps fundep materialization to be applicable to implicit views)
              //
              // there's one caveat though. we need to turn this behavior off for scaladoc
              // because scaladoc usually doesn't know the entire story
              // and is just interested in views that are potentially applicable
              // for instance, if we have `class C[T]` and `implicit def conv[T: Numeric](c: C[T]) = ???`
              // then Scaladoc will give us something of type `C[T]`, and it would like to know
              // that `conv` is potentially available under such and such conditions
              case tree if isImplicitMethodType(tree.tpe) && !isScaladoc =>
                applyImplicitArgs(tree)
              case tree => tree
            }
          case _ => fallback
        }
        context.reporter.firstError match { // using match rather than foreach to avoid non local return.
          case Some(err) =>
            log("implicit adapt failed: " + err.errMsg)
            return fail(err.errMsg)
          case None      =>
        }

        if (StatisticsStatics.areSomeColdStatsEnabled) statistics.incCounter(typedImplicits)

        val itree3 = if (isView) treeInfo.dissectApplied(itree2).callee
                     else adapt(itree2, EXPRmode, wildPt)

        typingStack.showAdapt(itree0, itree3, pt, context)

        def hasMatchingSymbol(tree: Tree): Boolean = (tree.symbol == info.sym) || {
          tree match {
            case Apply(fun, _)          => hasMatchingSymbol(fun)
            case TypeApply(fun, _)      => hasMatchingSymbol(fun)
            case Select(pre, nme.apply) => pre.symbol == info.sym
            case _                      => false
          }
        }

        if (context.reporter.hasErrors)
          fail("hasMatchingSymbol reported error: " + context.reporter.firstError.get.errMsg)
        else if (itree3.isErroneous)
          fail("error typechecking implicit candidate")
        else if (isLocalToCallsite && !hasMatchingSymbol(itree2))
          fail("candidate implicit %s is shadowed by %s".format(
            info.sym.fullLocationString, itree2.symbol.fullLocationString))
        else {
          val tvars = undetParams map freshVar
          val ptInstantiated = pt.instantiateTypeParams(undetParams, tvars)

          if (matchesPt(itree3.tpe, ptInstantiated, undetParams)) {
            if (tvars.nonEmpty)
              typingLog("solve", ptLine("tvars" -> tvars, "tvars.constr" -> tvars.map(_.constr)))

            val targs = solvedTypes(tvars, undetParams, undetParams map varianceInType(pt), upper = false, lubDepth(itree3.tpe :: pt :: Nil))

            // #2421: check that we correctly instantiated type parameters outside of the implicit tree:
            checkBounds(itree3, NoPrefix, NoSymbol, undetParams, targs, "inferred ")

            // In case we stepped on a macro along the way, the macro was expanded during the call to adapt. Along the way,
            // any type parameters that were instantiated were NOT yet checked for bounds, so we need to repeat the above
            // bounds check on the expandee tree
            itree3.attachments.get[MacroExpansionAttachment] match {
              case Some(MacroExpansionAttachment(exp @ TypeApply(fun, targs), _)) =>
                checkBounds(exp, NoPrefix, NoSymbol, fun.symbol.typeParams, targs.map(_.tpe), "inferred ")
              case _ => ()
            }

            context.reporter.firstError match {
              case Some(err) =>
                return fail("type parameters weren't correctly instantiated outside of the implicit tree: " + err.errMsg)
              case None      =>
            }

            // filter out failures from type inference, don't want to remove them from undetParams!
            // we must be conservative in leaving type params in undetparams
            // prototype == WildcardType: want to remove all inferred Nothings
            val AdjustedTypeArgs(okParams, okArgs) = adjustTypeArgs(undetParams, tvars, targs)

            val subst: TreeTypeSubstituter =
              if (okParams.isEmpty) EmptyTreeTypeSubstituter
              else {
                val subst = new TreeTypeSubstituter(okParams, okArgs)
                subst traverse itree3
                notifyUndetparamsInferred(okParams, okArgs)
                subst
              }

            // #2421b: since type inference (which may have been
            // performed during implicit search) does not check whether
            // inferred arguments meet the bounds of the corresponding
            // parameter (see note in solvedTypes), must check again
            // here:
            // TODO: I would prefer to just call typed instead of
            // duplicating the code here, but this is probably a
            // hotspot (and you can't just call typed, need to force
            // re-typecheck)
            //
            // This is just called for the side effect of error detection,
            // see scala/bug#6966 to see what goes wrong if we use the result of this
            // as the SearchResult.
            itree3 match {
              case TypeApply(fun, args)           => typedTypeApply(itree3, EXPRmode, fun, args)
              case Apply(TypeApply(fun, args), _) => typedTypeApply(itree3, EXPRmode, fun, args) // t2421c
              case t                              => t
            }

            context.reporter.firstError match {
              case Some(err) =>
                fail("typing TypeApply reported errors for the implicit tree: " + err.errMsg)
              case None      =>
                val result = new SearchResult(unsuppressMacroExpansion(itree3), subst, context.undetparams)
                if (StatisticsStatics.areSomeColdStatsEnabled) statistics.incCounter(foundImplicits)
                typingLog("success", s"inferred value of type $ptInstantiated is $result")
                result
            }
          }
          else fail("incompatible: %s does not match expected type %s".format(itree3.tpe, ptInstantiated))
        }
      }
      catch {
        case ex: TypeError =>
          fail(ex.getMessage())
      }
    }

    /** Should implicit definition symbol `sym` be considered for applicability testing?
     *  This is the case if one of the following holds:
     *   - the symbol's type is initialized
     *   - the symbol comes from a classfile
     *   - the symbol comes from a different sourcefile than the current one
     *   - the symbol and the accessed symbol's definitions come before, and do not contain the closest enclosing definition, // see #3373
     *   - the symbol's definition is a val, var, or def with an explicit result type
     *  The aim of this method is to prevent premature cyclic reference errors
     *  by computing the types of only those implicits for which one of these
     *  conditions is true.
     */
    def isValid(sym: Symbol) = {
      def hasExplicitResultType(sym: Symbol) = {
        def hasExplicitRT(tree: Tree) = tree match {
          case x: ValOrDefDef => !x.tpt.isEmpty
          case _              => false
        }
        sym.rawInfo match {
          case tc: TypeCompleter => hasExplicitRT(tc.tree)
          case PolyType(_, tc: TypeCompleter) => hasExplicitRT(tc.tree)
          case _ => true
        }
      }
      def comesBefore(sym: Symbol, owner: Symbol) = {
        val ownerPos = owner.pos.pointOrElse(Int.MaxValue)
        sym.pos.pointOrElse(0) < ownerPos && (
          if (sym.hasAccessorFlag) {
            val symAcc = sym.accessed // #3373
            symAcc.pos.pointOrElse(0) < ownerPos &&
            !(owner.ownerChain exists (o => (o eq sym) || (o eq symAcc))) // probably faster to iterate only once, don't feel like duplicating hasTransOwner for this case
          } else !(owner hasTransOwner sym)) // faster than owner.ownerChain contains sym
      }

      sym.isInitialized || {
        val sourceFile = sym.sourceFile
        sourceFile == null ||
        (sourceFile ne context.unit.source.file) ||
        hasExplicitResultType(sym) ||
        comesBefore(sym, context.owner)
      }
    }

    /** Prune ImplicitInfos down to either all the eligible ones or the best one.
     *
     *  @param  iss                list of list of infos
     *  @param  isLocalToCallsite  if true, `iss` represents in-scope implicits, which must respect the normal rules of
     *                             shadowing. The head of the list `iss` must represent implicits from the closest
     *                             enclosing scope, and so on.
     */
    class ImplicitComputation(iss: Infoss, isLocalToCallsite: Boolean) {
      private val shadower: Shadower = if (isLocalToCallsite) new LocalShadower else NoShadower

      private var best: SearchResult = SearchFailure

      private def isIneligible(info: ImplicitInfo) = (
           info.isCyclicOrErroneous
        || isView && (info.sym eq Predef_conforms) // as an implicit conversion, Predef.$conforms is a no-op, so exclude it
        || (!context.macrosEnabled && info.sym.isTermMacro)
      )

      /** True if a given ImplicitInfo (already known isValid) is eligible.
       */
      def survives(info: ImplicitInfo) = (
           !isIneligible(info)                      // cyclic, erroneous, shadowed, or specially excluded
        && isPlausiblyCompatible(info.tpe, wildPt)  // optimization to avoid matchesPt
        && !shadower.isShadowed(info.name)          // OPT rare, only check for plausible candidates
        && matchesPt(info)                          // stable and matches expected type
      )
      /** The implicits that are not valid because they come later in the source and
       *  lack an explicit result type. Used for error diagnostics only.
       */
      val invalidImplicits = new ListBuffer[Symbol]

      /** Tests for validity and updates invalidImplicits by side effect when false.
       */
      private def checkValid(sym: Symbol) = isValid(sym) || { invalidImplicits += sym ; false }

      /** Preventing a divergent implicit from terminating implicit search,
       *  so that if there is a best candidate it can still be selected.
       */
      object DivergentImplicitRecovery {
        private var divergentError: Option[DivergentImplicitTypeError] = None

        private def saveDivergent(err: DivergentImplicitTypeError) {
          if (divergentError.isEmpty) divergentError = Some(err)
        }

        def issueSavedDivergentError() {
          divergentError foreach (err => context.issue(err))
        }

        def apply(search: SearchResult, i: ImplicitInfo, errors: Seq[AbsTypeError]): SearchResult = {
          // A divergent error from a nested implicit search will be found in `errors`. Stash that
          // aside to be re-issued if this implicit search fails.
          errors.collectFirst { case err: DivergentImplicitTypeError => err } foreach saveDivergent

          if (search.isDivergent && divergentError.isEmpty) {
            // Divergence triggered by `i` at this level of the implicit search. We haven't
            // seen divergence so far, we won't issue this error just yet, and instead temporarily
            // treat `i` as a failed candidate.
            saveDivergent(DivergentImplicitTypeError(tree, pt, i.sym))
            log(s"discarding divergent implicit ${i.sym} during implicit search")
            SearchFailure
          } else {
            if (search.isFailure) {
              // Discard the divergentError we saved (if any), as well as all errors that are not of type DivergentImplicitTypeError
              // We don't want errors that occur while checking the implicit info
              // to influence the check of further infos, but we should retain divergent implicit errors
              // (except for the one we already squirreled away)
              context.reporter.retainDivergentErrorsExcept(divergentError.getOrElse(null))
            }
            search
          }
        }
      }

      /** Sorted list of eligible implicits.
       */
      val eligible = {
        val matches = iss flatMap { is =>
          val result = is filter (info => checkValid(info.sym) && survives(info))
          shadower addInfos is
          result
        }

        // most frequent one first
        matches sortBy (x => if (isView) -x.useCountView else -x.useCountArg)
      }
      if (eligible.nonEmpty)
        printTyping(tree, eligible.size + s" eligible for pt=$pt at ${fullSiteString(context)}")

      /** Faster implicit search.  Overall idea:
       *   - prune aggressively
       *   - find the most likely one
       *   - if it matches, forget about all others it improves upon
       */

      // the pt for views can have embedded unification type variables, BoundedWildcardTypes or
      // Nothings which can't be solved for. Rather than attempt to patch things up later we
      // just skip those cases altogether.
      lazy val wildPtNotInstantiable =
        wildPt.exists { case _: BoundedWildcardType | _: TypeVar => true ; case tp if typeIsNothing(tp) => true; case _ => false }

      @tailrec private def rankImplicits(pending: Infos, acc: List[(SearchResult, ImplicitInfo)]): List[(SearchResult, ImplicitInfo)] = pending match {
        case Nil                          => acc
        case firstPending :: otherPending =>
          def firstPendingImproves(alt: ImplicitInfo) =
            firstPending == alt || (
              try improves(firstPending, alt)
              catch {
                case e: CyclicReference =>
                  devWarning(s"Discarding $firstPending during implicit search due to cyclic reference.")
                  true
              }
            )

<<<<<<< HEAD
          val mark = undoLog.log
          val typedFirstPending = typedImplicit(firstPending, ptChecked = true, isLocalToCallsite)
          if (typedFirstPending.isFailure)
            undoLog.undoTo(mark) // Don't accumulate constraints from typechecking or type error message creation for failed candidates
=======
          val typedFirstPending =
            if(wildPtNotInstantiable || matchesPtInst(firstPending))
              typedImplicit(firstPending, ptChecked = true, isLocalToCallsite)
            else SearchFailure
>>>>>>> 8e4a40a6

          // Pass the errors to `DivergentImplicitRecovery` so that it can note
          // the first `DivergentImplicitTypeError` that is being propagated
          // from a nested implicit search; this one will be
          // re-issued if this level of the search fails.
          DivergentImplicitRecovery(typedFirstPending, firstPending, context.reporter.errors) match {
            case sr if sr.isDivergent => Nil
            case sr if sr.isFailure   => rankImplicits(otherPending, acc)
            case newBest              =>
              best = newBest // firstPending is our new best, since we already pruned last time around:
              val pendingImprovingBest = undoLog undo {
                otherPending filterNot firstPendingImproves
              }
              rankImplicits(pendingImprovingBest, (newBest, firstPending) :: acc)
          }
      }

      /** Returns all eligible ImplicitInfos and their SearchResults in a map.
       */
      def findAll() = linkedMapFrom(eligible)(x => try typedImplicit(x, ptChecked = false, isLocalToCallsite) finally context.reporter.clearAll())

      /** Returns the SearchResult of the best match.
       */
      def findBest(): SearchResult = {
        // After calling rankImplicits, the least frequent matching one is first and
        // earlier elems may improve on later ones, but not the other way.
        // So if there is any element not improved upon by the first it is an error.
        rankImplicits(eligible, Nil) match {
          case Nil            => ()
          case (chosenResult, chosenInfo) :: rest =>
            rest find { case (_, alt) => !improves(chosenInfo, alt) } match {
              case Some((competingResult, competingInfo))  =>
                AmbiguousImplicitError(chosenInfo, chosenResult.tree, competingInfo, competingResult.tree, "both", "and", "")(isView, pt, tree)(context)
                return AmbiguousSearchFailure // Stop the search once ambiguity is encountered, see t4457_2.scala
              case _                =>
                if (isView) chosenInfo.useCountView += 1
                else chosenInfo.useCountArg += 1
            }
        }

        if (best.isFailure) {
          // If there is no winner, and we witnessed and recorded a divergence error,
          // our recovery attempt has failed, so we must now issue it.
          DivergentImplicitRecovery.issueSavedDivergentError()

          if (invalidImplicits.nonEmpty)
            setAddendum(pos, () =>
              s"\n Note: implicit ${invalidImplicits.head} is not applicable here because it comes after the application point and it lacks an explicit result type"
            )
        }

        best
      }
    }

    /** Computes from a list of lists of implicit infos a map which takes
     *  infos which are applicable for given expected type `pt` to their attributed trees.
     *
     *  @param iss               The given list of lists of implicit infos
     *  @param isLocalToCallsite Is implicit definition visible without prefix?
     *                           If this is the case then symbols in preceding lists shadow
     *                           symbols of the same name in succeeding lists.
     *  @return                  map from infos to search results
     */
    def applicableInfos(iss: Infoss, isLocalToCallsite: Boolean): mutable.LinkedHashMap[ImplicitInfo, SearchResult] = {
      val start       = if (StatisticsStatics.areSomeColdStatsEnabled) statistics.startCounter(subtypeAppInfos) else null
      val computation = new ImplicitComputation(iss, isLocalToCallsite) { }
      val applicable  = computation.findAll()

      if (StatisticsStatics.areSomeColdStatsEnabled) statistics.stopCounter(subtypeAppInfos, start)
      applicable
    }

    /** Search list of implicit info lists for one matching prototype `pt`.
     *  If found return a search result with a tree from found implicit info
     *  which is typed with expected type `pt`. Otherwise return SearchFailure.
     *
     *  @param implicitInfoss    The given list of lists of implicit infos
     *  @param isLocalToCallsite Is implicit definition visible without prefix?
     *                           If this is the case then symbols in preceding lists shadow
     *                           symbols of the same name in succeeding lists.
     */
    def searchImplicit(implicitInfoss: Infoss, isLocalToCallsite: Boolean): SearchResult =
      if (implicitInfoss.forall(_.isEmpty)) SearchFailure
      else new ImplicitComputation(implicitInfoss, isLocalToCallsite) findBest()

    /** Produce an implicit info map, i.e. a map from the class symbols C of all parts of this type to
     *  the implicit infos in the companion objects of these class symbols C.
     * The parts of a type is the smallest set of types that contains
     *    - the type itself
     *    - the parts of its immediate components (prefix and argument)
     *    - the parts of its base types
     *    - for alias types and abstract types, we take instead the parts
     *      of their upper bounds.
     *  @return For those parts that refer to classes with companion objects that
     *  can be accessed with unambiguous stable prefixes that are not existentially
     *  bound, the implicits infos which are members of these companion objects.
     */
    private def companionImplicitMap(tp: Type): InfoMap = {
      val isScala213 = settings.isScala213

      /* Populate implicit info map by traversing all parts of type `tp`.
       * Parameters as for `getParts`.
       */
      def getClassParts(tp: Type)(implicit infoMap: InfoMap, seen: mutable.HashSet[Type], pending: Set[Symbol]) = tp match {
        case TypeRef(pre, sym, args) =>
          infoMap get sym match {
            case Some(infos1) =>
              infos1 match {
                case head :: _ if !(pre =:= head.pre.prefix) =>
                  log(s"Ignoring implicit members of $pre#$sym as it is also visible via another prefix: ${infos1.head.pre.prefix}")
                  infoMap(sym) = List() // ambiguous prefix - ignore implicit members
                case _ =>
              }
            case None =>
              if (pre.isStable && !pre.typeSymbol.isExistentiallyBound) {
                val pre1 =
                  if (sym.isPackageClass) sym.packageObject.typeOfThis
                  else singleType(pre, companionSymbolOf(sym, context))
                val infos = pre1.implicitMembers.iterator.map(mem => new ImplicitInfo(mem.name, pre1, mem)).toList
                if (infos.nonEmpty)
                  infoMap(sym) = infos
              }
              val bts = tp.baseTypeSeq
              var i = 1
              while (i < bts.length) {
                getParts(bts(i))
                i += 1
              }
              getParts(pre)
            }
      }

      /* Populate implicit info map by traversing all parts of type `tp`.
       * This method is performance critical.
       * @param tp   The type for which we want to traverse parts
       * @param infoMap  The infoMap in which implicit infos corresponding to parts are stored
       * @param seen     The types that were already visited previously when collecting parts for the given infoMap
       * @param pending  The set of static symbols for which we are currently trying to collect their parts
       *                 in order to cache them in infoMapCache
       */
      def getParts(tp: Type)(implicit infoMap: InfoMap, seen: mutable.HashSet[Type], pending: Set[Symbol]) {
        if (seen add tp) tp match {
          case TypeRef(pre, sym, args) =>
            if (sym.isClass && !sym.isRoot &&
                (isScala213 || !sym.isAnonOrRefinementClass)) {
              if (sym.isStatic && !(pending contains sym))
                infoMap ++= {
                  infoMapCache get sym match {
                    case Some(imap) => imap
                    case None =>
                      val result = new InfoMap
                      getClassParts(sym.tpeHK)(result, new mutable.HashSet(), pending + sym)
                      infoMapCache(sym) = result
                      result
                  }
                }
              else
                getClassParts(tp)
              args foreach getParts
            } else if (sym.isAliasType) {
              getParts(tp.normalize) // scala/bug#7180 Normalize needed to expand HK type refs
            } else if (sym.isAbstractType) {
              // SLS 2.12, section 7.2:

              //  - if `T` is an abstract type, the parts of its upper bound;
              getParts(tp.bounds.hi)

              if (isScala213) {
                //  - if `T` is a parameterized type `S[T1,…,Tn]`, the union of the parts of `S` and `T1,…,Tn`
                args foreach getParts

                //  - if `T` is a type projection `S#U`, the parts of `S` as well as `T` itself;
                getParts(pre)
              }
            }
          case ThisType(_) =>
            getParts(tp.widen)
          case _: SingletonType =>
            getParts(tp.widen)
          case HasMethodMatching(_, argtpes, restpe) =>
            for (tp <- argtpes) getParts(tp)
            getParts(restpe)
          case RefinedType(ps, _) =>
            for (p <- ps) getParts(p)
          case AnnotatedType(_, t) =>
            getParts(t)
          case ExistentialType(_, t) =>
            getParts(t)
          case PolyType(_, t) =>
            getParts(t)
          case _ =>
        }
      }

      val infoMap = new InfoMap
      getParts(tp)(infoMap, new mutable.HashSet(), Set())
      if (infoMap.nonEmpty)
        printTyping(tree, infoMap.size + " implicits in companion scope")

      infoMap
    }

    /** The implicits made available by type `pt`.
     *  These are all implicits found in companion objects of classes C
     *  such that some part of `tp` has C as one of its superclasses.
     */
    private def implicitsOfExpectedType: Infoss = {
      if (StatisticsStatics.areSomeColdStatsEnabled) statistics.incCounter(implicitCacheAccs)
      implicitsCache get pt match {
        case Some(implicitInfoss) =>
          if (StatisticsStatics.areSomeColdStatsEnabled) statistics.incCounter(implicitCacheHits)
          implicitInfoss
        case None =>
          val start = if (StatisticsStatics.areSomeColdStatsEnabled) statistics.startTimer(subtypeETNanos) else null
          //        val implicitInfoss = companionImplicits(pt)
          val implicitInfoss1 = companionImplicitMap(pt).valuesIterator.toList
          //        val is1 = implicitInfoss.flatten.toSet
          //        val is2 = implicitInfoss1.flatten.toSet
          //        for (i <- is1)
          //          if (!(is2 contains i)) println("!!! implicit infos of "+pt+" differ, new does not contain "+i+",\nold: "+implicitInfoss+",\nnew: "+implicitInfoss1)
          //        for (i <- is2)
          //          if (!(is1 contains i)) println("!!! implicit infos of "+pt+" differ, old does not contain "+i+",\nold: "+implicitInfoss+",\nnew: "+implicitInfoss1)
          if (StatisticsStatics.areSomeColdStatsEnabled) statistics.stopTimer(subtypeETNanos, start)
          implicitsCache(pt) = implicitInfoss1
          if (implicitsCache.size >= sizeLimit)
            implicitsCache -= implicitsCache.keysIterator.next
          implicitInfoss1
      }
    }

    /** Creates a tree will produce a tag of the requested flavor.
      * An EmptyTree is returned if materialization fails.
      */
    private def tagOfType(pre: Type, tp: Type, tagClass: Symbol): SearchResult = {
      def success(arg: Tree) = {
        def isMacroException(msg: String): Boolean =
          // [Eugene] very unreliable, ask Hubert about a better way
          msg contains "exception during macro expansion"

        def processMacroExpansionError(pos: Position, msg: String): SearchResult = {
          // giving up and reporting all macro exceptions regardless of their source
          // this might lead to an avalanche of errors if one of your implicit macros misbehaves
          if (isMacroException(msg)) context.error(pos, msg)
          failure(arg, "failed to typecheck the materialized tag: %n%s".format(msg), pos)
        }

        try {
          val tree1 = typedPos(pos.focus)(arg)
          context.reporter.firstError match {
            case Some(err) => processMacroExpansionError(err.errPos, err.errMsg)
            case None      => new SearchResult(tree1, EmptyTreeTypeSubstituter, Nil)
          }
        } catch {
          case ex: TypeError =>
            processMacroExpansionError(ex.pos, ex.msg)
        }
      }

      val prefix = (
        // ClassTags are not path-dependent, so their materializer doesn't care about prefixes
        if (tagClass eq ClassTagClass) EmptyTree
        else pre match {
          case SingleType(prePre, preSym) =>
            gen.mkAttributedRef(prePre, preSym) setType pre
          // necessary only to compile typetags used inside the Universe cake
          case ThisType(thisSym) =>
            gen.mkAttributedThis(thisSym)
          case _ =>
            // if `pre` is not a PDT, e.g. if someone wrote
            //   implicitly[scala.reflect.macros.blackbox.Context#TypeTag[Int]]
            // then we need to fail, because we don't know the prefix to use during type reification
            // upd. we also need to fail silently, because this is a very common situation
            // e.g. quite often we're searching for BaseUniverse#TypeTag, e.g. for a type tag in any universe
            // so that if we find one, we could convert it to whatever universe we need by the means of the `in` method
            // if no tag is found in scope, we end up here, where we ask someone to materialize the tag for us
            // however, since the original search was about a tag with no particular prefix, we cannot proceed
            // this situation happens very often, so emitting an error message here (even if only for -Xlog-implicits) would be too much
            //return failure(tp, "tag error: unsupported prefix type %s (%s)".format(pre, pre.kind))
            return SearchFailure
        }
      )
      // todo. migrate hardcoded materialization in Implicits to corresponding implicit macros
      val materializer = atPos(pos.focus)(gen.mkMethodCall(TagMaterializers(tagClass), List(tp), if (prefix != EmptyTree) List(prefix) else List()))
      if (settings.XlogImplicits) reporter.echo(pos, "materializing requested %s.%s[%s] using %s".format(pre, tagClass.name, tp, materializer))
      if (context.macrosEnabled) success(materializer)
      // don't call `failure` here. if macros are disabled, we just fail silently
      // otherwise -Xlog-implicits will spam the long with zillions of "macros are disabled"
      // this is ugly but temporary, since all this code will be removed once I fix implicit macros
      else SearchFailure
    }

    /** Creates a tree that calls the relevant factory method in object
      * scala.reflect.Manifest for type 'tp'. An EmptyTree is returned if
      * no manifest is found. todo: make this instantiate take type params as well?
      */
    private def manifestOfType(tp: Type, flavor: Symbol): SearchResult = {
      val full = flavor == FullManifestClass
      val opt = flavor == OptManifestClass

      /* Creates a tree that calls the factory method called constructor in object scala.reflect.Manifest */
      def manifestFactoryCall(constructor: String, tparg: Type, args: Tree*): Tree =
        if (args contains EmptyTree) EmptyTree
        else typedPos(tree.pos.focus) {
          val mani = gen.mkManifestFactoryCall(full, constructor, tparg, args.toList)
          if (settings.debug) println("generated manifest: "+mani) // DEBUG
          mani
        }

      /* Creates a tree representing one of the singleton manifests.*/
      def findSingletonManifest(name: String) = typedPos(tree.pos.focus) {
        Select(gen.mkAttributedRef(FullManifestModule), name)
      }

      /* Re-wraps a type in a manifest before calling inferImplicit on the result */
      def findManifest(tp: Type, manifestClass: Symbol = if (full) FullManifestClass else PartialManifestClass) =
        inferImplicitFor(appliedType(manifestClass, tp), tree, context).tree

      def findSubManifest(tp: Type) = findManifest(tp, if (full) FullManifestClass else OptManifestClass)
      def mot(tp0: Type, from: List[Symbol], to: List[Type]): SearchResult = {
        implicit def wrapResult(tree: Tree): SearchResult =
          if (tree == EmptyTree) SearchFailure else new SearchResult(tree, if (from.isEmpty) EmptyTreeTypeSubstituter else new TreeTypeSubstituter(from, to), Nil)

        val tp1 = tp0.dealias
        tp1 match {
          case ThisType(_) | SingleType(_, _) =>
            // can't generate a reference to a value that's abstracted over by an existential
            if (containsExistential(tp1)) EmptyTree
            else manifestFactoryCall("singleType", tp, gen.mkAttributedQualifier(tp1))
          case ConstantType(value) =>
            manifestOfType(tp1.deconst, FullManifestClass)
          case TypeRef(pre, sym, args) =>
            if (isPrimitiveValueClass(sym) || isPhantomClass(sym)) {
              findSingletonManifest(sym.name.toString)
            } else if (sym == ObjectClass || sym == AnyRefClass) {
              findSingletonManifest("Object")
            } else if (sym == RepeatedParamClass || sym == ByNameParamClass) {
              EmptyTree
            } else if (sym == ArrayClass && args.length == 1) {
              manifestFactoryCall("arrayType", args.head, findManifest(args.head))
            } else if (sym.isClass) {
              val classarg0 = gen.mkClassOf(tp1)
              val classarg = tp.dealias match {
                case _: ExistentialType => gen.mkCast(classarg0, ClassType(tp))
                case _                  => classarg0
              }
              val suffix = classarg :: (args map findSubManifest)
              manifestFactoryCall(
                "classType", tp,
                (if ((pre eq NoPrefix) || pre.typeSymbol.isStaticOwner) suffix
                 else findSubManifest(pre) :: suffix): _*)
            } else if (sym.isExistentiallyBound && full) {
              manifestFactoryCall("wildcardType", tp,
                                  findManifest(tp.bounds.lo), findManifest(tp.bounds.hi))
            }
            // looking for a manifest of a type parameter that hasn't been inferred by now,
            // can't do much, but let's not fail
            else if (undetParams contains sym) {
              // #3859: need to include the mapping from sym -> NothingTpe in the SearchResult
              mot(NothingTpe, sym :: from, NothingTpe :: to)
            } else {
              // a manifest should have been found by normal searchImplicit
              EmptyTree
            }
          case RefinedType(parents, decls) => // !!! not yet: if !full || decls.isEmpty =>
            // refinement is not generated yet
            if (hasLength(parents, 1)) findManifest(parents.head)
            else if (full) manifestFactoryCall("intersectionType", tp, parents map findSubManifest: _*)
            else mot(erasure.intersectionDominator(parents), from, to)
          case ExistentialType(tparams, result) =>
            mot(tp1.skolemizeExistential, from, to)
          case _ =>
            EmptyTree
          }
      }

      if (full) {
        val tagInScope = resolveTypeTag(pos, NoType, tp, concrete = true, allowMaterialization = false)
        if (tagInScope.isEmpty) mot(tp, Nil, Nil)
        else {
          if (ReflectRuntimeUniverse == NoSymbol) {
            // TODO: write a test for this (the next error message is already checked by neg/interop_typetags_without_classtags_arenot_manifests.scala)
            // TODO: this was using context.error, and implicit search always runs in silent mode, thus it was actually throwing a TypeError
            // with the new strategy-based reporting, a BufferingReporter buffers instead of throwing
            // it would be good to rework this logic to fit into the regular context.error mechanism
            throw new TypeError(pos,
              sm"""to create a manifest here, it is necessary to interoperate with the type tag `$tagInScope` in scope.
                  |however typetag -> manifest conversion requires Scala reflection, which is not present on the classpath.
                  |to proceed put scala-reflect.jar on your compilation classpath and recompile.""")
          }
          if (resolveClassTag(pos, tp, allowMaterialization = true) == EmptyTree) {
            throw new TypeError(pos,
              sm"""to create a manifest here, it is necessary to interoperate with the type tag `$tagInScope` in scope.
                  |however typetag -> manifest conversion requires a class tag for the corresponding type to be present.
                  |to proceed add a class tag to the type `$tp` (e.g. by introducing a context bound) and recompile.""")
          }
          val cm = typed(Ident(ReflectRuntimeCurrentMirror))
          val internal = gen.mkAttributedSelect(gen.mkAttributedRef(ReflectRuntimeUniverse), UniverseInternal)
          val interop = gen.mkMethodCall(Select(internal, nme.typeTagToManifest), List(tp), List(cm, tagInScope))
          wrapResult(interop)
        }
      } else {
        mot(tp, Nil, Nil) match {
          case SearchFailure if opt => wrapResult(gen.mkAttributedRef(NoManifest))
          case result               => result
        }
      }
    }

    def wrapResult(tree: Tree): SearchResult =
      if (tree == EmptyTree) SearchFailure else new SearchResult(atPos(pos.focus)(tree), EmptyTreeTypeSubstituter, Nil)

    /** Materializes implicits of predefined types (currently, manifests and tags).
     *  Will be replaced by implicit macros once we fix them.
     */
    private def materializeImplicit(pt: Type): SearchResult =
      pt match {
        case TypeRef(_, sym, _) if sym.isAbstractType =>
          materializeImplicit(pt.dealias.bounds.lo) // #3977: use pt.dealias, not pt (if pt is a type alias, pt.bounds.lo == pt)
        case pt @ TypeRef(pre, sym, arg :: Nil) =>
          sym match {
            case sym if ManifestSymbols(sym) => manifestOfType(arg, sym)
            case sym if TagSymbols(sym) => tagOfType(pre, arg, sym)
            // as of late ClassManifest is an alias of ClassTag
            // hence we need to take extra care when performing dealiasing
            // because it might destroy the flavor of the manifest requested by the user
            // when the user wants ClassManifest[T], we should invoke `manifestOfType` not `tagOfType`
            // hence we don't do `pt.dealias` as we did before, but rather do `pt.betaReduce`
            // unlike `dealias`, `betaReduce` performs at most one step of dealiasing
            // while dealias pops all aliases in a single invocation
            case sym if sym.isAliasType => materializeImplicit(pt.betaReduce)
            case _ => SearchFailure
          }
        case _ =>
          SearchFailure
      }

    /** The result of the implicit search:
     *  First search implicits visible in current context.
     *  If that fails, search implicits in expected type `pt`.
     *
     *  todo. the following lines should be deleted after we migrate delegate tag materialization to implicit macros
     *  If that fails, and `pt` is an instance of a ClassTag, try to construct a class tag.
     *  If that fails, and `pt` is an instance of a TypeTag, try to construct a type tag.
     *  If that fails, and `pt` is an instance of a ClassManifest, try to construct a class manifest.
     *  If that fails, and `pt` is an instance of a Manifest, try to construct a manifest.
     *  If that fails, and `pt` is an instance of a OptManifest, try to construct a class manifest and return NoManifest if construction fails.
     *  If all fails return SearchFailure
     */
    def bestImplicit: SearchResult = {
      val stats = StatisticsStatics.areSomeColdStatsEnabled
      val failstart = if (stats) statistics.startTimer(inscopeFailNanos) else null
      val succstart = if (stats) statistics.startTimer(inscopeSucceedNanos) else null

      var result = searchImplicit(context.implicitss, isLocalToCallsite = true)

      if (stats) {
        if (result.isFailure) statistics.stopTimer(inscopeFailNanos, failstart)
        else {
          statistics.stopTimer(inscopeSucceedNanos, succstart)
          statistics.incCounter(inscopeImplicitHits)
        }
      }

      if (result.isFailure) {
        val failstart = if (stats) statistics.startTimer(oftypeFailNanos) else null
        val succstart = if (stats) statistics.startTimer(oftypeSucceedNanos) else null

        // scala/bug#6667, never search companions after an ambiguous error in in-scope implicits
        val wasAmbiguous = result.isAmbiguousFailure

        // TODO: encapsulate
        val previousErrs = context.reporter.errors
        context.reporter.clearAllErrors()

        result = materializeImplicit(pt)

        // `materializeImplicit` does some preprocessing for `pt`
        // is it only meant for manifests/tags or we need to do the same for `implicitsOfExpectedType`?
        if (result.isFailure && !wasAmbiguous)
          result = searchImplicit(implicitsOfExpectedType, isLocalToCallsite = false)

        if (result.isFailure)
          context.reporter ++= previousErrs

        if (stats) {
          if (result.isFailure) statistics.stopTimer(oftypeFailNanos, failstart)
          else {
            statistics.stopTimer(oftypeSucceedNanos, succstart)
            statistics.incCounter(oftypeImplicitHits)
          }
        }
      }
      if (result.isSuccess && isView) {
        def maybeInvalidConversionError(msg: String): Boolean = {
          // We have to check context.ambiguousErrors even though we are calling "issueAmbiguousError"
          // which ostensibly does exactly that before issuing the error. Why? I have no idea. Test is pos/t7690.
          // AM: I would guess it's because ambiguous errors will be buffered in silent mode if they are not reported
          if (context.ambiguousErrors)
            context.issueAmbiguousError(AmbiguousImplicitTypeError(tree, msg))
          true
        }
        pt match {
          // scala/bug#10206 don't use subtyping to rule out AnyRef/AnyVal:
          //   - there are several valid structural types that are supertypes of AnyRef (e.g., created by HasMember);
          //     typeSymbol will do the trick (AnyRef is a type alias for Object), while ruling out these structural types
          //   - also don't want to accidentally constrain type vars through using <:<
          case Function1(in, out) =>
            val outSym = out.typeSymbol

            val fail =
              if (out.annotations.isEmpty && (outSym == ObjectClass || (settings.isScala211 && outSym == AnyValClass)))
                maybeInvalidConversionError(s"the result type of an implicit conversion must be more specific than $out")
              else if (settings.isScala211 && in.annotations.isEmpty && in.typeSymbol == NullClass)
                maybeInvalidConversionError("an expression of type Null is ineligible for implicit conversion")
              else false

            if (fail) result = SearchFailure

          case _ =>
        }
      }

      if (result.isFailure && settings.debug) // debuglog is not inlined for some reason
        log(s"no implicits found for ${pt} ${pt.typeSymbol.info.baseClasses} ${implicitsOfExpectedType}")

      result
    }

    def allImplicits: List[SearchResult] = {
      def search(iss: Infoss, isLocalToCallsite: Boolean) = applicableInfos(iss, isLocalToCallsite).values
      (
        search(context.implicitss, isLocalToCallsite = true) ++
        search(implicitsOfExpectedType, isLocalToCallsite = false)
      ).toList.filter(_.tree ne EmptyTree)
    }

    // find all implicits for some type that contains type variables
    // collect the constraints that result from typing each implicit
    def allImplicitsPoly(tvars: List[TypeVar]): List[(SearchResult, List[TypeConstraint])] = {
      def resetTVars() = tvars foreach { _.constr = new TypeConstraint }

      def eligibleInfos(iss: Infoss, isLocalToCallsite: Boolean) = {
        val eligible = new ImplicitComputation(iss, isLocalToCallsite).eligible
        eligible.toList.flatMap {
          (ii: ImplicitInfo) =>
          // each ImplicitInfo contributes a distinct set of constraints (generated indirectly by typedImplicit)
          // thus, start each type var off with a fresh for every typedImplicit
          resetTVars()
          // any previous errors should not affect us now
          context.reporter.clearAllErrors()
          val res = typedImplicit(ii, ptChecked = false, isLocalToCallsite)
          if (res.tree ne EmptyTree) List((res, tvars map (_.constr)))
          else Nil
        }
      }
      eligibleInfos(context.implicitss, isLocalToCallsite = true) ++
      eligibleInfos(implicitsOfExpectedType, isLocalToCallsite = false)
    }
  }

  class ImplicitAnnotationMsg(f: Symbol => Option[String], clazz: Symbol, annotationName: String) {
    def unapply(sym: Symbol): Option[(Message)] = f(sym) match {
      case Some(m) => Some(new Message(sym, m, annotationName))
      case None if sym.isAliasType =>
        // perform exactly one step of dealiasing
        // this is necessary because ClassManifests are now aliased to ClassTags
        // but we don't want to intimidate users by showing unrelated error messages
        unapply(sym.info.resultType.betaReduce.typeSymbolDirect)
      case _ => None
    }

    // check the message's syntax: should be a string literal that may contain occurrences of the string "${X}",
    // where `X` refers to a type parameter of `sym`
    def check(sym: Symbol): Option[String] =
      sym.getAnnotation(clazz).flatMap(_.stringArg(0) match {
        case Some(m) => new Message(sym, m, annotationName).validate
        case None => Some(s"Missing argument `msg` on $annotationName annotation.")
      })
  }

  object ImplicitNotFoundMsg extends ImplicitAnnotationMsg(_.implicitNotFoundMsg, ImplicitNotFoundClass, "implicitNotFound")

  object ImplicitAmbiguousMsg extends ImplicitAnnotationMsg(_.implicitAmbiguousMsg, ImplicitAmbiguousClass, "implicitAmbiguous")

  class Message(sym: Symbol, msg: String, annotationName: String) {
    // http://dcsobral.blogspot.com/2010/01/string-interpolation-in-scala-with.html
    private val Intersobralator = """\$\{\s*([^}\s]+)\s*\}""".r

    private def interpolate(text: String, vars: Map[String, String]) =
      Intersobralator.replaceAllIn(text, (_: Regex.Match) match {
        case Regex.Groups(v) => Regex quoteReplacement vars.getOrElse(v, "")
          // #3915: need to quote replacement string since it may include $'s (such as the interpreter's $iw)
      })

    private lazy val typeParamNames: List[String] = sym.typeParams.map(_.decodedName)
    private def typeArgsAtSym(paramTp: Type) = paramTp.baseType(sym).typeArgs

    def format(paramName: Name, paramTp: Type): String = format(typeArgsAtSym(paramTp) map (_.toString))

    def format(typeArgs: List[String]): String =
      interpolate(msg, Map((typeParamNames zip typeArgs): _*)) // TODO: give access to the name and type of the implicit argument, etc?

    def validate: Option[String] = {
      val refs  = Intersobralator.findAllMatchIn(msg).map(_ group 1).toSet
      val decls = typeParamNames.toSet

      (refs &~ decls) match {
        case s if s.isEmpty => None
        case unboundNames   =>
          val singular = unboundNames.size == 1
          val ess      = if (singular) "" else "s"
          val bee      = if (singular) "is" else "are"
          Some(s"The type parameter$ess ${unboundNames mkString ", "} referenced in the message of the @$annotationName annotation $bee not defined by $sym.")
      }
    }
  }

  private abstract class Shadower {
    def addInfos(infos: Infos): Unit
    def isShadowed(name: Name): Boolean
  }

  /** Used for exclude implicits from outer scopes that are shadowed by same-named implicits */
  private final class LocalShadower extends Shadower {
    val shadowed = util.HashSet[Name](512)
    def addInfos(infos: Infos): Unit = {
      infos.foreach(i => shadowed.addEntry(i.name))
    }
    def isShadowed(name: Name) = shadowed(name)
  }
  /** Used for the implicits of expected type, when no shadowing checks are needed. */
  private object NoShadower extends Shadower {
    def addInfos(infos: Infos): Unit = {}
    def isShadowed(name: Name) = false
  }
}

trait ImplicitsStats {
  self: TypesStats with Statistics =>

  val rawTypeImpl         = newSubCounter ("  of which in implicits", rawTypeCount)
  val subtypeImpl         = newSubCounter("  of which in implicit", subtypeCount)
  val findMemberImpl      = newSubCounter("  of which in implicit", findMemberCount)
  val subtypeAppInfos     = newSubCounter("  of which in app impl", subtypeCount)
  val implicitSearchCount = newCounter   ("#implicit searches", "typer")
  val plausiblyCompatibleImplicits
                          = newSubCounter("  #plausibly compatible", implicitSearchCount)
  val matchingImplicits   = newSubCounter("  #matching", implicitSearchCount)
  val typedImplicits      = newSubCounter("  #typed", implicitSearchCount)
  val foundImplicits      = newSubCounter("  #found", implicitSearchCount)
  val improvesCount       = newSubCounter("  #implicit improves tests", implicitSearchCount)
  val improvesCachedCount = newSubCounter("  #implicit improves cached ", implicitSearchCount)
  val inscopeImplicitHits = newSubCounter("  #implicit inscope hits", implicitSearchCount)
  val oftypeImplicitHits  = newSubCounter("  #implicit oftype hits ", implicitSearchCount)
  val implicitNanos       = newSubTimer  ("time spent in implicits", typerNanos)
  val inscopeSucceedNanos = newSubTimer  ("  successful in scope", typerNanos)
  val inscopeFailNanos    = newSubTimer  ("  failed in scope", typerNanos)
  val oftypeSucceedNanos  = newSubTimer  ("  successful of type", typerNanos)
  val oftypeFailNanos     = newSubTimer  ("  failed of type", typerNanos)
  val subtypeETNanos      = newSubTimer  ("  assembling parts", typerNanos)
  val matchesPtNanos      = newSubTimer  ("  matchesPT", typerNanos)
  val implicitCacheAccs   = newCounter   ("implicit cache accesses", "typer")
  val implicitCacheHits   = newSubCounter("implicit cache hits", implicitCacheAccs)

  val matchesPtInstCalls  = newCounter   ("implicits instantiated for pruning")
  val matchesPtInstMismatch1
                          = newSubCounter("  immediate mismatches", matchesPtInstCalls)
  val matchesPtInstMismatch2
                          = newSubCounter("  instantiated mismatches", matchesPtInstCalls)
}<|MERGE_RESOLUTION|>--- conflicted
+++ resolved
@@ -1012,17 +1012,14 @@
               }
             )
 
-<<<<<<< HEAD
+
           val mark = undoLog.log
-          val typedFirstPending = typedImplicit(firstPending, ptChecked = true, isLocalToCallsite)
-          if (typedFirstPending.isFailure)
-            undoLog.undoTo(mark) // Don't accumulate constraints from typechecking or type error message creation for failed candidates
-=======
           val typedFirstPending =
             if(wildPtNotInstantiable || matchesPtInst(firstPending))
               typedImplicit(firstPending, ptChecked = true, isLocalToCallsite)
             else SearchFailure
->>>>>>> 8e4a40a6
+          if (typedFirstPending.isFailure)
+            undoLog.undoTo(mark) // Don't accumulate constraints from typechecking or type error message creation for failed candidates
 
           // Pass the errors to `DivergentImplicitRecovery` so that it can note
           // the first `DivergentImplicitTypeError` that is being propagated
