--- conflicted
+++ resolved
@@ -1332,21 +1332,11 @@
     def adaptToMemberWithArgs(tree: Tree, qual: Tree, name: Name, mode: Mode, reportAmbiguous: Boolean, saveErrors: Boolean): Tree = {
       def onError(reportError: => Tree): Tree = context.tree match {
           case Apply(tree1, args) if (tree1 eq tree) && args.nonEmpty =>
-<<<<<<< HEAD
-          ( silent   (_.typedArgs(args, mode))
-                 map (_.asInstanceOf[List[Tree]])
+          ( silent   (_.typedArgs(args.map(_.duplicate), mode))
               filter (xs => !(xs exists (_.isErrorTyped)))
                  map (xs => adaptToArguments(qual, name, xs, WildcardType, reportAmbiguous, saveErrors))
               orElse ( _ => reportError)
           )
-=======
-            silent(_.typedArgs(args.map(_.duplicate), mode)) match {
-              case SilentResultValue(args) =>
-                if (args exists (_.isErrorTyped))
-                  reportError
-                else
-                  adaptToArguments(qual, name, args, WildcardType, reportAmbiguous, saveErrors)
->>>>>>> a4785baf
               case _            =>
                 reportError
             }
@@ -4409,28 +4399,7 @@
           else adapt(expr1, mode, functionTypeWildcard(expr1, formals.length))
         case MethodType(formals, _) =>
           if (isFunctionType(pt)) expr1
-<<<<<<< HEAD
-          else adapt(expr1, mode, functionType(formals map (t => WildcardType), WildcardType))
-=======
-          else expr1 match {
-            case Select(qual, name) if (forMSIL &&
-                                        pt != WildcardType &&
-                                        pt != ErrorType &&
-                                        isSubType(pt, DelegateClass.tpe)) =>
-              val scalaCaller = newScalaCaller(pt)
-              addScalaCallerInfo(scalaCaller, expr1.symbol)
-              val n: Name = scalaCaller.name
-              val del = Ident(DelegateClass) setType DelegateClass.tpe
-              val f = Select(del, n)
-              //val f1 = TypeApply(f, List(Ident(pt.symbol) setType pt))
-              val args: List[Tree] = if(expr1.symbol.isStatic) List(Literal(Constant(null)))
-                                     else List(qual) // where the scala-method is located
-              val rhs = Apply(f, args)
-              typed(rhs)
-            case _ =>
-              adapt(expr1, mode, functionTypeWildcard(expr1, formals.length))
-          }
->>>>>>> a4785baf
+          else adapt(expr1, mode, functionTypeWildcard(expr1, formals.length))
         case ErrorType =>
           expr1
         case _ =>
@@ -4734,7 +4703,6 @@
 
         if (!reallyExists(sym)) {
           def handleMissing: Tree = {
-<<<<<<< HEAD
             def errorTree = missingSelectErrorTree(tree, qual, name)
             def asTypeSelection = (
               if (context.unit.isJava && name.isTypeName) {
@@ -4743,14 +4711,7 @@
                 atPos(tree.pos)(gen.convertToSelectFromType(qual, name)) match {
                   case EmptyTree => None
                   case tree1     => Some(typed1(tree1, mode, pt))
-=======
-            if (context.unit.isJava && name.isTypeName) {
-              // SI-3120 Java uses the same syntax, A.B, to express selection from the
-              // value A and from the type A. We have to try both.
-              val tree1 = atPos(tree.pos) { gen.convertToSelectFromType(qual, name) }
-              if (tree1 != EmptyTree) return typed1(tree1, mode, pt)
->>>>>>> a4785baf
-            }
+                }
               }
               else None
             )
@@ -4891,7 +4852,6 @@
           setError(tree)
         }
           // ignore current variable scope in patterns to enforce linearity
-<<<<<<< HEAD
         val startContext = if (mode.inNone(PATTERNmode | TYPEPATmode)) context else context.outer
         val nameLookup   = tree.symbol match {
           case NoSymbol   => startContext.lookupSymbol(name, qualifies)
@@ -4905,177 +4865,6 @@
             inEmptyPackage orElse lookupInRoot(name) match {
               case NoSymbol => issue(SymbolNotFoundError(tree, name, context.owner, startContext))
               case sym      => typed1(tree setSymbol sym, mode, pt)
-=======
-          if ((mode & (PATTERNmode | TYPEPATmode)) == 0) context
-          else context.outer
-        )
-        // A symbol qualifies if it exists and is not stale. Stale symbols
-        // are made to disappear here. In addition,
-        // if we are in a constructor of a pattern, we ignore all definitions
-        // which are methods (note: if we don't do that
-        // case x :: xs in class List would return the :: method)
-        // unless they are stable or are accessors (the latter exception is for better error messages).
-        def qualifies(sym: Symbol): Boolean = {
-          sym.hasRawInfo &&       // this condition avoids crashing on self-referential pattern variables
-          reallyExists(sym) &&
-          ((mode & PATTERNmode | FUNmode) != (PATTERNmode | FUNmode) || !sym.isSourceMethod || sym.hasFlag(ACCESSOR))
-        }
-
-        if (defSym == NoSymbol) {
-          var defEntry: ScopeEntry = null // the scope entry of defSym, if defined in a local scope
-
-          var cx = startingIdentContext
-          while (defSym == NoSymbol && cx != NoContext && (cx.scope ne null)) { // cx.scope eq null arises during FixInvalidSyms in Duplicators
-            pre = cx.enclClass.prefix
-            defEntry = cx.scope.lookupEntry(name)
-            if ((defEntry ne null) && qualifies(defEntry.sym)) {
-              // Right here is where SI-1987, overloading in package objects, can be
-              // seen to go wrong. There is an overloaded symbol, but when referring
-              // to the unqualified identifier from elsewhere in the package, only
-              // the last definition is visible. So overloading mis-resolves and is
-              // definition-order dependent, bad things. See run/t1987.scala.
-              //
-              // I assume the actual problem involves how/where these symbols are entered
-              // into the scope. But since I didn't figure out how to fix it that way, I
-              // catch it here by looking up package-object-defined symbols in the prefix.
-              if (isInPackageObject(defEntry.sym, pre.typeSymbol)) {
-                defSym = pre.member(defEntry.sym.name)
-                if (defSym ne defEntry.sym) {
-                  qual = gen.mkAttributedQualifier(pre)
-                  log(sm"""
-                    |  !!! Overloaded package object member resolved incorrectly.
-                    |        prefix: $pre
-                    |     Discarded: ${defEntry.sym.defString}
-                    |         Using: ${defSym.defString}
-                    """)
-                }
-              }
-              else
-                defSym = defEntry.sym
-            }
-            else {
-              cx = cx.enclClass
-              val foundSym = pre.member(name) filter qualifies
-              defSym = foundSym filter (context.isAccessible(_, pre, false))
-              if (defSym == NoSymbol) {
-                if ((foundSym ne NoSymbol) && (inaccessibleSym eq NoSymbol)) {
-                  inaccessibleSym = foundSym
-                  inaccessibleExplanation = analyzer.lastAccessCheckDetails
-                }
-                cx = cx.outer
-              }
-            }
-          }
-
-          val symDepth = if (defEntry eq null) cx.depth
-                         else cx.depth - (cx.scope.nestingLevel - defEntry.owner.nestingLevel)
-          var impSym: Symbol = NoSymbol      // the imported symbol
-          var imports = context.imports      // impSym != NoSymbol => it is imported from imports.head
-
-          // Java: A single-type-import declaration d in a compilation unit c of package p
-          // that imports a type named n shadows, throughout c, the declarations of:
-          //
-          //  1) any top level type named n declared in another compilation unit of p
-          //
-          // A type-import-on-demand declaration never causes any other declaration to be shadowed.
-          //
-          // Scala: Bindings of different kinds have a precedence deﬁned on them:
-          //
-          //  1) Deﬁnitions and declarations that are local, inherited, or made available by a
-          //     package clause in the same compilation unit where the deﬁnition occurs have
-          //     highest precedence.
-          //  2) Explicit imports have next highest precedence.
-          def depthOk(imp: ImportInfo) = (
-               imp.depth > symDepth
-            || (unit.isJava && imp.isExplicitImport(name) && imp.depth == symDepth)
-          )
-          while (!reallyExists(impSym) && !imports.isEmpty && depthOk(imports.head)) {
-            impSym = imports.head.importedSymbol(name)
-            if (!impSym.exists) imports = imports.tail
-          }
-
-          // detect ambiguous definition/import,
-          // update `defSym` to be the final resolved symbol,
-          // update `pre` to be `sym`s prefix type in case it is an imported member,
-          // and compute value of:
-
-          if (defSym.exists && impSym.exists) {
-            // imported symbols take precedence over package-owned symbols in different
-            // compilation units. Defined symbols take precedence over erroneous imports.
-            if (defSym.isDefinedInPackage &&
-                (!currentRun.compiles(defSym) ||
-                 context.unit.exists && defSym.sourceFile != context.unit.source.file))
-              defSym = NoSymbol
-            else if (impSym.isError || impSym.name == nme.CONSTRUCTOR)
-              impSym = NoSymbol
-          }
-          if (defSym.exists) {
-            if (impSym.exists)
-              ambiguousError(
-                "it is both defined in "+defSym.owner +
-                " and imported subsequently by \n"+imports.head)
-            else if (!defSym.owner.isClass || defSym.owner.isPackageClass || defSym.isTypeParameterOrSkolem)
-              pre = NoPrefix
-            else
-              qual = atPos(tree.pos.focusStart)(gen.mkAttributedQualifier(pre))
-          } else {
-            if (impSym.exists) {
-              var impSym1: Symbol = NoSymbol
-              var imports1 = imports.tail
-
-              /** It's possible that seemingly conflicting identifiers are
-               *  identifiably the same after type normalization.  In such cases,
-               *  allow compilation to proceed.  A typical example is:
-               *    package object foo { type InputStream = java.io.InputStream }
-               *    import foo._, java.io._
-               */
-              def ambiguousImport() = {
-                // The types of the qualifiers from which the ambiguous imports come.
-                // If the ambiguous name is a value, these must be the same.
-                def t1  = imports.head.qual.tpe
-                def t2  = imports1.head.qual.tpe
-                // The types of the ambiguous symbols, seen as members of their qualifiers.
-                // If the ambiguous name is a monomorphic type, we can relax this far.
-                def mt1 = t1 memberType impSym
-                def mt2 = t2 memberType impSym1
-                def characterize = List(
-                  s"types:  $t1 =:= $t2  ${t1 =:= t2}  members: ${mt1 =:= mt2}",
-                  s"member type 1: $mt1",
-                  s"member type 2: $mt2",
-                  s"$impSym == $impSym1  ${impSym == impSym1}",
-                  s"${impSym.debugLocationString} ${impSym.getClass}",
-                  s"${impSym1.debugLocationString} ${impSym1.getClass}"
-                ).mkString("\n  ")
-
-                // The symbol names are checked rather than the symbols themselves because
-                // each time an overloaded member is looked up it receives a new symbol.
-                // So foo.member("x") != foo.member("x") if x is overloaded.  This seems
-                // likely to be the cause of other bugs too...
-                if (t1 =:= t2 && impSym.name == impSym1.name)
-                  log(s"Suppressing ambiguous import: $t1 =:= $t2 && $impSym == $impSym1")
-                // Monomorphism restriction on types is in part because type aliases could have the
-                // same target type but attach different variance to the parameters. Maybe it can be
-                // relaxed, but doesn't seem worth it at present.
-                else if (mt1 =:= mt2 && name.isTypeName && impSym.isMonomorphicType && impSym1.isMonomorphicType)
-                  log(s"Suppressing ambiguous import: $mt1 =:= $mt2 && $impSym and $impSym1 are equivalent")
-                else {
-                  log(s"Import is genuinely ambiguous:\n  " + characterize)
-                  ambiguousError(s"it is imported twice in the same scope by\n${imports.head}\nand ${imports1.head}")
-                }
-              }
-              while (errorContainer == null && !imports1.isEmpty &&
-                     (!imports.head.isExplicitImport(name) ||
-                      imports1.head.depth == imports.head.depth)) {
-                impSym1 = imports1.head.importedSymbol(name)
-                if (reallyExists(impSym1)) {
-                  if (imports1.head.isExplicitImport(name)) {
-                    if (imports.head.isExplicitImport(name) ||
-                        imports1.head.depth != imports.head.depth) ambiguousImport()
-                    impSym = impSym1
-                    imports = imports1
-                  } else if (!imports.head.isExplicitImport(name) &&
-                             imports1.head.depth == imports.head.depth) ambiguousImport()
->>>>>>> a4785baf
                 }
           case LookupSucceeded(qual, sym)   =>
             (// this -> Foo.this
