/* NSC -- new Scala compiler
 * Copyright 2005-2013 LAMP/EPFL
 * @author  Martin Odersky
 */

// Added: Sat Oct 7 16:08:21 2006
//todo: use inherited type info also for vars and values

// Added: Thu Apr 12 18:23:58 2007
//todo: disallow C#D in superclass
//todo: treat :::= correctly
package scala
package tools.nsc
package typechecker

import scala.collection.mutable
import scala.reflect.internal.util.{ BatchSourceFile, Statistics, shortClassOfInstance }
import mutable.ListBuffer
import symtab.Flags._
import Mode._

// Suggestion check whether we can do without priming scopes with symbols of outer scopes,
// like the IDE does.
/** This trait provides methods to assign types to trees.
 *
 *  @author  Martin Odersky
 *  @version 1.0
 */
trait Typers extends Adaptations with Tags {
  self: Analyzer =>

  import global._
  import definitions._
  import TypersStats._

  final def forArgMode(fun: Tree, mode: Mode) =
    if (treeInfo.isSelfOrSuperConstrCall(fun)) mode | SCCmode
    else mode

  // namer calls typer.computeType(rhs) on DefDef / ValDef when tpt is empty. the result
  // is cached here and re-used in typedDefDef / typedValDef
  // Also used to cache imports type-checked by namer.
  val transformed = new mutable.HashMap[Tree, Tree]

  final val shortenImports = false

  def resetTyper() {
    //println("resetTyper called")
    resetContexts()
    resetImplicits()
    transformed.clear()
    clearDocComments()
  }

  object UnTyper extends Traverser {
    override def traverse(tree: Tree) = {
      if (tree.canHaveAttrs) {
        tree.clearType()
        if (tree.hasSymbolField) tree.symbol = NoSymbol
      }
      super.traverse(tree)
    }
  }

  sealed abstract class SilentResult[+T] {
    @inline final def map[U](f: T => U): SilentResult[U] = this match {
      case SilentResultValue(value) => SilentResultValue(f(value))
      case x: SilentTypeError       => x
    }
    @inline final def filter(p: T => Boolean): SilentResult[T] = this match {
      case SilentResultValue(value) if !p(value) => SilentTypeError(TypeErrorWrapper(new TypeError(NoPosition, "!p")))
      case _                                     => this
  }
    @inline final def orElse[T1 >: T](f: AbsTypeError => T1): T1 = this match {
      case SilentResultValue(value) => value
      case SilentTypeError(err)     => f(err)
    }
  }
  case class SilentTypeError(err: AbsTypeError) extends SilentResult[Nothing] { }
  case class SilentResultValue[+T](value: T) extends SilentResult[T] { }

  def newTyper(context: Context): Typer = new NormalTyper(context)

  private class NormalTyper(context : Context) extends Typer(context)

  // A transient flag to mark members of anonymous classes
  // that are turned private by typedBlock
  private final val SYNTHETIC_PRIVATE = TRANS_FLAG

  private final val InterpolatorCodeRegex  = """\$\{.*?\}""".r
  private final val InterpolatorIdentRegex = """\$\w+""".r

  // To enable decent error messages when the typer crashes.
  // TODO - this only catches trees which go through def typed,
  // but there are all kinds of back ways - typedClassDef, etc. etc.
  // Funnel everything through one doorway.
  var lastTreeToTyper: Tree = EmptyTree

  // when true:
  //  - we may virtualize matches (if -Xexperimental and there's a suitable __match in scope)
  //  - we synthesize PartialFunction implementations for `x => x match {...}` and `match {...}` when the expected type is PartialFunction
  // this is disabled by: interactive compilation (we run it for scaladoc due to SI-5933)
  protected def newPatternMatching = true // presently overridden in the presentation compiler

  abstract class Typer(context0: Context) extends TyperDiagnostics with Adaptation with Tag with TyperContextErrors {
    import context0.unit
    import typeDebug.{ ptTree, ptBlock, ptLine }
    import TyperErrorGen._

    /** Overridden to false in scaladoc and/or interactive. */
    def canAdaptConstantTypeToLiteral = true
    def canTranslateEmptyListToNil    = true
    def missingSelectErrorTree(tree: Tree, qual: Tree, name: Name): Tree = tree

    def typedDocDef(docDef: DocDef, mode: Mode, pt: Type): Tree =
      typed(docDef.definition, mode, pt)

    val infer = new Inferencer(context0) {
      override def isCoercible(tp: Type, pt: Type): Boolean = undoLog undo { // #3281
        tp.isError || pt.isError ||
        context0.implicitsEnabled && // this condition prevents chains of views
        inferView(EmptyTree, tp, pt, reportAmbiguous = false) != EmptyTree
      }
    }

    /** Find implicit arguments and pass them to given tree.
     */
    def applyImplicitArgs(fun: Tree): Tree = fun.tpe match {
      case MethodType(params, _) =>
        val argResultsBuff = new ListBuffer[SearchResult]()
        val argBuff = new ListBuffer[Tree]()
        // paramFailed cannot be initialized with params.exists(_.tpe.isError) because that would
        // hide some valid errors for params preceding the erroneous one.
        var paramFailed = false
        var mkArg: (Name, Tree) => Tree = (_, tree) => tree

        // DEPMETTODO: instantiate type vars that depend on earlier implicit args (see adapt (4.1))
        //
        // apply the substitutions (undet type param -> type) that were determined
        // by implicit resolution of implicit arguments on the left of this argument
        for(param <- params) {
          var paramTp = param.tpe
          for(ar <- argResultsBuff)
            paramTp = paramTp.subst(ar.subst.from, ar.subst.to)

          val res = if (paramFailed || (paramTp.isError && {paramFailed = true; true})) SearchFailure else inferImplicit(fun, paramTp, context.reportErrors, isView = false, context)
          argResultsBuff += res

          if (res.isSuccess) {
            argBuff += mkArg(param.name, res.tree)
          } else {
            mkArg = gen.mkNamedArg // don't pass the default argument (if any) here, but start emitting named arguments for the following args
            if (!param.hasDefault && !paramFailed) {
<<<<<<< HEAD
              context.errBuffer.find(_.kind == ErrorKinds.Divergent) match {
                case Some(divergentImplicit) if !settings.Xdivergence211.value =>
=======
              context.reportBuffer.errors.collectFirst {
                case dte: DivergentImplicitTypeError => dte
              } match {
                case Some(divergent) =>
>>>>>>> be405eed
                  // DivergentImplicit error has higher priority than "no implicit found"
                  // no need to issue the problem again if we are still in silent mode
                  if (context.reportErrors) {
                    context.issue(divergent.withPt(paramTp))
                    context.reportBuffer.clearErrors {
                      case dte: DivergentImplicitTypeError => true
                    }
                  }
<<<<<<< HEAD
                case Some(divergentImplicit: DivergentImplicitTypeError) if settings.Xdivergence211.value =>
                  if (context.reportErrors) {
                    context.issue(divergentImplicit.withPt(paramTp))
                    context.condBufferFlush(_.kind  == ErrorKinds.Divergent)
                  }
                case None =>
=======
                case _ =>
>>>>>>> be405eed
                  NoImplicitFoundError(fun, param)
              }
              paramFailed = true
            }
            /* else {
             TODO: alternative (to expose implicit search failure more) -->
             resolve argument, do type inference, keep emitting positional args, infer type params based on default value for arg
             for (ar <- argResultsBuff) ar.subst traverse defaultVal
             val targs = exprTypeArgs(context.undetparams, defaultVal.tpe, paramTp)
             substExpr(tree, tparams, targs, pt)
            }*/
          }
        }

        val args = argBuff.toList
        for (ar <- argResultsBuff) {
          ar.subst traverse fun
          for (arg <- args) ar.subst traverse arg
        }

        new ApplyToImplicitArgs(fun, args) setPos fun.pos
      case ErrorType =>
        fun
    }

    def inferView(tree: Tree, from: Type, to: Type, reportAmbiguous: Boolean): Tree =
      inferView(tree, from, to, reportAmbiguous, saveErrors = true)

    /** Infer an implicit conversion (`view`) between two types.
     *  @param tree             The tree which needs to be converted.
     *  @param from             The source type of the conversion
     *  @param to               The target type of the conversion
     *  @param reportAmbiguous  Should ambiguous implicit errors be reported?
     *                          False iff we search for a view to find out
     *                          whether one type is coercible to another.
     *  @param saveErrors       Should ambiguous and divergent implicit errors that were buffered
     *                          during the inference of a view be put into the original buffer.
     *                          False iff we don't care about them.
     */
    def inferView(tree: Tree, from: Type, to: Type, reportAmbiguous: Boolean, saveErrors: Boolean): Tree = {
      debuglog("infer view from "+from+" to "+to)//debug
      if (isPastTyper) EmptyTree
      else from match {
        case MethodType(_, _) => EmptyTree
        case OverloadedType(_, _) => EmptyTree
        case PolyType(_, _) => EmptyTree
        case _ =>
          def wrapImplicit(from: Type): Tree = {
            val result = inferImplicit(tree, functionType(from.withoutAnnotations :: Nil, to), reportAmbiguous, isView = true, context, saveAmbiguousDivergent = saveErrors)
            if (result.subst != EmptyTreeTypeSubstituter) {
              result.subst traverse tree
              notifyUndetparamsInferred(result.subst.from, result.subst.to)
            }
            result.tree
          }
          wrapImplicit(from) orElse wrapImplicit(byNameType(from))
      }
    }

    import infer._

    private var namerCache: Namer = null
    def namer = {
      if ((namerCache eq null) || namerCache.context != context)
        namerCache = newNamer(context)
      namerCache
    }

    var context = context0
    def context1 = context

    def dropExistential(tp: Type): Type = tp match {
      case ExistentialType(tparams, tpe) =>
        new SubstWildcardMap(tparams).apply(tp)
      case TypeRef(_, sym, _) if sym.isAliasType =>
        val tp0 = tp.dealias
        if (tp eq tp0) {
          debugwarn(s"dropExistential did not progress dealiasing $tp, see SI-7126")
          tp
        } else {
          val tp1 = dropExistential(tp0)
          if (tp1 eq tp0) tp else tp1
        }
      case _ => tp
    }

    private def errorNotClass(tpt: Tree, found: Type)  = { ClassTypeRequiredError(tpt, found); false }
    private def errorNotStable(tpt: Tree, found: Type) = { TypeNotAStablePrefixError(tpt, found); false }

    /** Check that `tpt` refers to a non-refinement class type */
    def checkClassType(tpt: Tree): Boolean = {
      val tpe = unwrapToClass(tpt.tpe)
      isNonRefinementClassType(tpe) || errorNotClass(tpt, tpe)
    }

    /** Check that `tpt` refers to a class type with a stable prefix. */
    def checkStablePrefixClassType(tpt: Tree): Boolean = {
      val tpe = unwrapToStableClass(tpt.tpe)
      def prefixIsStable = {
        def checkPre = tpe match {
          case TypeRef(pre, _, _) => pre.isStable || errorNotStable(tpt, pre)
          case _                  => false
        }
        // A type projection like X#Y can get by the stable check if the
        // prefix is singleton-bounded, so peek at the tree too.
        def checkTree = tpt match {
          case SelectFromTypeTree(qual, _)  => isSingleType(qual.tpe) || errorNotClass(tpt, tpe)
          case _                            => true
        }
        checkPre && checkTree
      }

      (    (isNonRefinementClassType(tpe) || errorNotClass(tpt, tpe))
        && (isPastTyper || prefixIsStable)
      )
    }

    /** Check that type `tp` is not a subtype of itself.
     */
    def checkNonCyclic(pos: Position, tp: Type): Boolean = {
      def checkNotLocked(sym: Symbol) = {
        sym.initialize.lockOK || { CyclicAliasingOrSubtypingError(pos, sym); false }
      }
      tp match {
        case TypeRef(pre, sym, args) =>
          checkNotLocked(sym) &&
          ((!sym.isNonClassType) || checkNonCyclic(pos, appliedType(pre.memberInfo(sym), args), sym))
          // @M! info for a type ref to a type parameter now returns a polytype
          // @M was: checkNonCyclic(pos, pre.memberInfo(sym).subst(sym.typeParams, args), sym)

        case SingleType(pre, sym) =>
          checkNotLocked(sym)
        case st: SubType =>
          checkNonCyclic(pos, st.supertype)
        case ct: CompoundType =>
          ct.parents forall (x => checkNonCyclic(pos, x))
        case _ =>
          true
      }
    }

    def checkNonCyclic(pos: Position, tp: Type, lockedSym: Symbol): Boolean = try {
      if (!lockedSym.lock(CyclicReferenceError(pos, tp, lockedSym))) false
      else checkNonCyclic(pos, tp)
    } finally {
      lockedSym.unlock()
    }

    def checkNonCyclic(sym: Symbol) {
      if (!checkNonCyclic(sym.pos, sym.tpe_*)) sym.setInfo(ErrorType)
    }

    def checkNonCyclic(defn: Tree, tpt: Tree) {
      if (!checkNonCyclic(defn.pos, tpt.tpe, defn.symbol)) {
        tpt setType ErrorType
        defn.symbol.setInfo(ErrorType)
      }
    }

    def checkParamsConvertible(tree: Tree, tpe0: Type) {
      def checkParamsConvertible0(tpe: Type) =
        tpe match {
          case MethodType(formals, restpe) =>
            /*
            if (formals.exists(_.typeSymbol == ByNameParamClass) && formals.length != 1)
              error(pos, "methods with `=>`-parameter can be converted to function values only if they take no other parameters")
            if (formals exists (isRepeatedParamType(_)))
              error(pos, "methods with `*`-parameters cannot be converted to function values");
            */
            if (tpe.isDependentMethodType)
              DependentMethodTpeConversionToFunctionError(tree, tpe)
            checkParamsConvertible(tree, restpe)
          case _ =>
        }
      checkParamsConvertible0(tpe0)
    }

    /** Check that type of given tree does not contain local or private
     *  components.
     */
    object checkNoEscaping extends TypeMap {
      private var owner: Symbol = _
      private var scope: Scope = _
      private var hiddenSymbols: List[Symbol] = _

      /** Check that type `tree` does not refer to private
       *  components unless itself is wrapped in something private
       *  (`owner` tells where the type occurs).
       */
      def privates[T <: Tree](owner: Symbol, tree: T): T =
        check(owner, EmptyScope, WildcardType, tree)

      private def check[T <: Tree](owner: Symbol, scope: Scope, pt: Type, tree: T): T = {
        this.owner = owner
        this.scope = scope
        hiddenSymbols = List()
        val tp1 = apply(tree.tpe)
        if (hiddenSymbols.isEmpty) tree setType tp1
        else if (hiddenSymbols exists (_.isErroneous)) HiddenSymbolWithError(tree)
        else if (isFullyDefined(pt)) tree setType pt
        else if (tp1.typeSymbol.isAnonymousClass)
          check(owner, scope, pt, tree setType tp1.typeSymbol.classBound)
        else if (owner == NoSymbol)
          tree setType packSymbols(hiddenSymbols.reverse, tp1)
        else if (!phase.erasedTypes) { // privates
          val badSymbol = hiddenSymbols.head
          SymbolEscapesScopeError(tree, badSymbol)
        } else tree
      }

      def addHidden(sym: Symbol) =
        if (!(hiddenSymbols contains sym)) hiddenSymbols = sym :: hiddenSymbols

      override def apply(t: Type): Type = {
        def checkNoEscape(sym: Symbol) {
          if (sym.isPrivate && !sym.hasFlag(SYNTHETIC_PRIVATE)) {
            var o = owner
            while (o != NoSymbol && o != sym.owner && o != sym.owner.linkedClassOfClass &&
                   !o.isLocal && !o.isPrivate &&
                   !o.privateWithin.hasTransOwner(sym.owner))
              o = o.owner
            if (o == sym.owner || o == sym.owner.linkedClassOfClass)
              addHidden(sym)
          } else if (sym.owner.isTerm && !sym.isTypeParameterOrSkolem) {
            var e = scope.lookupEntry(sym.name)
            var found = false
            while (!found && (e ne null) && e.owner == scope) {
              if (e.sym == sym) {
                found = true
                addHidden(sym)
              } else {
                e = scope.lookupNextEntry(e)
              }
            }
          }
        }
        mapOver(
          t match {
            case TypeRef(_, sym, args) =>
              checkNoEscape(sym)
              if (!hiddenSymbols.isEmpty && hiddenSymbols.head == sym &&
                  sym.isAliasType && sameLength(sym.typeParams, args)) {
                hiddenSymbols = hiddenSymbols.tail
                t.dealias
              } else t
            case SingleType(_, sym) =>
              checkNoEscape(sym)
              t
            case _ =>
              t
          })
      }
    }

    def reenterValueParams(vparamss: List[List[ValDef]]) {
      for (vparams <- vparamss)
        for (vparam <- vparams)
          context.scope enter vparam.symbol
    }

    def reenterTypeParams(tparams: List[TypeDef]): List[Symbol] =
      for (tparam <- tparams) yield {
        context.scope enter tparam.symbol
        tparam.symbol.deSkolemize
      }

    /** The qualifying class
     *  of a this or super with prefix `qual`.
     *  packageOk is equal false when qualifying class symbol
     */
    def qualifyingClass(tree: Tree, qual: Name, packageOK: Boolean) =
      context.enclClass.owner.ownerChain.find(o => qual.isEmpty || o.isClass && o.name == qual) match {
        case Some(c) if packageOK || !c.isPackageClass => c
        case _                                         => QualifyingClassError(tree, qual) ; NoSymbol
      }

    /** The typer for an expression, depending on where we are. If we are before a superclass
     *  call, this is a typer over a constructor context; otherwise it is the current typer.
     */
    final def constrTyperIf(inConstr: Boolean): Typer =
      if (inConstr) {
        assert(context.undetparams.isEmpty, context.undetparams)
        newTyper(context.makeConstructorContext)
      } else this

    @inline
    final def withCondConstrTyper[T](inConstr: Boolean)(f: Typer => T): T =
      if (inConstr) {
        assert(context.undetparams.isEmpty, context.undetparams)
        val c = context.makeConstructorContext
        typerWithLocalContext(c)(f)
      } else {
        f(this)
      }

    @inline
    final def typerWithCondLocalContext[T](c: => Context)(cond: Boolean)(f: Typer => T): T =
      if (cond) typerWithLocalContext(c)(f) else f(this)

    @inline
    final def typerWithLocalContext[T](c: Context)(f: Typer => T): T = {
      val res = f(newTyper(c))
      if (c.hasErrors)
        context.updateBuffer(c.flushAndReturnBuffer())
      res
    }

    @inline
    final def withSavedContext[T](c: Context)(f: => T) = {
      val savedErrors = c.flushAndReturnBuffer()
      val res = f
      c.updateBuffer(savedErrors)
      res
    }

    /** The typer for a label definition. If this is part of a template we
     *  first have to enter the label definition.
     */
    def labelTyper(ldef: LabelDef): Typer =
      if (ldef.symbol == NoSymbol) { // labeldef is part of template
        val typer1 = newTyper(context.makeNewScope(ldef, context.owner))
        typer1.enterLabelDef(ldef)
        typer1
      } else this

    final val xtypes = false

    /** Is symbol defined and not stale?
     */
    def reallyExists(sym: Symbol) = {
      if (isStale(sym)) sym.setInfo(NoType)
      sym.exists
    }

    /** A symbol is stale if it is toplevel, to be loaded from a classfile, and
     *  the classfile is produced from a sourcefile which is compiled in the current run.
     */
    def isStale(sym: Symbol): Boolean = {
      sym.rawInfo.isInstanceOf[loaders.ClassfileLoader] && {
        sym.rawInfo.load(sym)
        (sym.sourceFile ne null) &&
        (currentRun.compiledFiles contains sym.sourceFile.path)
      }
    }

    /** Does the context of tree `tree` require a stable type?
     */
    private def isStableContext(tree: Tree, mode: Mode, pt: Type) =
      isNarrowable(tree.tpe) && mode.inExprMode && mode.inNone(LHSmode) &&
      (xtypes ||
      (pt.isStable ||
       mode.inAll(QUALmode) && !tree.symbol.isConstant ||
       pt.typeSymbol.isAbstractType && pt.bounds.lo.isStable && !(tree.tpe <:< pt)) ||
       pt.typeSymbol.isRefinementClass && !(tree.tpe <:< pt))

    /** Make symbol accessible. This means:
     *  If symbol refers to package object, insert `.package` as second to last selector.
     *  (exception for some symbols in scala package which are dealiased immediately)
     *  Call checkAccessible, which sets tree's attributes.
     *  Also note that checkAccessible looks up sym on pre without checking that pre is well-formed
     *  (illegal type applications in pre will be skipped -- that's why typedSelect wraps the resulting tree in a TreeWithDeferredChecks)
     *  @return modified tree and new prefix type
     */
    private def makeAccessible(tree: Tree, sym: Symbol, pre: Type, site: Tree): (Tree, Type) =
      if (context.isInPackageObject(sym, pre.typeSymbol)) {
        if (pre.typeSymbol == ScalaPackageClass && sym.isTerm) {
          // short cut some aliases. It seems pattern matching needs this
          // to notice exhaustiveness and to generate good code when
          // List extractors are mixed with :: patterns. See Test5 in lists.scala.
          //
          // TODO SI-6609 Eliminate this special case once the old pattern matcher is removed.
          def dealias(sym: Symbol) =
            (atPos(tree.pos.makeTransparent) {gen.mkAttributedRef(sym)} setPos tree.pos, sym.owner.thisType)
          sym.name match {
            case nme.List => return dealias(ListModule)
            case nme.Seq  => return dealias(SeqModule)
            case nme.Nil  => return dealias(NilModule)
            case _ =>
          }
        }
        val qual = typedQualifier { atPos(tree.pos.makeTransparent) {
          tree match {
            case Ident(_) => Ident(nme.PACKAGEkw)
            case Select(qual, _) => Select(qual, nme.PACKAGEkw)
            case SelectFromTypeTree(qual, _) => Select(qual, nme.PACKAGEkw)
          }
        }}
        val tree1 = atPos(tree.pos) {
          tree match {
            case Ident(name) => Select(qual, name)
            case Select(_, name) => Select(qual, name)
            case SelectFromTypeTree(_, name) => SelectFromTypeTree(qual, name)
          }
        }
        (checkAccessible(tree1, sym, qual.tpe, qual), qual.tpe)
      } else {
        (checkAccessible(tree, sym, pre, site), pre)
      }

    /** Post-process an identifier or selection node, performing the following:
     *  1. Check that non-function pattern expressions are stable (ignoring volatility concerns -- SI-6815)
     *  2. Check that packages and static modules are not used as values
     *  3. Turn tree type into stable type if possible and required by context.
     *  4. Give getClass calls a more precise type based on the type of the target of the call.
     */
    private def stabilize(tree: Tree, pre: Type, mode: Mode, pt: Type): Tree = {
      if (tree.symbol.isOverloaded && !mode.inFunMode)
        inferExprAlternative(tree, pt)

      val sym = tree.symbol
      def fail() = NotAValueError(tree, sym)

      if (tree.isErrorTyped) tree
      else if (mode.inPatternNotFunMode && tree.isTerm) { // (1)
        if (sym.isValue) {
          if (tree.isErrorTyped) tree
          else if (treeInfo.isStableIdentifierPattern(tree)) {
            // A module reference in a pattern has type Foo.type, not "object Foo"
            if (sym.isModuleNotMethod) tree setType singleType(pre, sym)
            else tree
          } else UnstableTreeError(tree)
        }
        else fail()
      } else if ((mode & (EXPRmode | QUALmode)) == EXPRmode && !sym.isValue && !phase.erasedTypes) { // (2)
        fail()
      } else {
        if (treeInfo.admitsTypeSelection(tree) &&
            (isStableContext(tree, mode, pt) || sym.isModuleNotMethod))
          tree.setType(singleType(pre, sym))
        // To fully benefit from special casing the return type of
        // getClass, we have to catch it immediately so expressions
        // like x.getClass().newInstance() are typed with the type of x.
        else if (  tree.symbol.name == nme.getClass_
                && tree.tpe.params.isEmpty
                // TODO: If the type of the qualifier is inaccessible, we can cause private types
                // to escape scope here, e.g. pos/t1107.  I'm not sure how to properly handle this
                // so for now it requires the type symbol be public.
                && pre.typeSymbol.isPublic)
          tree setType MethodType(Nil, getClassReturnType(pre))
        else
          tree
      }
    }

    private def isNarrowable(tpe: Type): Boolean = unwrapWrapperTypes(tpe) match {
      case TypeRef(_, _, _) | RefinedType(_, _) => true
      case _                                    => !phase.erasedTypes
    }

    def stabilizeFun(tree: Tree, mode: Mode, pt: Type): Tree = {
      val sym = tree.symbol
      val pre = tree match {
        case Select(qual, _) => qual.tpe
        case _ => NoPrefix
      }
      if (tree.tpe.isInstanceOf[MethodType] && pre.isStable && sym.tpe.params.isEmpty &&
          (isStableContext(tree, mode, pt) || sym.isModule))
        tree.setType(MethodType(List(), singleType(pre, sym))) // TODO: should this be a NullaryMethodType?
      else tree
    }

    /** The member with given name of given qualifier tree */
    def member(qual: Tree, name: Name) = {
      def callSiteWithinClass(clazz: Symbol) = context.enclClass.owner hasTransOwner clazz
      val includeLocals = qual.tpe match {
        case ThisType(clazz) if callSiteWithinClass(clazz)                => true
        case SuperType(clazz, _) if callSiteWithinClass(clazz.typeSymbol) => true
        case _                                                            => phase.next.erasedTypes
      }
      if (includeLocals) qual.tpe member name
      else qual.tpe nonLocalMember name
    }

    def silent[T](op: Typer => T,
                  reportAmbiguousErrors: Boolean = context.ambiguousErrors,
                  newtree: Tree = context.tree): SilentResult[T] = {
      val rawTypeStart = if (Statistics.canEnable) Statistics.startCounter(rawTypeFailed) else null
      val findMemberStart = if (Statistics.canEnable) Statistics.startCounter(findMemberFailed) else null
      val subtypeStart = if (Statistics.canEnable) Statistics.startCounter(subtypeFailed) else null
      val failedSilentStart = if (Statistics.canEnable) Statistics.startTimer(failedSilentNanos) else null
      def stopStats() = {
        if (Statistics.canEnable) Statistics.stopCounter(rawTypeFailed, rawTypeStart)
        if (Statistics.canEnable) Statistics.stopCounter(findMemberFailed, findMemberStart)
        if (Statistics.canEnable) Statistics.stopCounter(subtypeFailed, subtypeStart)
        if (Statistics.canEnable) Statistics.stopTimer(failedSilentNanos, failedSilentStart)
      }
      try {
        if (context.reportErrors ||
            reportAmbiguousErrors != context.ambiguousErrors ||
            newtree != context.tree) {
          val context1 = context.makeSilent(reportAmbiguousErrors, newtree)
          context1.undetparams = context.undetparams
          context1.savedTypeBounds = context.savedTypeBounds
          context1.namedApplyBlockInfo = context.namedApplyBlockInfo
          val typer1 = newTyper(context1)
          val result = op(typer1)
          context.undetparams = context1.undetparams
          context.savedTypeBounds = context1.savedTypeBounds
          context.namedApplyBlockInfo = context1.namedApplyBlockInfo
          context1.firstError match {
            case Some(err) =>
              stopStats()
              SilentTypeError(err)
            case None =>
              // If we have a successful result, emit any warnings it created.
              context1.flushAndIssueWarnings()
              SilentResultValue(result)
          }
        } else {
          assert(context.bufferErrors || isPastTyper, "silent mode is not available past typer")
          withSavedContext(context){
            val res = op(this)
            val errorsToReport = context.flushAndReturnBuffer()
            if (errorsToReport.isEmpty) SilentResultValue(res) else SilentTypeError(errorsToReport.head)
          }
        }
      } catch {
        case ex: CyclicReference => throw ex
        case ex: TypeError =>
          // fallback in case TypeError is still thrown
          // @H this happens for example in cps annotation checker
          stopStats()
          SilentTypeError(TypeErrorWrapper(ex))
      }
    }

    /** Check whether feature given by `featureTrait` is enabled.
     *  If it is not, issue an error or a warning depending on whether the feature is required.
     *  @param  construct  A string expression that is substituted for "#" in the feature description string
     *  @param  immediate  When set, feature check is run immediately, otherwise it is run
     *                     at the end of the typechecking run for the enclosing unit. This
     *                     is done to avoid potential cyclic reference errors by implicits
     *                     that are forced too early.
     *  @return if feature check is run immediately: true if feature is enabled, false otherwise
     *          if feature check is delayed or suppressed because we are past typer: true
     */
    def checkFeature(pos: Position, featureTrait: Symbol, construct: => String = "", immediate: Boolean = false): Boolean =
      if (isPastTyper) true
      else {
        val nestedOwners =
          featureTrait.owner.ownerChain.takeWhile(_ != languageFeatureModule.moduleClass).reverse
        val featureName = (nestedOwners map (_.name + ".")).mkString + featureTrait.name
        def action(): Boolean = {
          def hasImport = inferImplicit(EmptyTree: Tree, featureTrait.tpe, reportAmbiguous = true, isView = false, context).isSuccess
          def hasOption = settings.language.value exists (s => s == featureName || s == "_")
          val OK = hasImport || hasOption
          if (!OK) {
            val Some(AnnotationInfo(_, List(Literal(Constant(featureDesc: String)), Literal(Constant(required: Boolean))), _)) =
              featureTrait getAnnotation LanguageFeatureAnnot
            val req     = if (required) "needs to" else "should"
            val fqname  = "scala.language." + featureName
            val explain = (
              if (currentRun.reportedFeature contains featureTrait) "" else
              s"""|
                  |This can be achieved by adding the import clause 'import $fqname'
                  |or by setting the compiler option -language:$featureName.
                  |See the Scala docs for value $fqname for a discussion
                  |why the feature $req be explicitly enabled.""".stripMargin
            )
            currentRun.reportedFeature += featureTrait

            val msg = s"$featureDesc $req be enabled\nby making the implicit value $fqname visible.$explain" replace ("#", construct)
            if (required) unit.error(pos, msg)
            else currentRun.featureWarnings.warn(pos, msg)
          }
          OK
        }
        if (immediate) {
          action()
        } else {
          unit.toCheck += action
          true
        }
      }

    def checkExistentialsFeature(pos: Position, tpe: Type, prefix: String) = tpe match {
      case extp: ExistentialType if !extp.isRepresentableWithWildcards =>
        checkFeature(pos, ExistentialsFeature, prefix+" "+tpe)
      case _ =>
    }

    /** Perform the following adaptations of expression, pattern or type `tree` wrt to
     *  given mode `mode` and given prototype `pt`:
     *  (-1) For expressions with annotated types, let AnnotationCheckers decide what to do
     *  (0) Convert expressions with constant types to literals (unless in interactive/scaladoc mode)
     *  (1) Resolve overloading, unless mode contains FUNmode
     *  (2) Apply parameterless functions
     *  (3) Apply polymorphic types to fresh instances of their type parameters and
     *      store these instances in context.undetparams,
     *      unless followed by explicit type application.
     *  (4) Do the following to unapplied methods used as values:
     *  (4.1) If the method has only implicit parameters pass implicit arguments
     *  (4.2) otherwise, if `pt` is a function type and method is not a constructor,
     *        convert to function by eta-expansion,
     *  (4.3) otherwise, if the method is nullary with a result type compatible to `pt`
     *        and it is not a constructor, apply it to ()
     *  otherwise issue an error
     *  (5) Convert constructors in a pattern as follows:
     *  (5.1) If constructor refers to a case class factory, set tree's type to the unique
     *        instance of its primary constructor that is a subtype of the expected type.
     *  (5.2) If constructor refers to an extractor, convert to application of
     *        unapply or unapplySeq method.
     *
     *  (6) Convert all other types to TypeTree nodes.
     *  (7) When in TYPEmode but not FUNmode or HKmode, check that types are fully parameterized
     *      (7.1) In HKmode, higher-kinded types are allowed, but they must have the expected kind-arity
     *  (8) When in both EXPRmode and FUNmode, add apply method calls to values of object type.
     *  (9) If there are undetermined type variables and not POLYmode, infer expression instance
     *  Then, if tree's type is not a subtype of expected type, try the following adaptations:
     *  (10) If the expected type is Byte, Short or Char, and the expression
     *      is an integer fitting in the range of that type, convert it to that type.
     *  (11) Widen numeric literals to their expected type, if necessary
     *  (12) When in mode EXPRmode, convert E to { E; () } if expected type is scala.Unit.
     *  (13) When in mode EXPRmode, apply AnnotationChecker conversion if expected type is annotated.
     *  (14) When in mode EXPRmode, apply a view
     *  If all this fails, error
     */
    protected def adapt(tree: Tree, mode: Mode, pt: Type, original: Tree = EmptyTree): Tree = {

      def adaptToImplicitMethod(mt: MethodType): Tree = {
        if (context.undetparams.nonEmpty) { // (9) -- should revisit dropped condition `(mode & POLYmode) == 0`
          // dropped so that type args of implicit method are inferred even if polymorphic expressions are allowed
          // needed for implicits in 2.8 collection library -- maybe once #3346 is fixed, we can reinstate the condition?
            context.undetparams = inferExprInstance(tree, context.extractUndetparams(), pt,
              // approximate types that depend on arguments since dependency on implicit argument is like dependency on type parameter
              mt.approximate,
              keepNothings = false,
              useWeaklyCompatible = true) // #3808
        }

        // avoid throwing spurious DivergentImplicit errors
        if (context.hasErrors)
          setError(tree)
        else
          withCondConstrTyper(treeInfo.isSelfOrSuperConstrCall(tree))(typer1 =>
            if (original != EmptyTree && pt != WildcardType) (
              typer1 silent { tpr =>
              val withImplicitArgs = tpr.applyImplicitArgs(tree)
              if (tpr.context.hasErrors) tree // silent will wrap it in SilentTypeError anyway
              else tpr.typed(withImplicitArgs, mode, pt)
              }
              orElse { _ =>
                debuglog("fallback on implicits: " + tree + "/" + resetAllAttrs(original))
                val tree1 = typed(resetAllAttrs(original), mode, WildcardType)
                // Q: `typed` already calls `pluginsTyped` and `adapt`. the only difference here is that
                // we pass `EmptyTree` as the `original`. intended? added in 2009 (53d98e7d42) by martin.
                tree1 setType pluginsTyped(tree1.tpe, this, tree1, mode, pt)
                if (tree1.isEmpty) tree1 else adapt(tree1, mode, pt, EmptyTree)
            }
            )
          else
            typer1.typed(typer1.applyImplicitArgs(tree), mode, pt)
          )
        }

      def instantiateToMethodType(mt: MethodType): Tree = {
        val meth = tree match {
          // a partial named application is a block (see comment in EtaExpansion)
          case Block(_, tree1) => tree1.symbol
          case _               => tree.symbol
        }
        if (!meth.isConstructor && isFunctionType(pt)) { // (4.2)
          debuglog("eta-expanding " + tree + ":" + tree.tpe + " to " + pt)
          checkParamsConvertible(tree, tree.tpe)
          val tree0 = etaExpand(context.unit, tree, this)

          if (context.undetparams.nonEmpty) {
            // #2624: need to infer type arguments for eta expansion of a polymorphic method
            // context.undetparams contains clones of meth.typeParams (fresh ones were generated in etaExpand)
            // need to run typer on tree0, since etaExpansion sets the tpe's of its subtrees to null
            // can't type with the expected type, as we can't recreate the setup in (3) without calling typed
            // (note that (3) does not call typed to do the polymorphic type instantiation --
            //  it is called after the tree has been typed with a polymorphic expected result type)
            instantiate(typed(tree0, mode, WildcardType), mode, pt)
          } else
            typed(tree0, mode, pt)
        } else if (!meth.isConstructor && mt.params.isEmpty) { // (4.3)
          adapt(typed(Apply(tree, List()) setPos tree.pos), mode, pt, original)
        } else if (context.implicitsEnabled) {
          MissingArgsForMethodTpeError(tree, meth)
        } else {
          setError(tree)
        }
      }

      def adaptType(): Tree = {
        if (mode.inFunMode) {
          // todo. the commented line below makes sense for typechecking, say, TypeApply(Ident(`some abstract type symbol`), List(...))
          // because otherwise Ident will have its tpe set to a TypeRef, not to a PolyType, and `typedTypeApply` will fail
          // but this needs additional investigation, because it crashes t5228, gadts1 and maybe something else
          // tree setType tree.tpe.normalize
          tree
        } else if (tree.hasSymbolField && !tree.symbol.typeParams.isEmpty && !mode.inHKMode &&
          !(tree.symbol.isJavaDefined && context.unit.isJava)) { // (7)
          // @M When not typing a higher-kinded type ((mode & HKmode) == 0)
          // or raw type (tree.symbol.isJavaDefined && context.unit.isJava), types must be of kind *,
          // and thus parameterized types must be applied to their type arguments
          // @M TODO: why do kind-* tree's have symbols, while higher-kinded ones don't?
          MissingTypeParametersError(tree)
        } else if ( // (7.1) @M: check kind-arity
        // @M: removed check for tree.hasSymbolField and replace tree.symbol by tree.tpe.symbol (TypeTree's must also be checked here, and they don't directly have a symbol)
        mode.inHKMode &&
          // @M: don't check tree.tpe.symbol.typeParams. check tree.tpe.typeParams!!!
          // (e.g., m[Int] --> tree.tpe.symbol.typeParams.length == 1, tree.tpe.typeParams.length == 0!)
          !sameLength(tree.tpe.typeParams, pt.typeParams) &&
          !(tree.tpe.typeSymbol == AnyClass ||
            tree.tpe.typeSymbol == NothingClass ||
            pt == WildcardType)) {
          // Check that the actual kind arity (tree.symbol.typeParams.length) conforms to the expected
          // kind-arity (pt.typeParams.length). Full checks are done in checkKindBounds in Infer.
          // Note that we treat Any and Nothing as kind-polymorphic.
          // We can't perform this check when typing type arguments to an overloaded method before the overload is resolved
          // (or in the case of an error type) -- this is indicated by pt == WildcardType (see case TypeApply in typed1).
          KindArityMismatchError(tree, pt)
        } else tree match { // (6)
          case TypeTree() => tree
          case _          => TypeTree(tree.tpe) setOriginal tree
        }
      }

      /*
       * To deal with the type slack between actual (run-time) types and statically known types, for each abstract type T,
       * reflect its variance as a skolem that is upper-bounded by T (covariant position), or lower-bounded by T (contravariant).
       *
       * Consider the following example:
       *
       *  class AbsWrapperCov[+A]
       *  case class Wrapper[B](x: Wrapped[B]) extends AbsWrapperCov[B]
       *
       *  def unwrap[T](x: AbsWrapperCov[T]): Wrapped[T] = x match {
       *    case Wrapper(wrapped) => // Wrapper's type parameter must not be assumed to be equal to T, it's *upper-bounded* by it
       *      wrapped // : Wrapped[_ <: T]
       *  }
       *
       * this method should type check if and only if Wrapped is covariant in its type parameter
       *
       * when inferring Wrapper's type parameter B from x's type AbsWrapperCov[T],
       * we must take into account that x's actual type is AbsWrapperCov[Tactual] forSome {type Tactual <: T}
       * as AbsWrapperCov is covariant in A -- in other words, we must not assume we know T exactly, all we know is its upper bound
       *
       * since method application is the only way to generate this slack between run-time and compile-time types (TODO: right!?),
       * we can simply replace skolems that represent method type parameters as seen from the method's body
       * by other skolems that are (upper/lower)-bounded by that type-parameter skolem
       * (depending on the variance position of the skolem in the statically assumed type of the scrutinee, pt)
       *
       * see test/files/../t5189*.scala
       */
      def adaptConstrPattern(): Tree = { // (5)
        def hasUnapplyMember(tp: Type) = reallyExists(unapplyMember(tp))
        val overloadedExtractorOfObject = tree.symbol filter (sym => hasUnapplyMember(sym.tpe))
        // if the tree's symbol's type does not define an extractor, maybe the tree's type does.
        // this is the case when we encounter an arbitrary tree as the target of an unapply call
        // (rather than something that looks like a constructor call.) (for now, this only happens
        // due to wrapClassTagUnapply, but when we support parameterized extractors, it will become
        // more common place)
        val extractor = overloadedExtractorOfObject orElse unapplyMember(tree.tpe)
        def convertToCaseConstructor(clazz: Symbol): TypeTree = {
          // convert synthetic unapply of case class to case class constructor
          val prefix = tree.tpe.prefix
          val tree1 = TypeTree(clazz.primaryConstructor.tpe.asSeenFrom(prefix, clazz.owner))
            .setOriginal(tree)

          val skolems = new mutable.ListBuffer[TypeSymbol]
          object variantToSkolem extends TypeMap(trackVariance = true) {
            def apply(tp: Type) = mapOver(tp) match {
              // !!! FIXME - skipping this when variance.isInvariant allows unsoundness, see SI-5189
              case TypeRef(NoPrefix, tpSym, Nil) if !variance.isInvariant && tpSym.isTypeParameterOrSkolem && tpSym.owner.isTerm =>
                // must initialize or tpSym.tpe might see random type params!!
                // without this, we'll get very weird types inferred in test/scaladoc/run/SI-5933.scala
                // TODO: why is that??
                tpSym.initialize
                val bounds = if (variance.isPositive) TypeBounds.upper(tpSym.tpe) else TypeBounds.lower(tpSym.tpe)
                // origin must be the type param so we can deskolemize
                val skolem = context.owner.newGADTSkolem(unit.freshTypeName("?"+tpSym.name), tpSym, bounds)
                // println("mapping "+ tpSym +" to "+ skolem + " : "+ bounds +" -- pt= "+ pt +" in "+ context.owner +" at "+ context.tree )
                skolems += skolem
                skolem.tpe
              case tp1 => tp1
            }
          }

          // have to open up the existential and put the skolems in scope
          // can't simply package up pt in an ExistentialType, because that takes us back to square one (List[_ <: T] == List[T] due to covariance)
          val ptSafe   = variantToSkolem(pt) // TODO: pt.skolemizeExistential(context.owner, tree) ?
          val freeVars = skolems.toList

          // use "tree" for the context, not context.tree: don't make another CaseDef context,
          // as instantiateTypeVar's bounds would end up there
          val ctorContext = context.makeNewScope(tree, context.owner)
          freeVars foreach ctorContext.scope.enter
          newTyper(ctorContext).infer.inferConstructorInstance(tree1, clazz.typeParams, ptSafe)

          // simplify types without losing safety,
          // so that we get rid of unnecessary type slack, and so that error messages don't unnecessarily refer to skolems
          val extrapolate = new ExistentialExtrapolation(freeVars) extrapolate (_: Type)
          val extrapolated = tree1.tpe match {
            case MethodType(ctorArgs, res) => // ctorArgs are actually in a covariant position, since this is the type of the subpatterns of the pattern represented by this Apply node
              ctorArgs foreach (p => p.info = extrapolate(p.info)) // no need to clone, this is OUR method type
              copyMethodType(tree1.tpe, ctorArgs, extrapolate(res))
            case tp => tp
          }

          // once the containing CaseDef has been type checked (see typedCase),
          // tree1's remaining type-slack skolems will be deskolemized (to the method type parameter skolems)
          tree1 setType extrapolated
        }

        if (extractor != NoSymbol) {
          // if we did some ad-hoc overloading resolution, update the tree's symbol
          // do not update the symbol if the tree's symbol's type does not define an unapply member
          // (e.g. since it's some method that returns an object with an unapply member)
          if (overloadedExtractorOfObject != NoSymbol)
            tree setSymbol overloadedExtractorOfObject

          tree.tpe match {
            case OverloadedType(pre, alts) => tree setType overloadedType(pre, alts filter (alt => hasUnapplyMember(alt.tpe)))
            case _ =>
          }
          val unapply = unapplyMember(extractor.tpe)
          val clazz = unapplyParameterType(unapply)

          if (unapply.isCase && clazz.isCase) {
            convertToCaseConstructor(clazz)
          } else {
            tree
          }
        } else {
          val clazz = tree.tpe.typeSymbol.linkedClassOfClass
          if (clazz.isCase)
            convertToCaseConstructor(clazz)
          else
            CaseClassConstructorError(tree)
        }
      }

      def insertApply(): Tree = {
        assert(!mode.inHKMode, mode) //@M
        val adapted = adaptToName(tree, nme.apply)
        def stabilize0(pre: Type): Tree = stabilize(adapted, pre, EXPRmode | QUALmode, WildcardType)
        // TODO reconcile the overlap between Typers#stablize and TreeGen.stabilize
        val qual = adapted match {
          case This(_) =>
            gen.stabilize(adapted)
          case Ident(_) =>
            val owner = adapted.symbol.owner
            val pre =
              if (owner.isPackageClass) owner.thisType
              else if (owner.isClass) context.enclosingSubClassContext(owner).prefix
              else NoPrefix
            stabilize0(pre)
          case Select(qualqual, _) =>
            stabilize0(qualqual.tpe)
          case other =>
            other
        }
        typedPos(tree.pos, mode, pt) {
          Select(qual setPos tree.pos.makeTransparent, nme.apply)
        }
      }

      // begin adapt
      tree.tpe match {
        case atp @ AnnotatedType(_, _, _) if canAdaptAnnotations(tree, this, mode, pt) => // (-1)
          adaptAnnotations(tree, this, mode, pt)
        case ct @ ConstantType(value) if mode.inNone(TYPEmode | FUNmode) && (ct <:< pt) && canAdaptConstantTypeToLiteral => // (0)
          val sym = tree.symbol
          if (sym != null && sym.isDeprecated) {
            val msg = sym.toString + sym.locationString + " is deprecated: " + sym.deprecationMessage.getOrElse("")
            unit.deprecationWarning(tree.pos, msg)
          }
          treeCopy.Literal(tree, value)
        case OverloadedType(pre, alts) if !mode.inFunMode => // (1)
          inferExprAlternative(tree, pt)
          adapt(tree, mode, pt, original)
        case NullaryMethodType(restpe) => // (2)
          adapt(tree setType restpe, mode, pt, original)
        case TypeRef(_, ByNameParamClass, List(arg)) if mode.inExprMode => // (2)
          adapt(tree setType arg, mode, pt, original)
        case tr @ TypeRef(_, sym, _) if sym.isAliasType && tr.dealias.isInstanceOf[ExistentialType] &&
          ((mode & (EXPRmode | LHSmode)) == EXPRmode) =>
          adapt(tree setType tr.dealias.skolemizeExistential(context.owner, tree), mode, pt, original)
        case et @ ExistentialType(_, _) if ((mode & (EXPRmode | LHSmode)) == EXPRmode) =>
          adapt(tree setType et.skolemizeExistential(context.owner, tree), mode, pt, original)
        case PolyType(tparams, restpe) if mode.inNone(TAPPmode | PATTERNmode | HKmode) => // (3)
          // assert((mode & HKmode) == 0) //@M a PolyType in HKmode represents an anonymous type function,
          // we're in HKmode since a higher-kinded type is expected --> hence, don't implicitly apply it to type params!
          // ticket #2197 triggered turning the assert into a guard
          // I guess this assert wasn't violated before because type aliases weren't expanded as eagerly
          //  (the only way to get a PolyType for an anonymous type function is by normalisation, which applies eta-expansion)
          // -- are we sure we want to expand aliases this early?
          // -- what caused this change in behaviour??
          val tparams1 = cloneSymbols(tparams)
          val tree1 = if (tree.isType) tree
          else TypeApply(tree, tparams1 map (tparam =>
            TypeTree(tparam.tpeHK) setPos tree.pos.focus)) setPos tree.pos
          context.undetparams ++= tparams1
          notifyUndetparamsAdded(tparams1)
          adapt(tree1 setType restpe.substSym(tparams, tparams1), mode, pt, original)
        case mt: MethodType if mt.isImplicit && ((mode & (EXPRmode | FUNmode | LHSmode)) == EXPRmode) => // (4.1)
          adaptToImplicitMethod(mt)

        case mt: MethodType if (((mode & (EXPRmode | FUNmode | LHSmode)) == EXPRmode) &&
          (context.undetparams.isEmpty || mode.inPolyMode)) && !treeInfo.isMacroApplicationOrBlock(tree) =>
          instantiateToMethodType(mt)

        case _ =>
          def shouldInsertApply(tree: Tree) = mode.inAll(EXPRmode | FUNmode) && (tree.tpe match {
            case _: MethodType | _: OverloadedType | _: PolyType => false
            case _                                               => applyPossible
          })
          def applyPossible = {
            def applyMeth = member(adaptToName(tree, nme.apply), nme.apply)
            dyna.acceptsApplyDynamic(tree.tpe) || (
              if (mode.inAll(TAPPmode))
                tree.tpe.typeParams.isEmpty && applyMeth.filter(!_.tpe.typeParams.isEmpty) != NoSymbol
              else
                applyMeth.filter(_.tpe.paramSectionCount > 0) != NoSymbol
            )
          }
          if (tree.isType)
            adaptType()
          else if (mode.inExprModeButNot(FUNmode) && treeInfo.isMacroApplication(tree))
            macroExpandApply(this, tree, mode, pt)
          else if (mode.inAll(PATTERNmode | FUNmode))
            adaptConstrPattern()
          else if (shouldInsertApply(tree))
            insertApply()
<<<<<<< HEAD
          else if (context.undetparams.nonEmpty && !inPolyMode(mode)) { // (9)
            assert(!inHKMode(mode), modeString(mode)) //@M
=======
          else if (context.undetparams.nonEmpty && !mode.inPolyMode) { // (9)
            assert(!mode.inHKMode, mode) //@M
>>>>>>> be405eed
            instantiatePossiblyExpectingUnit(tree, mode, pt)
          } else if (tree.tpe <:< pt) {
            tree
          } else {
            def fallBack: Tree = {
              if (mode.inPatternMode) {
                if ((tree.symbol ne null) && tree.symbol.isModule)
                  inferModulePattern(tree, pt)
                if (isPopulated(tree.tpe, approximateAbstracts(pt)))
                  return tree
              }
              val tree1 = constfold(tree, pt) // (10) (11)
              if (tree1.tpe <:< pt) adapt(tree1, mode, pt, original)
              else {
                if (mode.inExprModeButNot(FUNmode)) {
                  pt.dealias match {
                    // The <: Any requirement inhibits attempts to adapt continuation types
                    // to non-continuation types.
                    case TypeRef(_, sym, _) if tree.tpe <:< AnyClass.tpe =>
                      // note: was if (pt.typeSymbol == UnitClass) but this leads to a potentially
                      // infinite expansion if pt is constant type ()
                      if (sym == UnitClass) { // (12)
                        if (settings.warnValueDiscard)
                          context.unit.warning(tree.pos, "discarded non-Unit value")
                        return typedPos(tree.pos, mode, pt) {
                          Block(List(tree), Literal(Constant(())))
                        }
                      }
                      else if (isNumericValueClass(sym) && isNumericSubType(tree.tpe, pt)) {
                        if (settings.warnNumericWiden)
                          context.unit.warning(tree.pos, "implicit numeric widening")
                        return typedPos(tree.pos, mode, pt) {
                          Select(tree, "to" + sym.name)
                        }
                      }
                    case AnnotatedType(_, _, _) if canAdaptAnnotations(tree, this, mode, pt) => // (13)
                      return typed(adaptAnnotations(tree, this, mode, pt), mode, pt)
                    case _ =>
                  }
                  if (!context.undetparams.isEmpty) {
                    return instantiate(tree, mode, pt)
                  }
                  if (context.implicitsEnabled && !pt.isError && !tree.isErrorTyped) {
                    // (14); the condition prevents chains of views
                    debuglog("inferring view from " + tree.tpe + " to " + pt)
                    val coercion = inferView(tree, tree.tpe, pt, reportAmbiguous = true)
                    if (coercion != EmptyTree) {
                      def msg = "inferred view from " + tree.tpe + " to " + pt + " = " + coercion + ":" + coercion.tpe
                      if (settings.logImplicitConv)
                        unit.echo(tree.pos, msg)

                      debuglog(msg)
                      val silentContext = context.makeImplicit(context.ambiguousErrors)
                      val res = newTyper(silentContext).typed(
                        new ApplyImplicitView(coercion, List(tree)) setPos tree.pos, mode, pt)
                      silentContext.firstError match {
                        case Some(err) => context.issue(err)
                        case None      => return res
                      }
                    }
                  }
                }
                if (settings.debug) {
                  log("error tree = " + tree)
                  if (settings.explaintypes) explainTypes(tree.tpe, pt)
                }

                val found = tree.tpe
                if (!found.isErroneous && !pt.isErroneous) {
                  if ((!context.reportErrors && isPastTyper) || tree.attachments.get[MacroExpansionAttachment].isDefined) {
                    val bound = pt match {
                      case ExistentialType(qs, _) => qs
                      case _ => Nil
                    }
                    val boundOrSkolems = bound ++ pt.skolemsExceptMethodTypeParams
                    if (boundOrSkolems.nonEmpty) {
                      // Ignore type errors raised in later phases that are due to mismatching types with existential skolems
                      // We have lift crashing in 2.9 with an adapt failure in the pattern matcher.
                      // Here's my hypothsis why this happens. The pattern matcher defines a variable of type
                      //
                      //   val x: T = expr
                      //
                      // where T is the type of expr, but T contains existential skolems ts.
                      // In that case, this value definition does not typecheck.
                      // The value definition
                      //
                      //   val x: T forSome { ts } = expr
                      //
                      // would typecheck. Or one can simply leave out the type of the `val`:
                      //
                      //   val x = expr
                      //
                      // SI-6029 shows another case where we also fail (in uncurry), but this time the expected
                      // type is an existential type.
                      //
                      // The reason for both failures have to do with the way we (don't) transform
                      // skolem types along with the trees that contain them. We'd need a
                      // radically different approach to do it. But before investing a lot of time to
                      // to do this (I have already sunk 3 full days with in the end futile attempts
                      // to consistently transform skolems and fix 6029), I'd like to
                      // investigate ways to avoid skolems completely.
                      //
                      // upd. The same problem happens when we try to typecheck the result of macro expansion against its expected type
                      // (which is the return type of the macro definition instantiated in the context of expandee):
                      //
                      //   Test.scala:2: error: type mismatch;
                      //     found   : $u.Expr[Class[_ <: Object]]
                      //     required: reflect.runtime.universe.Expr[Class[?0(in value <local Test>)]] where type ?0(in value <local Test>) <: Object
                      //     scala.reflect.runtime.universe.reify(new Object().getClass)
                      //                                         ^
                      // Therefore following Martin's advice I use this logic to recover from skolem errors after macro expansions
                      // (by adding the ` || tree.attachments.get[MacroExpansionAttachment].isDefined` clause to the conditional above).
                      //
                      log("recovering from existential or skolem type error in tree \n" + tree + "\nwith type " + tree.tpe + "\n expected type = " + pt + "\n context = " + context.tree)
                      return adapt(tree, mode, deriveTypeWithWildcards(boundOrSkolems)(pt))
                    }
                  }
                  // create an actual error
                  AdaptTypeError(tree, found, pt)
                }
                setError(tree)
              }
            }
            fallBack
          }
      }
    }

    def instantiate(tree: Tree, mode: Mode, pt: Type): Tree = {
      inferExprInstance(tree, context.extractUndetparams(), pt)
      adapt(tree, mode, pt)
    }
    /** If the expected type is Unit: try instantiating type arguments
     *  with expected type Unit, but if that fails, try again with pt = WildcardType
     *  and discard the expression.
     */
    def instantiateExpectingUnit(tree: Tree, mode: Mode): Tree = {
      val savedUndetparams = context.undetparams
      silent(_.instantiate(tree, mode, UnitClass.tpe)) orElse { _ =>
          context.undetparams = savedUndetparams
          val valueDiscard = atPos(tree.pos)(Block(List(instantiate(tree, mode, WildcardType)), Literal(Constant(()))))
          typed(valueDiscard, mode, UnitClass.tpe)
      }
    }

<<<<<<< HEAD
    def instantiatePossiblyExpectingUnit(tree: Tree, mode: Int, pt: Type): Tree = {
      if (inExprModeButNot(mode, FUNmode) && pt.typeSymbol == UnitClass)
=======
    def instantiatePossiblyExpectingUnit(tree: Tree, mode: Mode, pt: Type): Tree = {
      if (mode.inExprModeButNot(FUNmode) && pt.typeSymbol == UnitClass)
>>>>>>> be405eed
        instantiateExpectingUnit(tree, mode)
      else
        instantiate(tree, mode, pt)
    }

    private def isAdaptableWithView(qual: Tree) = {
      val qtpe = qual.tpe.widen
      (    !isPastTyper
        && qual.isTerm
        && !qual.isInstanceOf[Super]
        && ((qual.symbol eq null) || !qual.symbol.isTerm || qual.symbol.isValue)
        && !qtpe.isError
        && !qtpe.typeSymbol.isBottomClass
        && qtpe != WildcardType
        && !qual.isInstanceOf[ApplyImplicitView] // don't chain views
        && (context.implicitsEnabled || context.enrichmentEnabled)
        // Elaborating `context.implicitsEnabled`:
        // don't try to adapt a top-level type that's the subject of an implicit search
        // this happens because, if isView, typedImplicit tries to apply the "current" implicit value to
        // a value that needs to be coerced, so we check whether the implicit value has an `apply` method.
        // (If we allow this, we get divergence, e.g., starting at `conforms` during ant quick.bin)
        // Note: implicit arguments are still inferred (this kind of "chaining" is allowed)
      )
    }

    def adaptToMember(qual: Tree, searchTemplate: Type, reportAmbiguous: Boolean = true, saveErrors: Boolean = true): Tree = {
      if (isAdaptableWithView(qual)) {
        qual.tpe.dealiasWiden match {
          case et: ExistentialType =>
            qual setType et.skolemizeExistential(context.owner, qual) // open the existential
          case _ =>
        }
        inferView(qual, qual.tpe, searchTemplate, reportAmbiguous, saveErrors) match {
          case EmptyTree  => qual
          case coercion   =>
            if (settings.logImplicitConv)
              unit.echo(qual.pos,
                "applied implicit conversion from %s to %s = %s".format(
                  qual.tpe, searchTemplate, coercion.symbol.defString))

            typedQualifier(atPos(qual.pos)(new ApplyImplicitView(coercion, List(qual))))
        }
      }
      else qual
    }

    /** Try to apply an implicit conversion to `qual` to that it contains
     *  a method `name` which can be applied to arguments `args` with expected type `pt`.
     *  If `pt` is defined, there is a fallback to try again with pt = ?.
     *  This helps avoiding propagating result information too far and solves
     *  #1756.
     *  If no conversion is found, return `qual` unchanged.
     *
     */
    def adaptToArguments(qual: Tree, name: Name, args: List[Tree], pt: Type, reportAmbiguous: Boolean, saveErrors: Boolean): Tree = {
      def doAdapt(restpe: Type) =
        //util.trace("adaptToArgs "+qual+", name = "+name+", argtpes = "+(args map (_.tpe))+", pt = "+pt+" = ")
        adaptToMember(qual, HasMethodMatching(name, args map (_.tpe), restpe), reportAmbiguous, saveErrors)

      if (pt == WildcardType)
        doAdapt(pt)
      else silent(_ => doAdapt(pt)) filter (_ != qual) orElse (_ =>
        logResult(s"fallback on implicits in adaptToArguments: $qual.$name")(doAdapt(WildcardType))
      )
    }

    /** Try to apply an implicit conversion to `qual` so that it contains
     *  a method `name`. If that's ambiguous try taking arguments into
     *  account using `adaptToArguments`.
     */
    def adaptToMemberWithArgs(tree: Tree, qual: Tree, name: Name, mode: Mode, reportAmbiguous: Boolean, saveErrors: Boolean): Tree = {
      def onError(reportError: => Tree): Tree = context.tree match {
          case Apply(tree1, args) if (tree1 eq tree) && args.nonEmpty =>
          ( silent   (_.typedArgs(args.map(_.duplicate), mode))
              filter (xs => !(xs exists (_.isErrorTyped)))
                 map (xs => adaptToArguments(qual, name, xs, WildcardType, reportAmbiguous, saveErrors))
              orElse ( _ => reportError)
          )
              case _            =>
                reportError
            }

      silent(_.adaptToMember(qual, HasMember(name), reportAmbiguous = false)) orElse (err =>
        onError {
          if (reportAmbiguous) context issue err
          setError(tree)
        }
      )
      }

    /** Try to apply an implicit conversion to `qual` to that it contains a
     *  member `name` of arbitrary type.
     *  If no conversion is found, return `qual` unchanged.
     */
    def adaptToName(qual: Tree, name: Name) =
      if (member(qual, name) != NoSymbol) qual
      else adaptToMember(qual, HasMember(name))

    private def validateNoCaseAncestor(clazz: Symbol) = {
      if (!phase.erasedTypes) {
        for (ancestor <- clazz.ancestors find (_.isCase)) {
          unit.error(clazz.pos, (
            "case %s has case ancestor %s, but case-to-case inheritance is prohibited."+
            " To overcome this limitation, use extractors to pattern match on non-leaf nodes."
          ).format(clazz, ancestor.fullName))
        }
      }
    }

    private def checkEphemeral(clazz: Symbol, body: List[Tree]) = {
      // NOTE: Code appears to be messy in this method for good reason: it clearly
      // communicates the fact that it implements rather ad-hoc, arbitrary and
      // non-regular set of rules that identify features that interact badly with
      // value classes. This code can be cleaned up a lot once implementation
      // restrictions are addressed.
      val isValueClass = !clazz.isTrait
      def where = if (isValueClass) "value class" else "universal trait extending from class Any"
      def implRestriction(tree: Tree, what: String) =
        unit.error(tree.pos, s"implementation restriction: $what is not allowed in $where" +
           "\nThis restriction is planned to be removed in subsequent releases.")
      /**
       * Deeply traverses the tree in search of constructs that are not allowed
       * in value classes (at any nesting level).
       *
       * All restrictions this object imposes are probably not fundamental but require
       * fair amount of work and testing. We are conservative for now when it comes
       * to allowing language features to interact with value classes.
       *  */
      object checkEphemeralDeep extends Traverser {
        override def traverse(tree: Tree): Unit = if (isValueClass) {
          tree match {
            case _: ModuleDef =>
              //see https://issues.scala-lang.org/browse/SI-6359
              implRestriction(tree, "nested object")
            //see https://issues.scala-lang.org/browse/SI-6444
            //see https://issues.scala-lang.org/browse/SI-6463
            case _: ClassDef =>
              implRestriction(tree, "nested class")
            case Select(sup @ Super(qual, mix), selector) if selector != nme.CONSTRUCTOR && qual.symbol == clazz && mix != tpnme.EMPTY =>
              //see https://issues.scala-lang.org/browse/SI-6483
              implRestriction(sup, "qualified super reference")
            case _ =>
          }
          super.traverse(tree)
        }
      }
      for (stat <- body) {
        def notAllowed(what: String) = unit.error(stat.pos, s"$what is not allowed in $where")
        stat match {
          // see https://issues.scala-lang.org/browse/SI-6444
          // see https://issues.scala-lang.org/browse/SI-6463
          case ClassDef(mods, _, _, _) if isValueClass =>
            implRestriction(stat, s"nested ${ if (mods.isTrait) "trait" else "class" }")
          case _: Import | _: ClassDef | _: TypeDef | EmptyTree => // OK
          case DefDef(_, name, _, _, _, rhs) =>
            if (stat.symbol.isAuxiliaryConstructor)
              notAllowed("secondary constructor")
            else if (isValueClass && (name == nme.equals_ || name == nme.hashCode_) && !stat.symbol.isSynthetic)
              notAllowed(s"redefinition of $name method. See SIP-15, criterion 4.")
            else if (stat.symbol != null && stat.symbol.isParamAccessor)
              notAllowed("additional parameter")
            checkEphemeralDeep.traverse(rhs)
          case _: ValDef =>
            notAllowed("field definition")
          case _: ModuleDef =>
            //see https://issues.scala-lang.org/browse/SI-6359
            implRestriction(stat, "nested object")
          case _ =>
            notAllowed("this statement")
        }
      }
    }

    private def validateDerivedValueClass(clazz: Symbol, body: List[Tree]) = {
      if (clazz.isTrait)
        unit.error(clazz.pos, "only classes (not traits) are allowed to extend AnyVal")
      if (!clazz.isStatic)
        unit.error(clazz.pos, "value class may not be a "+
          (if (clazz.owner.isTerm) "local class" else "member of another class"))
      if (!clazz.isPrimitiveValueClass) {
        clazz.info.decls.toList.filter(acc => acc.isMethod && acc.isParamAccessor) match {
          case List(acc) =>
            def isUnderlyingAcc(sym: Symbol) =
              sym == acc || acc.hasAccessorFlag && sym == acc.accessed
            if (acc.accessBoundary(clazz) != rootMirror.RootClass)
              unit.error(acc.pos, "value class needs to have a publicly accessible val parameter")
            else if (acc.tpe.typeSymbol.isDerivedValueClass)
              unit.error(acc.pos, "value class may not wrap another user-defined value class")
            checkEphemeral(clazz, body filterNot (stat => isUnderlyingAcc(stat.symbol)))
          case x =>
            unit.error(clazz.pos, "value class needs to have exactly one public val parameter")
        }
      }

      for (tparam <- clazz.typeParams)
        if (tparam hasAnnotation definitions.SpecializedClass)
          unit.error(tparam.pos, "type parameter of value class may not be specialized")
    }

    /** Typechecks a parent type reference.
     *
     *  This typecheck is harder than it might look, because it should honor early
     *  definitions and also perform type argument inference with the help of super call
     *  arguments provided in `encodedtpt`.
     *
     *  The method is called in batches (batch = 1 time per each parent type referenced),
     *  two batches per definition: once from namer, when entering a ClassDef or a ModuleDef
     *  and once from typer, when typechecking the definition.
     *
     *  ***Arguments***
     *
     *  `encodedtpt` represents the parent type reference wrapped in an `Apply` node
     *  which indicates value arguments (i.e. type macro arguments or super constructor call arguments)
     *  If no value arguments are provided by the user, the `Apply` node is still
     *  there, but its `args` will be set to `Nil`.
     *  This argument is synthesized by `tools.nsc.ast.Parsers.templateParents`.
     *
     *  `templ` is an enclosing template, which contains a primary constructor synthesized by the parser.
     *  Such a constructor is a DefDef which contains early initializers and maybe a super constructor call
     *  (I wrote "maybe" because trait constructors don't call super constructors).
     *  This argument is synthesized by `tools.nsc.ast.Trees.Template`.
     *
     *  `inMixinPosition` indicates whether the reference is not the first in the
     *  list of parents (and therefore cannot be a class) or the opposite.
     *
     *  ***Return value and side effects***
     *
     *  Returns a `TypeTree` representing a resolved parent type.
     *  If the typechecked parent reference implies non-nullary and non-empty argument list,
     *  this argument list is attached to the returned value in SuperArgsAttachment.
     *  The attachment is necessary for the subsequent typecheck to fixup a super constructor call
     *  in the body of the primary constructor (see `typedTemplate` for details).
     *
     *  This method might invoke `typedPrimaryConstrBody`, hence it might cause the side effects
     *  described in the docs of that method. It might also attribute the Super(_, _) reference
     *  (if present) inside the primary constructor of `templ`.
     *
     *  ***Example***
     *
     *  For the following definition:
     *
     *    class D extends {
     *      val x = 2
     *      val y = 4
     *    } with B(x)(3) with C(y) with T
     *
     *  this method will be called six times:
     *
     *    (3 times from the namer)
     *    typedParentType(Apply(Apply(Ident(B), List(Ident(x))), List(3)), templ, inMixinPosition = false)
     *    typedParentType(Apply(Ident(C), List(Ident(y))), templ, inMixinPosition = true)
     *    typedParentType(Apply(Ident(T), List()), templ, inMixinPosition = true)
     *
     *    (3 times from the typer)
     *    <the same three calls>
     */
    private def typedParentType(encodedtpt: Tree, templ: Template, inMixinPosition: Boolean): Tree = {
      val app = treeInfo.dissectApplied(encodedtpt)
      val (treeInfo.Applied(core, _, argss), decodedtpt) = ((app, app.callee))
      val argssAreTrivial = argss == Nil || argss == ListOfNil

      // we cannot avoid cyclic references with `initialize` here, because when type macros arrive,
      // we'll have to check the probe for isTypeMacro anyways.
      // therefore I think it's reasonable to trade a more specific "inherits itself" error
      // for a generic, yet understandable "cyclic reference" error
      var probe = typedTypeConstructor(core.duplicate).tpe.typeSymbol
      if (probe == null) probe = NoSymbol
      probe.initialize

      if (probe.isTrait || inMixinPosition) {
        if (!argssAreTrivial) {
          if (probe.isTrait) ConstrArgsInParentWhichIsTraitError(encodedtpt, probe)
          else () // a class in a mixin position - this warrants an error in `validateParentClasses`
                  // therefore here we do nothing, e.g. don't check that the # of ctor arguments
                  // matches the # of ctor parameters or stuff like that
        }
        typedType(decodedtpt)
      } else {
        var supertpt = typedTypeConstructor(decodedtpt)
        val supertparams = if (supertpt.hasSymbolField) supertpt.symbol.typeParams else Nil
        if (supertparams.nonEmpty) {
          typedPrimaryConstrBody(templ) {
            val supertpe = PolyType(supertparams, appliedType(supertpt.tpe, supertparams map (_.tpeHK)))
            val supercall = New(supertpe, mmap(argss)(_.duplicate))
            val treeInfo.Applied(Select(ctor, nme.CONSTRUCTOR), _, _) = supercall
            ctor setType supertpe // this is an essential hack, otherwise it will occasionally fail to typecheck
            atPos(supertpt.pos.focus)(supercall)
          } match {
            case EmptyTree => MissingTypeArgumentsParentTpeError(supertpt)
            case tpt => supertpt = TypeTree(tpt.tpe) setPos supertpt.pos  // SI-7224: don't .focus positions of the TypeTree of a parent that exists in source
          }
        }
        // this is the place where we tell the typer what argss should be used for the super call
        // if argss are nullary or empty, then (see the docs for `typedPrimaryConstrBody`)
        // the super call dummy is already good enough, so we don't need to do anything
        if (argssAreTrivial) supertpt else supertpt updateAttachment SuperArgsAttachment(argss)
      }
    }

    /** Typechecks the mishmash of trees that happen to be stuffed into the primary constructor of a given template.
     *  Before commencing the typecheck, replaces the `pendingSuperCall` dummy with the result of `actualSuperCall`.
     *  `actualSuperCall` can return `EmptyTree`, in which case the dummy is replaced with a literal unit.
     *
     *  ***Return value and side effects***
     *
     *  If a super call is present in the primary constructor and is not erased by the transform, returns it typechecked.
     *  Otherwise (e.g. if the primary constructor is missing or the super call isn't there) returns `EmptyTree`.
     *
     *  As a side effect, this method attributes the underlying fields of early vals.
     *  Early vals aren't typechecked anywhere else, so it's essential to call `typedPrimaryConstrBody`
     *  at least once per definition. It'd be great to disentangle this logic at some point.
     *
     *  ***Example***
     *
     *  For the following definition:
     *
     *    class D extends {
     *      val x = 2
     *      val y = 4
     *    } with B(x)(3) with C(y) with T
     *
     *  the primary constructor of `templ` will be:
     *
     *    Block(List(
     *      ValDef(NoMods, x, TypeTree(), 2)
     *      ValDef(NoMods, y, TypeTree(), 4)
     *      global.pendingSuperCall,
     *      Literal(Constant(())))
     *
     *  Note the `pendingSuperCall` part. This is the representation of a fill-me-in-later supercall dummy,
     *  which encodes the fact that supercall argss are unknown during parsing and need to be transplanted
     *  from one of the parent types. Read more about why the argss are unknown in `tools.nsc.ast.Trees.Template`.
     */
    private def typedPrimaryConstrBody(templ: Template)(actualSuperCall: => Tree): Tree =
        treeInfo.firstConstructor(templ.body) match {
        case ctor @ DefDef(_, _, _, vparamss, _, cbody @ Block(cstats, cunit)) =>
            val (preSuperStats, superCall) = {
              val (stats, rest) = cstats span (x => !treeInfo.isSuperConstrCall(x))
              (stats map (_.duplicate), if (rest.isEmpty) EmptyTree else rest.head.duplicate)
            }
          val superCall1 = (superCall match {
            case global.pendingSuperCall => actualSuperCall
            case EmptyTree => EmptyTree
          }) orElse cunit
          val cbody1 = treeCopy.Block(cbody, preSuperStats, superCall1)
          val clazz = context.owner
            assert(clazz != NoSymbol, templ)
          val cscope = context.outer.makeNewScope(ctor, context.outer.owner)
          val cbody2 = { // called both during completion AND typing.
            val typer1 = newTyper(cscope)
            // XXX: see about using the class's symbol....
            clazz.unsafeTypeParams foreach (sym => typer1.context.scope.enter(sym))
            typer1.namer.enterValueParams(vparamss map (_.map(_.duplicate)))
            typer1.typed(cbody1)
            }

            val preSuperVals = treeInfo.preSuperFields(templ.body)
            if (preSuperVals.isEmpty && preSuperStats.nonEmpty)
            devWarning("Wanted to zip empty presuper val list with " + preSuperStats)
            else
            map2(preSuperStats, preSuperVals)((ldef, gdef) => gdef.tpt setType ldef.symbol.tpe)

          if (superCall1 == cunit) EmptyTree
          else cbody2 match {
            case Block(_, expr) => expr
            case tree => tree
          }
          case _ =>
          EmptyTree
        }

    /** Makes sure that the first type tree in the list of parent types is always a class.
     *  If the first parent is a trait, prepend its supertype to the list until it's a class.
     */
    private def normalizeFirstParent(parents: List[Tree]): List[Tree] = {
      @annotation.tailrec
      def explode0(parents: List[Tree]): List[Tree] = {
        val supertpt :: rest = parents // parents is always non-empty here - it only grows
        if (supertpt.tpe.typeSymbol == AnyClass) {
          supertpt setType AnyRefTpe
          parents
        } else if (treeInfo isTraitRef supertpt) {
          val supertpt1  = typedType(supertpt)
          def supersuper = TypeTree(supertpt1.tpe.firstParent) setPos supertpt.pos.focus
          if (supertpt1.isErrorTyped) rest
          else explode0(supersuper :: supertpt1 :: rest)
        } else parents
      }

      def explode(parents: List[Tree]) =
        if (treeInfo isTraitRef parents.head) explode0(parents)
        else parents

      if (parents.isEmpty) Nil else explode(parents)
    }

    /** Certain parents are added in the parser before it is known whether
     *  that class also declared them as parents. For instance, this is an
     *  error unless we take corrective action here:
     *
     *    case class Foo() extends Serializable
     *
     *  So we strip the duplicates before typer.
     */
    private def fixDuplicateSyntheticParents(parents: List[Tree]): List[Tree] = parents match {
          case Nil      => Nil
          case x :: xs  =>
            val sym = x.symbol
        x :: fixDuplicateSyntheticParents(
              if (isPossibleSyntheticParent(sym)) xs filterNot (_.symbol == sym)
              else xs
            )
        }

    def typedParentTypes(templ: Template): List[Tree] = templ.parents match {
      case Nil => List(atPos(templ.pos)(TypeTree(AnyRefClass.tpe)))
      case first :: rest =>
        try {
          val supertpts = fixDuplicateSyntheticParents(normalizeFirstParent(
            typedParentType(first, templ, inMixinPosition = false) +:
            (rest map (typedParentType(_, templ, inMixinPosition = true)))))

          // if that is required to infer the targs of a super call
          // typedParentType calls typedPrimaryConstrBody to do the inferring typecheck
          // as a side effect, that typecheck also assigns types to the fields underlying early vals
          // however if inference is not required, the typecheck doesn't happen
          // and therefore early fields have their type trees not assigned
          // here we detect this situation and take preventive measures
          if (treeInfo.hasUntypedPreSuperFields(templ.body))
            typedPrimaryConstrBody(templ)(EmptyTree)

          supertpts mapConserve (tpt => checkNoEscaping.privates(context.owner, tpt))
        } catch {
        case ex: TypeError =>
          // fallback in case of cyclic errors
          // @H none of the tests enter here but I couldn't rule it out
            // upd. @E when a definition inherits itself, we end up here
            // because `typedParentType` triggers `initialize` for parent types symbols
          log("Type error calculating parents in template " + templ)
          log("Error: " + ex)
          ParentTypesError(templ, ex)
          List(TypeTree(AnyRefClass.tpe))
      }
    }

    /** <p>Check that</p>
     *  <ul>
     *    <li>all parents are class types,</li>
     *    <li>first parent class is not a mixin; following classes are mixins,</li>
     *    <li>final classes are not inherited,</li>
     *    <li>
     *      sealed classes are only inherited by classes which are
     *      nested within definition of base class, or that occur within same
     *      statement sequence,
     *    </li>
     *    <li>self-type of current class is a subtype of self-type of each parent class.</li>
     *    <li>no two parents define same symbol.</li>
     *  </ul>
     */
    def validateParentClasses(parents: List[Tree], selfType: Type) {
      val pending = ListBuffer[AbsTypeError]()
      def validateDynamicParent(parent: Symbol, parentPos: Position) =
        if (parent == DynamicClass) checkFeature(parentPos, DynamicsFeature)

      def validateParentClass(parent: Tree, superclazz: Symbol) =
        if (!parent.isErrorTyped) {
          val psym = parent.tpe.typeSymbol.initialize

          checkStablePrefixClassType(parent)

          if (psym != superclazz) {
            if (psym.isTrait) {
              val ps = psym.info.parents
              if (!ps.isEmpty && !superclazz.isSubClass(ps.head.typeSymbol))
                pending += ParentSuperSubclassError(parent, superclazz, ps.head.typeSymbol, psym)
            } else {
              pending += ParentNotATraitMixinError(parent, psym)
            }
          }

          if (psym.isFinal)
            pending += ParentFinalInheritanceError(parent, psym)

          val sameSourceFile = context.unit.source.file == psym.sourceFile

          if (psym.hasDeprecatedInheritanceAnnotation && !sameSourceFile) {
            val suffix = psym.deprecatedInheritanceMessage map (": " + _) getOrElse ""
            val msg = s"inheritance from ${psym.fullLocationString} is deprecated$suffix"
            unit.deprecationWarning(parent.pos, msg)
          }

          if (psym.isSealed && !phase.erasedTypes)
            if (sameSourceFile)
              psym addChild context.owner
            else
              pending += ParentSealedInheritanceError(parent, psym)

          if (!(selfType <:< parent.tpe.typeOfThis) &&
              !phase.erasedTypes &&
              !context.owner.isSynthetic &&   // don't check synthetic concrete classes for virtuals (part of DEVIRTUALIZE)
              !selfType.isErroneous &&
              !parent.tpe.isErroneous)
          {
            pending += ParentSelfTypeConformanceError(parent, selfType)
            if (settings.explaintypes) explainTypes(selfType, parent.tpe.typeOfThis)
          }

          if (parents exists (p => p != parent && p.tpe.typeSymbol == psym && !psym.isError))
            pending += ParentInheritedTwiceError(parent, psym)

          validateDynamicParent(psym, parent.pos)
        }

      if (!parents.isEmpty && parents.forall(!_.isErrorTyped)) {
        val superclazz = parents.head.tpe.typeSymbol
        for (p <- parents) validateParentClass(p, superclazz)
      }

      pending.foreach(ErrorUtils.issueTypeError)
    }

    def checkFinitary(classinfo: ClassInfoType) {
      val clazz = classinfo.typeSymbol

      for (tparam <- clazz.typeParams) {
        if (classinfo.expansiveRefs(tparam) contains tparam) {
          val newinfo = ClassInfoType(
            classinfo.parents map (_.instantiateTypeParams(List(tparam), List(AnyRefClass.tpe))),
            classinfo.decls,
            clazz)
          clazz.setInfo {
            clazz.info match {
              case PolyType(tparams, _) => PolyType(tparams, newinfo)
              case _ => newinfo
            }
          }
          FinitaryError(tparam)
        }
      }
    }

    def typedClassDef(cdef: ClassDef): Tree = {
      val clazz = cdef.symbol
      val typedMods = typedModifiers(cdef.mods)
      assert(clazz != NoSymbol, cdef)
      reenterTypeParams(cdef.tparams)
      val tparams1 = cdef.tparams mapConserve (typedTypeDef)
      val impl1 = newTyper(context.make(cdef.impl, clazz, newScope)).typedTemplate(cdef.impl, typedParentTypes(cdef.impl))
      val impl2 = finishMethodSynthesis(impl1, clazz, context)
      if (clazz.isTrait && clazz.info.parents.nonEmpty && clazz.info.firstParent.typeSymbol == AnyClass)
        checkEphemeral(clazz, impl2.body)

      if ((clazz isNonBottomSubClass ClassfileAnnotationClass) && (clazz != ClassfileAnnotationClass)) {
        if (!clazz.owner.isPackageClass)
          unit.error(clazz.pos, "inner classes cannot be classfile annotations")
        else restrictionWarning(cdef.pos, unit,
          """|subclassing Classfile does not
             |make your annotation visible at runtime.  If that is what
             |you want, you must write the annotation class in Java.""".stripMargin)
      }

      if (!isPastTyper) {
        for (ann <- clazz.getAnnotation(DeprecatedAttr)) {
          val m = companionSymbolOf(clazz, context)
          if (m != NoSymbol)
            m.moduleClass.addAnnotation(AnnotationInfo(ann.atp, ann.args, List()))
        }
      }
      treeCopy.ClassDef(cdef, typedMods, cdef.name, tparams1, impl2)
        .setType(NoType)
    }

    def typedModuleDef(mdef: ModuleDef): Tree = {
      // initialize all constructors of the linked class: the type completer (Namer.methodSig)
      // might add default getters to this object. example: "object T; class T(x: Int = 1)"
      val linkedClass = companionSymbolOf(mdef.symbol, context)
      if (linkedClass != NoSymbol)
        linkedClass.info.decl(nme.CONSTRUCTOR).alternatives foreach (_.initialize)

      val clazz     = mdef.symbol.moduleClass
      val typedMods = typedModifiers(mdef.mods)
      assert(clazz != NoSymbol, mdef)
      val noSerializable = (
           (linkedClass eq NoSymbol)
        || linkedClass.isErroneous
        || !linkedClass.isSerializable
        || clazz.isSerializable
      )
      val impl1 = newTyper(context.make(mdef.impl, clazz, newScope)).typedTemplate(mdef.impl, {
        typedParentTypes(mdef.impl) ++ (
          if (noSerializable) Nil
          else {
            clazz.makeSerializable()
            List(TypeTree(SerializableClass.tpe) setPos clazz.pos.focus)
          }
        )
      })

      val impl2  = finishMethodSynthesis(impl1, clazz, context)

      if (mdef.symbol == PredefModule)
        ensurePredefParentsAreInSameSourceFile(impl2)

      // SI-5954. On second compile of a companion class contained in a package object we end up
      // with some confusion of names which leads to having two symbols with the same name in the
      // same owner. Until that can be straightened out we will warn on companion objects in package
      // objects. But this code also tries to be friendly by distinguishing between case classes and
      // user written companion pairs
      def warnPackageObjectMembers(mdef : ModuleDef) = for (m <- mdef.symbol.info.members) {
        // ignore synthetic objects, because the "companion" object to a case class is synthetic and
        // we only want one error per case class
        if (!m.isSynthetic) {
          // can't handle case classes in package objects
          if (m.isCaseClass) pkgObjectWarning(m, mdef, "case")
          // can't handle companion class/object pairs in package objects
          else if ((m.isClass && m.companionModule != NoSymbol && !m.companionModule.isSynthetic) ||
                   (m.isModule && m.companionClass != NoSymbol && !m.companionClass.isSynthetic))
                     pkgObjectWarning(m, mdef, "companion")
        }

        def pkgObjectWarning(m : Symbol, mdef : ModuleDef, restricted : String) = {
          val pkgName = mdef.symbol.ownerChain find (_.isPackage) map (_.decodedName) getOrElse mdef.symbol.toString
          context.warning(if (m.pos.isDefined) m.pos else mdef.pos, s"${m} should be placed directly in package ${pkgName} instead of package object ${pkgName}. Under some circumstances companion objects and case classes in package objects can fail to recompile. See https://issues.scala-lang.org/browse/SI-5954.")
        }
      }

      if (mdef.symbol.isPackageObject)
        warnPackageObjectMembers(mdef)

      treeCopy.ModuleDef(mdef, typedMods, mdef.name, impl2) setType NoType
    }

    private def ensurePredefParentsAreInSameSourceFile(template: Template) = {
      val parentSyms = template.parents map (_.symbol) filterNot (_ == AnyRefClass)
      if (parentSyms exists (_.associatedFile != PredefModule.associatedFile))
        unit.error(template.pos, s"All parents of Predef must be defined in ${PredefModule.associatedFile}.")
    }
    /** In order to override this in the TreeCheckers Typer so synthetics aren't re-added
     *  all the time, it is exposed here the module/class typing methods go through it.
     *  ...but it turns out it's also the ideal spot for namer/typer coordination for
     *  the tricky method synthesis scenarios, so we'll make it that.
     */
    protected def finishMethodSynthesis(templ: Template, clazz: Symbol, context: Context): Template = {
      addSyntheticMethods(templ, clazz, context)
    }
    /** For flatMapping a list of trees when you want the DocDefs and Annotated
     *  to be transparent.
     */
    def rewrappingWrapperTrees(f: Tree => List[Tree]): Tree => List[Tree] = {
      case dd @ DocDef(comment, defn) => f(defn) map (stat => DocDef(comment, stat) setPos dd.pos)
      case Annotated(annot, defn)     => f(defn) map (stat => Annotated(annot, stat))
      case tree                       => f(tree)
    }

    protected def enterSyms(txt: Context, trees: List[Tree]) = {
      var txt0 = txt
      for (tree <- trees) txt0 = enterSym(txt0, tree)
    }

    protected def enterSym(txt: Context, tree: Tree): Context =
      if (txt eq context) namer.enterSym(tree)
      else newNamer(txt).enterSym(tree)

    /** <!-- 2 --> Check that inner classes do not inherit from Annotation
     */
    def typedTemplate(templ: Template, parents1: List[Tree]): Template = {
      val clazz = context.owner
      clazz.annotations.map(_.completeInfo())
      if (templ.symbol == NoSymbol)
        templ setSymbol clazz.newLocalDummy(templ.pos)
      val self1 = templ.self match {
        case vd @ ValDef(_, _, tpt, EmptyTree) =>
          val tpt1 = checkNoEscaping.privates(
            clazz.thisSym,
            treeCopy.TypeTree(tpt).setOriginal(tpt) setType vd.symbol.tpe
          )
          copyValDef(vd)(tpt = tpt1, rhs = EmptyTree) setType NoType
      }
      // was:
      //          val tpt1 = checkNoEscaping.privates(clazz.thisSym, typedType(tpt))
      //          treeCopy.ValDef(vd, mods, name, tpt1, EmptyTree) setType NoType
      // but this leads to cycles for existential self types ==> #2545
      if (self1.name != nme.WILDCARD)
        context.scope enter self1.symbol

      val selfType = (
        if (clazz.isAnonymousClass && !phase.erasedTypes)
          intersectionType(clazz.info.parents, clazz.owner)
        else
          clazz.typeOfThis
      )
      // the following is necessary for templates generated later
      assert(clazz.info.decls != EmptyScope, clazz)
      enterSyms(context.outer.make(templ, clazz, clazz.info.decls), templ.body)
      if (!templ.isErrorTyped) // if `parentTypes` has invalidated the template, don't validate it anymore
      validateParentClasses(parents1, selfType)
      if (clazz.isCase)
        validateNoCaseAncestor(clazz)
      if (clazz.isTrait && hasSuperArgs(parents1.head))
        ConstrArgsInParentOfTraitError(parents1.head, clazz)

      if ((clazz isSubClass ClassfileAnnotationClass) && !clazz.isTopLevel)
        unit.error(clazz.pos, "inner classes cannot be classfile annotations")

      if (!phase.erasedTypes && !clazz.info.resultType.isError) // @S: prevent crash for duplicated type members
        checkFinitary(clazz.info.resultType.asInstanceOf[ClassInfoType])

      val body = {
      val body =
        if (isPastTyper || reporter.hasErrors) templ.body
        else templ.body flatMap rewrappingWrapperTrees(namer.addDerivedTrees(Typer.this, _))
        val primaryCtor = treeInfo.firstConstructor(body)
        val primaryCtor1 = primaryCtor match {
          case DefDef(_, _, _, _, _, Block(earlyVals :+ global.pendingSuperCall, unit)) =>
            val argss = superArgs(parents1.head) getOrElse Nil
            val pos = wrappingPos(parents1.head.pos, argss.flatten)
            val superCall = atPos(pos)(PrimarySuperCall(argss))
            deriveDefDef(primaryCtor)(block => Block(earlyVals :+ superCall, unit) setPos pos) setPos pos
          case _ => primaryCtor
        }
        body mapConserve { case `primaryCtor` => primaryCtor1; case stat => stat }
      }

      val body1 = typedStats(body, templ.symbol)

      if (clazz.info.firstParent.typeSymbol == AnyValClass)
        validateDerivedValueClass(clazz, body1)

      if (clazz.isTrait) {
        for (decl <- clazz.info.decls if decl.isTerm && decl.isEarlyInitialized) {
          unit.warning(decl.pos, "Implementation restriction: early definitions in traits are not initialized before the super class is initialized.")
        }
      }

      treeCopy.Template(templ, parents1, self1, body1) setType clazz.tpe_*
    }

    /** Remove definition annotations from modifiers (they have been saved
     *  into the symbol's `annotations` in the type completer / namer)
     *
     *  However reification does need annotation definitions to proceed.
     *  Unfortunately, AnnotationInfo doesn't provide enough info to reify it in general case.
     *  The biggest problem is with the "atp: Type" field, which cannot be reified in some situations
     *  that involve locally defined annotations. See more about that in Reifiers.scala.
     *
     *  That's why the original tree gets saved into `original` field of AnnotationInfo (happens elsewhere).
     *  The field doesn't get pickled/unpickled and exists only during a single compilation run.
     *  This simultaneously allows us to reify annotations and to preserve backward compatibility.
     */
    def typedModifiers(mods: Modifiers): Modifiers =
      mods.copy(annotations = Nil) setPositions mods.positions

    def typedValDef(vdef: ValDef): ValDef = {
      val sym = vdef.symbol
      val valDefTyper = {
        val maybeConstrCtx =
          if ((sym.isParameter || sym.isEarlyInitialized) && sym.owner.isConstructor) context.makeConstructorContext
          else context
        newTyper(maybeConstrCtx.makeNewScope(vdef, sym))
      }
      valDefTyper.typedValDefImpl(vdef)
    }

    // use typedValDef instead. this version is called after creating a new context for the ValDef
    private def typedValDefImpl(vdef: ValDef) = {
      val sym = vdef.symbol.initialize
      val typedMods = typedModifiers(vdef.mods)

      sym.annotations.map(_.completeInfo())
      val tpt1 = checkNoEscaping.privates(sym, typedType(vdef.tpt))
      checkNonCyclic(vdef, tpt1)

      if (sym.hasAnnotation(definitions.VolatileAttr) && !sym.isMutable)
        VolatileValueError(vdef)

      val rhs1 =
        if (vdef.rhs.isEmpty) {
          if (sym.isVariable && sym.owner.isTerm && !sym.isLazy && !isPastTyper)
            LocalVarUninitializedError(vdef)
          vdef.rhs
        } else {
          val tpt2 = if (sym.hasDefault) {
            // When typechecking default parameter, replace all type parameters in the expected type by Wildcard.
            // This allows defining "def foo[T](a: T = 1)"
            val tparams = sym.owner.skipConstructor.info.typeParams
            val subst = new SubstTypeMap(tparams, tparams map (_ => WildcardType)) {
              override def matches(sym: Symbol, sym1: Symbol) =
                if (sym.isSkolem) matches(sym.deSkolemize, sym1)
                else if (sym1.isSkolem) matches(sym, sym1.deSkolemize)
                else super[SubstTypeMap].matches(sym, sym1)
            }
            // allow defaults on by-name parameters
            if (sym hasFlag BYNAMEPARAM)
              if (tpt1.tpe.typeArgs.isEmpty) WildcardType // during erasure tpt1 is Function0
              else subst(tpt1.tpe.typeArgs(0))
            else subst(tpt1.tpe)
          } else tpt1.tpe
          transformedOrTyped(vdef.rhs, EXPRmode | BYVALmode, tpt2)
        }
      treeCopy.ValDef(vdef, typedMods, vdef.name, tpt1, checkDead(rhs1)) setType NoType
    }

    /** Enter all aliases of local parameter accessors.
     */
    def computeParamAliases(clazz: Symbol, vparamss: List[List[ValDef]], rhs: Tree) {
      debuglog(s"computing param aliases for $clazz:${clazz.primaryConstructor.tpe}:$rhs")
      val pending = ListBuffer[AbsTypeError]()

      // !!! This method is redundant with other, less buggy ones.
      def decompose(call: Tree): (Tree, List[Tree]) = call match {
        case Apply(fn, args) =>
          // an object cannot be allowed to pass a reference to itself to a superconstructor
          // because of initialization issues; SI-473, SI-3913, SI-6928.
          foreachSubTreeBoundTo(args, clazz) { tree =>
            if (tree.symbol.isModule)
              pending += SuperConstrReferenceError(tree)
            tree match {
              case This(qual) =>
                pending += SuperConstrArgsThisReferenceError(tree)
              case _ => ()
            }
          }
          val (superConstr, preArgs) = decompose(fn)
          val params = fn.tpe.params
          // appending a dummy tree to represent Nil for an empty varargs (is this really necessary?)
          val applyArgs = if (args.length < params.length) args :+ EmptyTree else args take params.length

          assert(sameLength(applyArgs, params) || call.isErrorTyped,
            s"arity mismatch but call is not error typed: $clazz (params=$params, args=$applyArgs)")

          (superConstr, preArgs ::: applyArgs)
        case Block(_ :+ superCall, _) =>
          decompose(superCall)
        case _ =>
          (call, Nil)
      }
      val (superConstr, superArgs) = decompose(rhs)
      assert(superConstr.symbol ne null, superConstr)//debug
      def superClazz = superConstr.symbol.owner
      def superParamAccessors = superClazz.constrParamAccessors

      // associate superclass paramaccessors with their aliases
      if (superConstr.symbol.isPrimaryConstructor && !superClazz.isJavaDefined && sameLength(superParamAccessors, superArgs)) {
        for ((superAcc, superArg @ Ident(name)) <- superParamAccessors zip superArgs) {
          if (mexists(vparamss)(_.symbol == superArg.symbol)) {
            val alias = (
              superAcc.initialize.alias
                orElse (superAcc getter superAcc.owner)
                filter (alias => superClazz.info.nonPrivateMember(alias.name) == alias)
            )
            if (alias.exists && !alias.accessed.isVariable) {
              val ownAcc = clazz.info decl name suchThat (_.isParamAccessor) match {
                case acc if !acc.isDeferred && acc.hasAccessorFlag => acc.accessed
                case acc                                           => acc
              }
              ownAcc match {
                case acc: TermSymbol if !acc.isVariable =>
                  debuglog(s"$acc has alias ${alias.fullLocationString}")
                  acc setAlias alias
                case _ =>
              }
            }
          }
        }
      }
      pending.foreach(ErrorUtils.issueTypeError)
    }

    // Check for SI-4842.
    private def checkSelfConstructorArgs(ddef: DefDef, clazz: Symbol) {
      val pending = ListBuffer[AbsTypeError]()
      ddef.rhs match {
        case Block(stats, expr) =>
          val selfConstructorCall = stats.headOption.getOrElse(expr)
          foreachSubTreeBoundTo(List(selfConstructorCall), clazz) {
            case tree @ This(qual) =>
              pending += SelfConstrArgsThisReferenceError(tree)
            case _ => ()
          }
        case _ =>
      }
      pending.foreach(ErrorUtils.issueTypeError)
    }

    /**
     * Run the provided function for each sub tree of `trees` that
     * are bound to a symbol with `clazz` as a base class.
     *
     * @param f This function can assume that `tree.symbol` is non null
     */
    private def foreachSubTreeBoundTo[A](trees: List[Tree], clazz: Symbol)(f: Tree => Unit): Unit =
      for {
        tree <- trees
        subTree <- tree
      } {
        val sym = subTree.symbol
        if (sym != null && sym.info.baseClasses.contains(clazz))
          f(subTree)
      }

      /** Check if a structurally defined method violates implementation restrictions.
     *  A method cannot be called if it is a non-private member of a refinement type
     *  and if its parameter's types are any of:
     *    - the self-type of the refinement
     *    - a type member of the refinement
     *    - an abstract type declared outside of the refinement.
     *    - an instance of a value class
     *  Furthermore, the result type may not be a value class either
     */
    def checkMethodStructuralCompatible(ddef: DefDef): Unit = {
      val meth = ddef.symbol
      def parentString = meth.owner.parentSymbols filterNot (_ == ObjectClass) match {
        case Nil => ""
        case xs  => xs.map(_.nameString).mkString(" (of ", " with ", ")")
      }
      def fail(pos: Position, msg: String): Boolean = {
        unit.error(pos, msg)
        false
      }
      /* Have to examine all parameters in all lists.
       */
      def paramssTypes(tp: Type): List[List[Type]] = tp match {
        case mt @ MethodType(_, restpe) => mt.paramTypes :: paramssTypes(restpe)
        case PolyType(_, restpe)        => paramssTypes(restpe)
        case _                          => Nil
      }
      def resultType = meth.tpe.finalResultType
      def nthParamPos(n1: Int, n2: Int) =
        try ddef.vparamss(n1)(n2).pos catch { case _: IndexOutOfBoundsException => meth.pos }

      def failStruct(pos: Position, what: String, where: String = "Parameter type") =
        fail(pos, s"$where in structural refinement may not refer to $what")

      foreachWithIndex(paramssTypes(meth.tpe)) { (paramList, listIdx) =>
        foreachWithIndex(paramList) { (paramType, paramIdx) =>
          val sym = paramType.typeSymbol
          def paramPos = nthParamPos(listIdx, paramIdx)

          /* Not enough to look for abstract types; have to recursively check the bounds
           * of each abstract type for more abstract types. Almost certainly there are other
           * exploitable type soundness bugs which can be seen by bounding a type parameter
           * by an abstract type which itself is bounded by an abstract type.
           */
          def checkAbstract(tp0: Type, what: String): Boolean = {
            def check(sym: Symbol): Boolean = !sym.isAbstractType || {
              log(s"""checking $tp0 in refinement$parentString at ${meth.owner.owner.fullLocationString}""")
              (    (!sym.hasTransOwner(meth.owner) && failStruct(paramPos, "an abstract type defined outside that refinement", what))
                || (!sym.hasTransOwner(meth) && failStruct(paramPos, "a type member of that refinement", what))
                || checkAbstract(sym.info.bounds.hi, "Type bound")
              )
            }
            tp0.dealiasWidenChain forall (t => check(t.typeSymbol))
          }
          checkAbstract(paramType, "Parameter type")

          if (sym.isDerivedValueClass)
            failStruct(paramPos, "a user-defined value class")
          if (paramType.isInstanceOf[ThisType] && sym == meth.owner)
            failStruct(paramPos, "the type of that refinement (self type)")
        }
      }
      if (resultType.typeSymbol.isDerivedValueClass)
        failStruct(ddef.tpt.pos, "a user-defined value class", where = "Result type")
    }

    def typedDefDef(ddef: DefDef): DefDef = {
      val meth = ddef.symbol.initialize

      reenterTypeParams(ddef.tparams)
      reenterValueParams(ddef.vparamss)

      // for `val` and `var` parameter, look at `target` meta-annotation
      if (!isPastTyper && meth.isPrimaryConstructor) {
        for (vparams <- ddef.vparamss; vd <- vparams) {
          if (vd.mods.isParamAccessor) {
            namer.validateParam(vd)
          }
        }
      }

      val tparams1 = ddef.tparams mapConserve typedTypeDef
      val vparamss1 = ddef.vparamss mapConserve (_ mapConserve typedValDef)

      meth.annotations.map(_.completeInfo())

      for (vparams1 <- vparamss1; vparam1 <- vparams1 dropRight 1)
        if (isRepeatedParamType(vparam1.symbol.tpe))
          StarParamNotLastError(vparam1)

      val tpt1 = checkNoEscaping.privates(meth, typedType(ddef.tpt))
      checkNonCyclic(ddef, tpt1)
      ddef.tpt.setType(tpt1.tpe)
      val typedMods = typedModifiers(ddef.mods)
      var rhs1 =
        if (ddef.name == nme.CONSTRUCTOR && !ddef.symbol.hasStaticFlag) { // need this to make it possible to generate static ctors
          if (!meth.isPrimaryConstructor &&
              (!meth.owner.isClass ||
               meth.owner.isModuleClass ||
               meth.owner.isAnonOrRefinementClass))
            InvalidConstructorDefError(ddef)
          typed(ddef.rhs)
        } else if (meth.isMacro) {
          // typechecking macro bodies is sort of unconventional
          // that's why we employ our custom typing scheme orchestrated outside of the typer
          transformedOr(ddef.rhs, typedMacroBody(this, ddef))
        } else {
          transformedOrTyped(ddef.rhs, EXPRmode, tpt1.tpe)
        }

      if (meth.isClassConstructor && !isPastTyper && !meth.owner.isSubClass(AnyValClass)) {
        // At this point in AnyVal there is no supercall, which will blow up
        // in computeParamAliases; there's nothing to be computed for Anyval anyway.
        if (meth.isPrimaryConstructor)
          computeParamAliases(meth.owner, vparamss1, rhs1)
        else
          checkSelfConstructorArgs(ddef, meth.owner)
      }

      if (tpt1.tpe.typeSymbol != NothingClass && !context.returnsSeen && rhs1.tpe.typeSymbol != NothingClass)
        rhs1 = checkDead(rhs1)

      if (!isPastTyper && meth.owner.isClass &&
          meth.paramss.exists(ps => ps.exists(_.hasDefault) && isRepeatedParamType(ps.last.tpe)))
        StarWithDefaultError(meth)

      if (!isPastTyper) {
        val allParams = meth.paramss.flatten
        for (p <- allParams) {
          for (n <- p.deprecatedParamName) {
            if (allParams.exists(p1 => p1.name == n || (p != p1 && p1.deprecatedParamName.exists(_ == n))))
              DeprecatedParamNameError(p, n)
          }
        }
      }
      if (meth.isStructuralRefinementMember)
        checkMethodStructuralCompatible(ddef)

      if (meth.isImplicit && !meth.isSynthetic) meth.info.paramss match {
        case List(param) :: _ if !param.isImplicit =>
          checkFeature(ddef.pos, ImplicitConversionsFeature, meth.toString)
        case _ =>
      }

      treeCopy.DefDef(ddef, typedMods, ddef.name, tparams1, vparamss1, tpt1, rhs1) setType NoType
    }

    def typedTypeDef(tdef: TypeDef): TypeDef =
      typerWithCondLocalContext(context.makeNewScope(tdef, tdef.symbol))(tdef.tparams.nonEmpty) {
        _.typedTypeDefImpl(tdef)
      }

    // use typedTypeDef instead. this version is called after creating a new context for the TypeDef
    private def typedTypeDefImpl(tdef: TypeDef): TypeDef = {
      tdef.symbol.initialize
      reenterTypeParams(tdef.tparams)
      val tparams1 = tdef.tparams mapConserve typedTypeDef
      val typedMods = typedModifiers(tdef.mods)
      tdef.symbol.annotations.map(_.completeInfo())

      // @specialized should not be pickled when compiling with -no-specialize
      if (settings.nospecialization && currentRun.compiles(tdef.symbol)) {
        tdef.symbol.removeAnnotation(definitions.SpecializedClass)
        tdef.symbol.deSkolemize.removeAnnotation(definitions.SpecializedClass)
      }

      val rhs1 = checkNoEscaping.privates(tdef.symbol, typedType(tdef.rhs))
      checkNonCyclic(tdef.symbol)
      if (tdef.symbol.owner.isType)
        rhs1.tpe match {
          case TypeBounds(lo1, hi1) if (!(lo1 <:< hi1)) => LowerBoundError(tdef, lo1, hi1)
          case _                                        => ()
        }

      if (tdef.symbol.isDeferred && tdef.symbol.info.isHigherKinded)
        checkFeature(tdef.pos, HigherKindsFeature)

      treeCopy.TypeDef(tdef, typedMods, tdef.name, tparams1, rhs1) setType NoType
    }

    private def enterLabelDef(stat: Tree) {
      stat match {
        case ldef @ LabelDef(_, _, _) =>
          if (ldef.symbol == NoSymbol)
            ldef.symbol = namer.enterInScope(
              context.owner.newLabel(ldef.name, ldef.pos) setInfo MethodType(List(), UnitClass.tpe))
        case _ =>
      }
    }

    def typedLabelDef(ldef: LabelDef): LabelDef = {
      if (!nme.isLoopHeaderLabel(ldef.symbol.name) || isPastTyper) {
        val restpe = ldef.symbol.tpe.resultType
        val rhs1 = typed(ldef.rhs, restpe)
        ldef.params foreach (param => param setType param.symbol.tpe)
        deriveLabelDef(ldef)(_ => rhs1) setType restpe
      }
      else {
        val initpe = ldef.symbol.tpe.resultType
        val rhs1 = typed(ldef.rhs)
        val restpe = rhs1.tpe
        if (restpe == initpe) { // stable result, no need to check again
          ldef.params foreach (param => param setType param.symbol.tpe)
          treeCopy.LabelDef(ldef, ldef.name, ldef.params, rhs1) setType restpe
        } else {
          context.scope.unlink(ldef.symbol)
          val sym2 = namer.enterInScope(
            context.owner.newLabel(ldef.name, ldef.pos) setInfo MethodType(List(), restpe))
          val rhs2 = typed(resetAllAttrs(ldef.rhs), restpe)
          ldef.params foreach (param => param setType param.symbol.tpe)
          deriveLabelDef(ldef)(_ => rhs2) setSymbol sym2 setType restpe
        }
      }
    }

    def typedBlock(block: Block, mode: Mode, pt: Type): Block = {
      val syntheticPrivates = new ListBuffer[Symbol]
      try {
        namer.enterSyms(block.stats)
        for (stat <- block.stats) enterLabelDef(stat)

        if (phaseId(currentPeriod) <= currentRun.typerPhase.id) {
          // This is very tricky stuff, because we are navigating the Skylla and Charybdis of
          // anonymous classes and what to return from them here. On the one hand, we cannot admit
          // every non-private member of an anonymous class as a part of the structural type of the
          // enclosing block. This runs afoul of the restriction that a structural type may not
          // refer to an enclosing type parameter or abstract types (which in turn is necessitated
          // by what can be done in Java reflection). On the other hand, making every term member
          // private conflicts with private escape checking - see ticket #3174 for an example.
          //
          // The cleanest way forward is if we would find a way to suppress structural type checking
          // for these members and maybe defer type errors to the places where members are called.
          // But that would be a big refactoring and also a big departure from existing code. The
          // probably safest fix for 2.8 is to keep members of an anonymous class that are not
          // mentioned in a parent type private (as before) but to disable escape checking for code
          // that's in the same anonymous class. That's what's done here.
          //
          // We really should go back and think hard whether we find a better way to address the
          // problem of escaping idents on the one hand and well-formed structural types on the
          // other.
          block match {
            case Block(List(classDef @ ClassDef(_, _, _, _)), Apply(Select(New(_), _), _)) =>
              val classDecls = classDef.symbol.info.decls
              val visibleMembers = pt match {
                case WildcardType                           => classDecls.toList
                case BoundedWildcardType(TypeBounds(lo, _)) => lo.members
                case _                                      => pt.members
              }
              def matchesVisibleMember(member: Symbol) = visibleMembers exists { vis =>
                (member.name == vis.name) &&
                (member.tpe <:< vis.tpe.substThis(vis.owner, classDef.symbol))
              }
              // The block is an anonymous class definitions/instantiation pair
              //   -> members that are hidden by the type of the block are made private
              val toHide = (
                classDecls filter (member =>
                     member.isTerm
                  && member.isPossibleInRefinement
                  && member.isPublic
                  && !matchesVisibleMember(member)
                ) map (member => member
                  resetFlag (PROTECTED | LOCAL)
                  setFlag (PRIVATE | SYNTHETIC_PRIVATE)
                  setPrivateWithin NoSymbol
                )
              )
              syntheticPrivates ++= toHide
            case _ =>
          }
        }
        val stats1 = if (isPastTyper) block.stats else
          block.stats.flatMap(stat => stat match {
            case vd@ValDef(_, _, _, _) if vd.symbol.isLazy =>
              namer.addDerivedTrees(Typer.this, vd)
            case _ => stat::Nil
            })
        val stats2 = typedStats(stats1, context.owner)
        val expr1 = typed(block.expr, mode &~ (FUNmode | QUALmode), pt)
        treeCopy.Block(block, stats2, expr1)
          .setType(if (treeInfo.isExprSafeToInline(block)) expr1.tpe else expr1.tpe.deconst)
      } finally {
        // enable escaping privates checking from the outside and recycle
        // transient flag
        syntheticPrivates foreach (_ resetFlag SYNTHETIC_PRIVATE)
      }
    }

    def typedCase(cdef: CaseDef, pattpe: Type, pt: Type): CaseDef = {
      // verify no _* except in last position
      for (Apply(_, xs) <- cdef.pat ; x <- xs dropRight 1 ; if treeInfo isStar x)
        StarPositionInPatternError(x)

      // withoutAnnotations - see continuations-run/z1673.scala
      // This adjustment is awfully specific to continuations, but AFAICS the
      // whole AnnotationChecker framework is.
      val pat1 = typedPattern(cdef.pat, pattpe.withoutAnnotations)
      // When case classes have more than two parameter lists, the pattern ends
      // up typed as a method.  We only pattern match on the first parameter
      // list, so substitute the final result type of the method, i.e. the type
      // of the case class.
      if (pat1.tpe.paramSectionCount > 0)
        pat1 setType pat1.tpe.finalResultType

      for (bind @ Bind(name, _) <- cdef.pat)
        if (name.toTermName != nme.WILDCARD && bind.symbol != null && bind.symbol != NoSymbol)
          namer.enterIfNotThere(bind.symbol)

      val guard1: Tree = if (cdef.guard == EmptyTree) EmptyTree
                         else typed(cdef.guard, BooleanClass.tpe)
      var body1: Tree = typed(cdef.body, pt)

      if (context.enclosingCaseDef.savedTypeBounds.nonEmpty) {
        body1 modifyType context.enclosingCaseDef.restoreTypeBounds
        // insert a cast if something typechecked under the GADT constraints,
        // but not in real life (i.e., now that's we've reset the method's type skolems'
        //   infos back to their pre-GADT-constraint state)
        if (isFullyDefined(pt) && !(body1.tpe <:< pt))
          body1 = typedPos(body1.pos)(gen.mkCast(body1, pt.dealiasWiden))
      }

//    body1 = checkNoEscaping.locals(context.scope, pt, body1)
      treeCopy.CaseDef(cdef, pat1, guard1, body1) setType body1.tpe
    }

    def typedCases(cases: List[CaseDef], pattp: Type, pt: Type): List[CaseDef] =
      cases mapConserve { cdef =>
        newTyper(context.makeNewScope(cdef, context.owner)).typedCase(cdef, pattp, pt)
      }

    def adaptCase(cdef: CaseDef, mode: Mode, tpe: Type): CaseDef = deriveCaseDef(cdef)(adapt(_, mode, tpe))

    def packedTypes(trees: List[Tree]): List[Type] = trees map (c => packedType(c, context.owner).deconst)

    // takes untyped sub-trees of a match and type checks them
    def typedMatch(selector: Tree, cases: List[CaseDef], mode: Mode, pt: Type, tree: Tree = EmptyTree): Match = {
      val selector1  = checkDead(typed(selector, EXPRmode | BYVALmode, WildcardType))
      val selectorTp = packCaptured(selector1.tpe.widen).skolemizeExistential(context.owner, selector)
      val casesTyped = typedCases(cases, selectorTp, pt)

      def finish(cases: List[CaseDef], matchType: Type) =
        treeCopy.Match(tree, selector1, cases) setType matchType

      if (isFullyDefined(pt))
        finish(casesTyped, pt)
      else packedTypes(casesTyped) match {
        case packed if sameWeakLubAsLub(packed) => finish(casesTyped, lub(packed))
        case packed                             =>
          val lub = weakLub(packed)
          finish(casesTyped map (adaptCase(_, mode, lub)), lub)
      }
    }

    // match has been typed -- virtualize it during type checking so the full context is available
    def virtualizedMatch(match_ : Match, mode: Mode, pt: Type) = {
      import patmat.{ vpmName, PureMatchTranslator }

      // TODO: add fallback __match sentinel to predef
      val matchStrategy: Tree =
        if (!(newPatternMatching && settings.Xexperimental && context.isNameInScope(vpmName._match))) null    // fast path, avoiding the next line if there's no __match to be seen
        else newTyper(context.makeImplicit(reportAmbiguousErrors = false)).silent(_.typed(Ident(vpmName._match), EXPRmode, WildcardType), reportAmbiguousErrors = false) orElse (_ => null)

      if (matchStrategy ne null) // virtualize
        typed((new PureMatchTranslator(this.asInstanceOf[patmat.global.analyzer.Typer] /*TODO*/, matchStrategy)).translateMatch(match_), mode, pt)
      else
        match_ // will be translated in phase `patmat`
    }

    /** synthesize and type check a PartialFunction implementation based on the match in `tree`
     *
     *  `param => sel match { cases }` becomes:
     *
     *  new AbstractPartialFunction[$argTp, $matchResTp] {
     *    def applyOrElse[A1 <: $argTp, B1 >: $matchResTp]($param: A1, default: A1 => B1): B1 =
     *       $selector match { $cases }
     *    def isDefinedAt(x: $argTp): Boolean =
     *       $selector match { $casesTrue }
     *  }
     *
     * TODO: it would be nicer to generate the tree specified above at once and type it as a whole,
     * there are two gotchas:
     *    - matchResTp may not be known until we've typed the match (can only use resTp when it's fully defined),
     *       - if we typed the match in isolation first, you'd know its result type, but would have to re-jig the owner structure
     *       - could we use a type variable for matchResTp and backpatch it?
     *    - occurrences of `this` in `cases` or `sel` must resolve to the this of the class originally enclosing the match,
     *      not of the anonymous partial function subclass
     *
     * an alternative TODO: add partial function AST node or equivalent and get rid of this synthesis --> do everything in uncurry (or later)
     * however, note that pattern matching codegen is designed to run *before* uncurry
     */
    def synthesizePartialFunction(paramName: TermName, paramPos: Position, tree: Tree, mode: Mode, pt: Type): Tree = {
      assert(pt.typeSymbol == PartialFunctionClass, s"PartialFunction synthesis for match in $tree requires PartialFunction expected type, but got $pt.")
      val targs = pt.dealiasWiden.typeArgs

      // if targs.head isn't fully defined, we can translate --> error
      targs match {
        case argTp :: _ if isFullyDefined(argTp) => // ok
        case _ => // uh-oh
          MissingParameterTypeAnonMatchError(tree, pt)
          return setError(tree)
      }

      // NOTE: resTp still might not be fully defined
      val argTp :: resTp :: Nil = targs

      // targs must conform to Any for us to synthesize an applyOrElse (fallback to apply otherwise -- typically for @cps annotated targs)
      val targsValidParams = targs forall (_ <:< AnyClass.tpe)

      val anonClass = (context.owner
        newAnonymousFunctionClass tree.pos
        addAnnotation AnnotationInfo(SerialVersionUIDAttr.tpe, List(Literal(Constant(0))), List()))

      import CODE._

      val Match(sel, cases) = tree

      // need to duplicate the cases before typing them to generate the apply method, or the symbols will be all messed up
      val casesTrue = cases map (c => deriveCaseDef(c)(x => atPos(x.pos.focus)(TRUE)).duplicate.asInstanceOf[CaseDef])

      // must generate a new tree every time
      def selector: Tree = gen.mkUnchecked(
        if (sel != EmptyTree) sel.duplicate
        else atPos(tree.pos.focusStart)(
          // SI-6925: subsume type of the selector to `argTp`
          // we don't want/need the match to see the `A1` type that we must use for variance reasons in the method signature
          //
          // this failed: replace `selector` by `Typed(selector, TypeTree(argTp))` -- as it's an upcast, this should never fail,
          //   `(x: A1): A` doesn't always type check, even though `A1 <: A`, due to singleton types (test/files/pos/t4269.scala)
          // hence the cast, which will be erased in posterasure
          // (the cast originally caused  extremely weird types to show up
          //  in test/scaladoc/run/SI-5933.scala because `variantToSkolem` was missing `tpSym.initialize`)
          gen.mkCastPreservingAnnotations(Ident(paramName), argTp)
        ))

      def mkParam(methodSym: Symbol, tp: Type = argTp) =
        methodSym.newValueParameter(paramName, paramPos.focus, SYNTHETIC) setInfo tp

      def mkDefaultCase(body: Tree) =
        atPos(tree.pos.makeTransparent) {
          CaseDef(Bind(nme.DEFAULT_CASE, Ident(nme.WILDCARD)), body)
        }

      // `def applyOrElse[A1 <: $argTp, B1 >: $matchResTp](x: A1, default: A1 => B1): B1 =
      //  ${`$selector match { $cases; case default$ => default(x) }`
      def applyOrElseMethodDef = {
        val methodSym = anonClass.newMethod(nme.applyOrElse, tree.pos, FINAL | OVERRIDE)

        // create the parameter that corresponds to the function's parameter
        val A1 = methodSym newTypeParameter (newTypeName("A1")) setInfo TypeBounds.upper(argTp)
        val x = mkParam(methodSym, A1.tpe)

        // applyOrElse's default parameter:
        val B1 = methodSym newTypeParameter (newTypeName("B1")) setInfo TypeBounds.empty
        val default = methodSym newValueParameter (newTermName("default"), tree.pos.focus, SYNTHETIC) setInfo functionType(List(A1.tpe), B1.tpe)

        val paramSyms = List(x, default)
        methodSym setInfo polyType(List(A1, B1), MethodType(paramSyms, B1.tpe))

        val methodBodyTyper = newTyper(context.makeNewScope(context.tree, methodSym))
        // should use the DefDef for the context's tree, but it doesn't exist yet (we need the typer we're creating to create it)
        paramSyms foreach (methodBodyTyper.context.scope enter _)

        // First, type without the default case; only the cases provided
        // by the user are typed. The LUB of these becomes `B`, the lower
        // bound of `B1`, which in turn is the result type of the default
        // case
        val match0 = methodBodyTyper.typedMatch(selector, cases, mode, resTp)
        val matchResTp = match0.tpe

        B1 setInfo TypeBounds.lower(matchResTp) // patch info

        // the default uses applyOrElse's first parameter since the scrut's type has been widened
        val match_ = {
          val defaultCase = methodBodyTyper.typedCase(
            mkDefaultCase(methodBodyTyper.typed1(REF(default) APPLY (REF(x)), mode, B1.tpe).setType(B1.tpe)), argTp, B1.tpe)
          treeCopy.Match(match0, match0.selector, match0.cases :+ defaultCase)
        }
        match_ setType B1.tpe

        // SI-6187 Do you really want to know? Okay, here's what's going on here.
        //
        //         Well behaved trees satisfy the property:
        //
        //         typed(tree) == typed(resetLocalAttrs(typed(tree))
        //
        //         Trees constructed without low-level symbol manipulation get this for free;
        //         references to local symbols are cleared by `ResetAttrs`, but bind to the
        //         corresponding symbol in the re-typechecked tree. But PartialFunction synthesis
        //         doesn't play by these rules.
        //
        //         During typechecking of method bodies, references to method type parameter from
        //         the declared types of the value parameters should bind to a fresh set of skolems,
        //         which have been entered into scope by `Namer#methodSig`. A comment therein:
        //
        //         "since the skolemized tparams are in scope, the TypeRefs in vparamSymss refer to skolemized tparams"
        //
        //         But, if we retypecheck the reset `applyOrElse`, the TypeTree of the `default`
        //         parameter contains no type. Somehow (where?!) it recovers a type that is _almost_ okay:
        //         `A1 => B1`. But it should really be `A1&0 => B1&0`. In the test, run/t6187.scala, this
        //         difference results in a type error, as `default.apply(x)` types as `B1`, which doesn't
        //         conform to the required `B1&0`
        //
        //         I see three courses of action.
        //
        //         1) synthesize a `asInstanceOf[B1]` below (I tried this first. But... ewwww.)
        //         2) install an 'original' TypeTree that will used after ResetAttrs (the solution below)
        //         3) Figure out how the almost-correct type is recovered on re-typechecking, and
        //            substitute in the skolems.
        //
        //         For 2.11, we'll probably shift this transformation back a phase or two, so macros
        //         won't be affected. But in any case, we should satisfy retypecheckability.
        //
        val originals: Map[Symbol, Tree] = {
          def typedIdent(sym: Symbol) = methodBodyTyper.typedType(Ident(sym), mode)
          val A1Tpt = typedIdent(A1)
          val B1Tpt = typedIdent(B1)
          Map(
            x -> A1Tpt,
            default -> gen.scalaFunctionConstr(List(A1Tpt), B1Tpt)
          )
        }
        val rhs = methodBodyTyper.virtualizedMatch(match_, mode, B1.tpe)
        val defdef = DefDef(methodSym, Modifiers(methodSym.flags), originals, rhs)

        (defdef, matchResTp)
      }

      // `def isDefinedAt(x: $argTp): Boolean = ${`$selector match { $casesTrue; case default$ => false } }`
      def isDefinedAtMethod = {
        val methodSym = anonClass.newMethod(nme.isDefinedAt, tree.pos.makeTransparent, FINAL)
        val paramSym = mkParam(methodSym)

        val methodBodyTyper = newTyper(context.makeNewScope(context.tree, methodSym)) // should use the DefDef for the context's tree, but it doesn't exist yet (we need the typer we're creating to create it)
        methodBodyTyper.context.scope enter paramSym
        methodSym setInfo MethodType(List(paramSym), BooleanClass.tpe)

        val defaultCase = mkDefaultCase(FALSE)
        val match_ = methodBodyTyper.typedMatch(selector, casesTrue :+ defaultCase, mode, BooleanClass.tpe)

        DefDef(methodSym, methodBodyTyper.virtualizedMatch(match_, mode, BooleanClass.tpe))
      }

      // only used for @cps annotated partial functions
      // `def apply(x: $argTp): $matchResTp = $selector match { $cases }`
      def applyMethod = {
        val methodSym = anonClass.newMethod(nme.apply, tree.pos, FINAL | OVERRIDE)
        val paramSym = mkParam(methodSym)

        methodSym setInfo MethodType(List(paramSym), AnyClass.tpe)

        val methodBodyTyper = newTyper(context.makeNewScope(context.tree, methodSym))
        // should use the DefDef for the context's tree, but it doesn't exist yet (we need the typer we're creating to create it)
        methodBodyTyper.context.scope enter paramSym

        val match_ = methodBodyTyper.typedMatch(selector, cases, mode, resTp)

        val matchResTp = match_.tpe
        methodSym setInfo MethodType(List(paramSym), matchResTp) // patch info

        (DefDef(methodSym, methodBodyTyper.virtualizedMatch(match_, mode, matchResTp)), matchResTp)
      }

      def parents(resTp: Type) = addSerializable(appliedType(AbstractPartialFunctionClass.typeConstructor, List(argTp, resTp)))

      val members = {
        val (applyMeth, matchResTp) = {
          // rig the show so we can get started typing the method body -- later we'll correct the infos...
          // targs were type arguments for PartialFunction, so we know they will work for AbstractPartialFunction as well
          anonClass setInfo ClassInfoType(parents(resTp), newScope, anonClass)

          // somehow @cps annotations upset the typer when looking at applyOrElse's signature, but not apply's
          // TODO: figure out the details (T @cps[U] is not a subtype of Any, but then why does it work for the apply method?)
          if (targsValidParams) applyOrElseMethodDef
          else applyMethod
        }

        // patch info to the class's definitive info
        anonClass setInfo ClassInfoType(parents(matchResTp), newScope, anonClass)
        List(applyMeth, isDefinedAtMethod)
      }

      members foreach (m => anonClass.info.decls enter m.symbol)

      val typedBlock = typedPos(tree.pos, mode, pt) {
        Block(ClassDef(anonClass, NoMods, ListOfNil, members, tree.pos.focus), atPos(tree.pos.focus)(
          Apply(Select(New(Ident(anonClass.name).setSymbol(anonClass)), nme.CONSTRUCTOR), List())
        ))
      }

      if (typedBlock.isErrorTyped) typedBlock
      else // Don't leak implementation details into the type, see SI-6575
        typedPos(tree.pos, mode, pt) {
          Typed(typedBlock, TypeTree(typedBlock.tpe baseType PartialFunctionClass))
        }
    }

    private def typedFunction(fun: Function, mode: Mode, pt: Type): Tree = {
      val numVparams = fun.vparams.length
      if (numVparams > definitions.MaxFunctionArity)
        return MaxFunctionArityError(fun)

      def decompose(pt: Type): (Symbol, List[Type], Type) =
        if ((isFunctionType(pt) || (pt.typeSymbol == PartialFunctionClass && numVparams == 1 && fun.body.isInstanceOf[Match])) && // see bug901 for a reason why next conditions are needed
            (  pt.dealiasWiden.typeArgs.length - 1 == numVparams
            || fun.vparams.exists(_.tpt.isEmpty)
            ))
          (pt.typeSymbol, pt.dealiasWiden.typeArgs.init, pt.dealiasWiden.typeArgs.last)
        else
          (FunctionClass(numVparams), fun.vparams map (x => NoType), WildcardType)

      val (clazz, argpts, respt) = decompose(pt)
      if (argpts.lengthCompare(numVparams) != 0)
        WrongNumberOfParametersError(fun, argpts)
      else {
        foreach2(fun.vparams, argpts) { (vparam, argpt) =>
          if (vparam.tpt.isEmpty) {
            vparam.tpt.tpe =
              if (isFullyDefined(argpt)) argpt
              else {
                fun match {
                  case etaExpansion(vparams, fn, args) =>
                    silent(_.typed(fn, mode.forFunMode, pt)) filter (_ => context.undetparams.isEmpty) map { fn1 =>
                        // if context,undetparams is not empty, the function was polymorphic,
                        // so we need the missing arguments to infer its type. See #871
                        //println("typing eta "+fun+":"+fn1.tpe+"/"+context.undetparams)
                        val ftpe = normalize(fn1.tpe) baseType FunctionClass(numVparams)
                        if (isFunctionType(ftpe) && isFullyDefined(ftpe))
                          return typedFunction(fun, mode, ftpe)
                    }
                  case _ =>
                }
                MissingParameterTypeError(fun, vparam, pt)
                ErrorType
              }
            if (!vparam.tpt.pos.isDefined) vparam.tpt setPos vparam.pos.focus
          }
        }

        fun.body match {
          // translate `x => x match { <cases> }` : PartialFunction to
          // `new PartialFunction { def applyOrElse(x, default) = x match { <cases> } def isDefinedAt(x) = ... }`
          case Match(sel, cases) if (sel ne EmptyTree) && newPatternMatching && (pt.typeSymbol == PartialFunctionClass) =>
            // go to outer context -- must discard the context that was created for the Function since we're discarding the function
            // thus, its symbol, which serves as the current context.owner, is not the right owner
            // you won't know you're using the wrong owner until lambda lift crashes (unless you know better than to use the wrong owner)
            val outerTyper = newTyper(context.outer)
            val p = fun.vparams.head
            if (p.tpt.tpe == null) p.tpt setType outerTyper.typedType(p.tpt).tpe

            outerTyper.synthesizePartialFunction(p.name, p.pos, fun.body, mode, pt)
          case _ =>
            val vparamSyms = fun.vparams map { vparam =>
              enterSym(context, vparam)
              if (context.retyping) context.scope enter vparam.symbol
              vparam.symbol
            }
            val vparams = fun.vparams mapConserve typedValDef
            val formals = vparamSyms map (_.tpe)
            val body1 = typed(fun.body, respt)
            val restpe = packedType(body1, fun.symbol).deconst.resultType
            val funtpe  = appliedType(clazz, formals :+ restpe: _*)

            treeCopy.Function(fun, vparams, body1) setType funtpe
        }
      }
    }

    def typedRefinement(templ: Template) {
      val stats = templ.body
      namer.enterSyms(stats)

      // need to delay rest of typedRefinement to avoid cyclic reference errors
      unit.toCheck += { () =>
        val stats1 = typedStats(stats, NoSymbol)
        // this code kicks in only after typer, so `stats` will never be filled in time
        // as a result, most of compound type trees with non-empty stats will fail to reify
        // todo. investigate whether something can be done about this
        val att = templ.attachments.get[CompoundTypeTreeOriginalAttachment].getOrElse(CompoundTypeTreeOriginalAttachment(Nil, Nil))
        templ.removeAttachment[CompoundTypeTreeOriginalAttachment]
        templ updateAttachment att.copy(stats = stats1)
        for (stat <- stats1 if stat.isDef && stat.symbol.isOverridingSymbol)
          stat.symbol setFlag OVERRIDE
                }
        }

    def typedImport(imp : Import) : Import = (transformed remove imp) match {
      case Some(imp1: Import) => imp1
      case _                  => log("unhandled import: "+imp+" in "+unit); imp
    }

    def typedStats(stats: List[Tree], exprOwner: Symbol): List[Tree] = {
      val inBlock = exprOwner == context.owner
      def includesTargetPos(tree: Tree) =
        tree.pos.isRange && context.unit.exists && (tree.pos includes context.unit.targetPos)
      val localTarget = stats exists includesTargetPos
      def typedStat(stat: Tree): Tree = {
        if (context.owner.isRefinementClass && !treeInfo.isDeclarationOrTypeDef(stat))
          OnlyDeclarationsError(stat)
        else
          stat match {
            case imp @ Import(_, _) =>
              imp.symbol.initialize
              if (!imp.symbol.isError) {
                context = context.make(imp)
                typedImport(imp)
              } else EmptyTree
            case _ =>
              if (localTarget && !includesTargetPos(stat)) {
                // skip typechecking of statements in a sequence where some other statement includes
                // the targetposition
                stat
              } else {
                val localTyper = if (inBlock || (stat.isDef && !stat.isInstanceOf[LabelDef])) {
                  this
                } else newTyper(context.make(stat, exprOwner))
                // XXX this creates a spurious dead code warning if an exception is thrown
                // in a constructor, even if it is the only thing in the constructor.
                val result = checkDead(localTyper.typed(stat, EXPRmode | BYVALmode, WildcardType))

                if (treeInfo.isSelfOrSuperConstrCall(result)) {
                  context.inConstructorSuffix = true
                  if (treeInfo.isSelfConstrCall(result) && result.symbol.pos.pointOrElse(0) >= exprOwner.enclMethod.pos.pointOrElse(0))
                    ConstructorsOrderError(stat)
                }

                if (treeInfo.isPureExprForWarningPurposes(result)) context.warning(stat.pos,
                  "a pure expression does nothing in statement position; " +
                  "you may be omitting necessary parentheses"
                )
                result
              }
          }
      }

      /* 'accessor' and 'accessed' are so similar it becomes very difficult to
       * follow the logic, so I renamed one to something distinct.
       */
      def accesses(looker: Symbol, accessed: Symbol) = accessed.hasLocalFlag && (
           (accessed.isParamAccessor)
        || (looker.hasAccessorFlag && !accessed.hasAccessorFlag && accessed.isPrivate)
      )

      def checkNoDoubleDefs(stats: List[Tree]): Unit = {
        val scope = if (inBlock) context.scope else context.owner.info.decls
        var e = scope.elems
        while ((e ne null) && e.owner == scope) {
          var e1 = scope.lookupNextEntry(e)
          while ((e1 ne null) && e1.owner == scope) {
            if (!accesses(e.sym, e1.sym) && !accesses(e1.sym, e.sym) &&
                (e.sym.isType || inBlock || (e.sym.tpe matches e1.sym.tpe)))
              // default getters are defined twice when multiple overloads have defaults. an
              // error for this is issued in RefChecks.checkDefaultsInOverloaded
              if (!e.sym.isErroneous && !e1.sym.isErroneous && !e.sym.hasDefaultFlag &&
                  !e.sym.hasAnnotation(BridgeClass) && !e1.sym.hasAnnotation(BridgeClass)) {
                log("Double definition detected:\n  " +
                    ((e.sym.getClass, e.sym.info, e.sym.ownerChain)) + "\n  " +
                    ((e1.sym.getClass, e1.sym.info, e1.sym.ownerChain)))

                DefDefinedTwiceError(e.sym, e1.sym)
                scope.unlink(e1) // need to unlink to avoid later problems with lub; see #2779
              }
              e1 = scope.lookupNextEntry(e1)
          }
          e = e.next
        }
      }

      def addSynthetics(stats: List[Tree]): List[Tree] = {
        val scope = if (inBlock) context.scope else context.owner.info.decls
        var newStats = new ListBuffer[Tree]
        var moreToAdd = true
        while (moreToAdd) {
          val initElems = scope.elems
          // SI-5877 The decls of a package include decls of the package object. But we don't want to add
          //         the corresponding synthetics to the package class, only to the package object class.
          def shouldAdd(sym: Symbol) =
            inBlock || !context.isInPackageObject(sym, context.owner)
          for (sym <- scope if shouldAdd(sym))
            for (tree <- context.unit.synthetics get sym) {
              newStats += typedStat(tree) // might add even more synthetics to the scope
              context.unit.synthetics -= sym
            }
          // the type completer of a synthetic might add more synthetics. example: if the
          // factory method of a case class (i.e. the constructor) has a default.
          moreToAdd = scope.elems ne initElems
        }
        if (newStats.isEmpty) stats
        else {
          // put default getters next to the method they belong to,
          // same for companion objects. fixes #2489 and #4036.
          // [Martin] This is pretty ugly. I think we could avoid
          // this code by associating defaults and companion objects
          // with the original tree instead of the new symbol.
          def matches(stat: Tree, synt: Tree) = (stat, synt) match {
            // synt is default arg for stat
            case (DefDef(_, statName, _, _, _, _), DefDef(mods, syntName, _, _, _, _)) =>
              mods.hasDefaultFlag && syntName.toString.startsWith(statName.toString)

            // synt is companion module
            case (ClassDef(_, className, _, _), ModuleDef(_, moduleName, _)) =>
              className.toTermName == moduleName

            // synt is implicit def for implicit class (#6278)
            case (ClassDef(cmods, cname, _, _), DefDef(dmods, dname, _, _, _, _)) =>
              cmods.isImplicit && dmods.isImplicit && cname.toTermName == dname

            case _ => false
          }

          def matching(stat: Tree): List[Tree] = {
            val (pos, neg) = newStats.partition(synt => matches(stat, synt))
            newStats = neg
            pos.toList
          }

          (stats foldRight List[Tree]())((stat, res) => {
            stat :: matching(stat) ::: res
          }) ::: newStats.toList
        }
      }

      val stats1 = stats mapConserve typedStat
      if (phase.erasedTypes) stats1
      else {
        checkNoDoubleDefs(stats1)
        addSynthetics(stats1)
      }
    }

    def typedArg(arg: Tree, mode: Mode, newmode: Mode, pt: Type): Tree = {
      val typedMode = mode.onlySticky | newmode
      val t = withCondConstrTyper((mode & SCCmode) != NOmode)(_.typed(arg, typedMode, pt))
      checkDead.inMode(typedMode, t)
    }

    def typedArgs(args: List[Tree], mode: Mode) =
      args mapConserve (arg => typedArg(arg, mode, NOmode, WildcardType))

    /** Type trees in `args0` against corresponding expected type in `adapted0`.
     *
     * The mode in which each argument is typed is derived from `mode` and
     * whether the arg was originally by-name or var-arg (need `formals0` for that)
     * the default is by-val, of course.
     *
     * (docs reverse-engineered -- AM)
     */
    def typedArgs(args0: List[Tree], mode: Mode, formals0: List[Type], adapted0: List[Type]): List[Tree] = {
      val sticky = mode.onlySticky
      def loop(args: List[Tree], formals: List[Type], adapted: List[Type]): List[Tree] = {
        if (args.isEmpty || adapted.isEmpty) Nil
        else {
          // No formals left or * indicates varargs.
          val isVarArgs = formals.isEmpty || formals.tail.isEmpty && isRepeatedParamType(formals.head)
          val typedMode = sticky | (
            if (isVarArgs) STARmode | BYVALmode
            else if (isByNameParamType(formals.head)) NOmode
            else BYVALmode
          )
<<<<<<< HEAD
          val tree = typedArg(args.head, mode, typedMode, adapted.head)
=======
>>>>>>> be405eed
          // formals may be empty, so don't call tail
          typedArg(args.head, mode, typedMode, adapted.head) :: loop(args.tail, formals drop 1, adapted.tail)
        }
      }
      loop(args0, formals0, adapted0)
    }

    /** Does function need to be instantiated, because a missing parameter
     *  in an argument closure overlaps with an uninstantiated formal?
     */
    def needsInstantiation(tparams: List[Symbol], formals: List[Type], args: List[Tree]) = {
      def isLowerBounded(tparam: Symbol) = !tparam.info.bounds.lo.typeSymbol.isBottomClass

      exists2(formals, args) {
        case (formal, Function(vparams, _)) =>
          (vparams exists (_.tpt.isEmpty)) &&
          vparams.length <= MaxFunctionArity &&
          (formal baseType FunctionClass(vparams.length) match {
            case TypeRef(_, _, formalargs) =>
              ( exists2(formalargs, vparams)((formal, vparam) =>
                        vparam.tpt.isEmpty && (tparams exists formal.contains))
                && (tparams forall isLowerBounded)
              )
            case _ =>
              false
          })
        case _ =>
          false
      }
    }

    /** Is `tree` a block created by a named application?
     */
    def isNamedApplyBlock(tree: Tree) =
      context.namedApplyBlockInfo exists (_._1 == tree)

    def callToCompanionConstr(context: Context, calledFun: Symbol) = {
      calledFun.isConstructor && {
        val methCtx = context.enclMethod
        (methCtx != NoContext) && {
          val contextFun = methCtx.tree.symbol
          contextFun.isPrimaryConstructor && contextFun.owner.isModuleClass &&
          companionSymbolOf(calledFun.owner, context).moduleClass == contextFun.owner
        }
      }
    }

    def doTypedApply(tree: Tree, fun0: Tree, args: List[Tree], mode: Mode, pt: Type): Tree = {
      // TODO_NMT: check the assumption that args nonEmpty
      def duplErrTree = setError(treeCopy.Apply(tree, fun0, args))
      def duplErrorTree(err: AbsTypeError) = { issue(err); duplErrTree }

      def preSelectOverloaded(fun: Tree): Tree = {
        if (fun.hasSymbolField && fun.symbol.isOverloaded) {
          // remove alternatives with wrong number of parameters without looking at types.
          // less expensive than including them in inferMethodAlternative (see below).
          def shapeType(arg: Tree): Type = arg match {
            case Function(vparams, body) =>
              functionType(vparams map (_ => AnyClass.tpe), shapeType(body))
            case AssignOrNamedArg(Ident(name), rhs) =>
              NamedType(name, shapeType(rhs))
            case _ =>
              NothingClass.tpe
          }
          val argtypes = args map shapeType
          val pre = fun.symbol.tpe.prefix
          var sym = fun.symbol filter { alt =>
            // must use pt as expected type, not WildcardType (a tempting quick fix to #2665)
            // now fixed by using isWeaklyCompatible in exprTypeArgs
            // TODO: understand why exactly -- some types were not inferred anymore (`ant clean quick.bin` failed)
            // (I had expected inferMethodAlternative to pick up the slack introduced by using WildcardType here)
            //
            // @PP responds: I changed it to pass WildcardType instead of pt and only one line in
            // trunk (excluding scalacheck, which had another) failed to compile. It was this line in
            // Types: "refs = Array(Map(), Map())".  I determined that inference fails if there are at
            // least two invariant type parameters. See the test case I checked in to help backstop:
            // pos/isApplicableSafe.scala.
            isApplicableSafe(context.undetparams, followApply(pre memberType alt), argtypes, pt)
          }
          if (sym.isOverloaded) {
              // eliminate functions that would result from tupling transforms
              // keeps alternatives with repeated params
            val sym1 = sym filter (alt =>
                 isApplicableBasedOnArity(pre memberType alt, argtypes.length, varargsStar = false, tuplingAllowed = false)
              || alt.tpe.params.exists(_.hasDefault)
            )
            if (sym1 != NoSymbol) sym = sym1
          }
          if (sym == NoSymbol) fun
          else adapt(fun setSymbol sym setType pre.memberType(sym), mode.forFunMode, WildcardType)
        } else fun
      }

      val fun = preSelectOverloaded(fun0)

      fun.tpe match {
        case OverloadedType(pre, alts) =>
          def handleOverloaded = {
            val undetparams = context.undetparams
            val (args1, argTpes) = context.savingUndeterminedTypeParams() {
              val amode = forArgMode(fun, mode)
              def typedArg0(tree: Tree) = typedArg(tree, amode, BYVALmode, WildcardType)
              args.map {
                case arg @ AssignOrNamedArg(Ident(name), rhs) =>
                  // named args: only type the righthand sides ("unknown identifier" errors otherwise)
                  val rhs1 = typedArg0(rhs)
                  // the assign is untyped; that's ok because we call doTypedApply
                  val arg1 = treeCopy.AssignOrNamedArg(arg, arg.lhs, rhs1)
                  (arg1, NamedType(name, rhs1.tpe.deconst))
                case arg @ treeInfo.WildcardStarArg(repeated) =>
                  val arg1 = typedArg0(arg)
                  (arg1, RepeatedType(arg1.tpe.deconst))
                case arg =>
                  val arg1 = typedArg0(arg)
                  (arg1, arg1.tpe.deconst)
              }.unzip
            }
            if (context.hasErrors)
              setError(tree)
            else {
              inferMethodAlternative(fun, undetparams, argTpes, pt)
              doTypedApply(tree, adapt(fun, mode.forFunMode, WildcardType), args1, mode, pt)
            }
          }
          handleOverloaded

        case mt @ MethodType(params, _) =>
          val paramTypes = mt.paramTypes
          // repeat vararg as often as needed, remove by-name
          val argslen = args.length
          val formals = formalTypes(paramTypes, argslen)

          /* Try packing all arguments into a Tuple and apply `fun`
           * to that. This is the last thing which is tried (after
           * default arguments)
           */
          def tryTupleApply: Option[Tree] = (
            if (eligibleForTupleConversion(paramTypes, argslen) && !phase.erasedTypes) {
              val tupleArgs = List(atPos(tree.pos.makeTransparent)(gen.mkTuple(args)))
              // expected one argument, but got 0 or >1 ==>  try applying to tuple
              // the inner "doTypedApply" does "extractUndetparams" => restore when it fails
              val savedUndetparams = context.undetparams
              silent(_.doTypedApply(tree, fun, tupleArgs, mode, pt)) map { t =>
                  // Depending on user options, may warn or error here if
                  // a Unit or tuple was inserted.
                  Some(t) filter (tupledTree =>
                       !mode.inExprModeButNot(FUNmode)
                    || tupledTree.symbol == null
                    || checkValidAdaptation(tupledTree, args)
                  )
              } orElse { _ => context.undetparams = savedUndetparams ; None }
              }
            else None
          )

          /* Treats an application which uses named or default arguments.
           * Also works if names + a vararg used: when names are used, the vararg
           * parameter has to be specified exactly once. Note that combining varargs
           * and defaults is ruled out by typedDefDef.
           */
          def tryNamesDefaults: Tree = {
            val lencmp = compareLengths(args, formals)

            def checkNotMacro() = {
              if (treeInfo.isMacroApplication(fun))
                tryTupleApply getOrElse duplErrorTree(NamedAndDefaultArgumentsNotSupportedForMacros(tree, fun))
            }

            if (mt.isErroneous) duplErrTree
            else if (mode.inPatternMode) {
              // #2064
              duplErrorTree(WrongNumberOfArgsError(tree, fun))
            } else if (lencmp > 0) {
              tryTupleApply getOrElse duplErrorTree(TooManyArgsNamesDefaultsError(tree, fun))
            } else if (lencmp == 0) {
              // we don't need defaults. names were used, so this application is transformed
              // into a block (@see transformNamedApplication in NamesDefaults)
              val (namelessArgs, argPos) = removeNames(Typer.this)(args, params)
              if (namelessArgs exists (_.isErroneous)) {
                duplErrTree
              } else if (!allArgsArePositional(argPos) && !sameLength(formals, params))
                // !allArgsArePositional indicates that named arguments are used to re-order arguments
                duplErrorTree(MultipleVarargError(tree))
              else if (allArgsArePositional(argPos) && !isNamedApplyBlock(fun)) {
                // if there's no re-ordering, and fun is not transformed, no need to transform
                // more than an optimization, e.g. important in "synchronized { x = update-x }"
                checkNotMacro()
                doTypedApply(tree, fun, namelessArgs, mode, pt)
              } else {
                checkNotMacro()
                transformNamedApplication(Typer.this, mode, pt)(
                                          treeCopy.Apply(tree, fun, namelessArgs), argPos)
              }
            } else {
              // defaults are needed. they are added to the argument list in named style as
              // calls to the default getters. Example:
              //  foo[Int](a)()  ==>  foo[Int](a)(b = foo$qual.foo$default$2[Int](a))
              checkNotMacro()
              val fun1 = transformNamedApplication(Typer.this, mode, pt)(fun, x => x)
              if (fun1.isErroneous) duplErrTree
              else {
                assert(isNamedApplyBlock(fun1), fun1)
                val NamedApplyInfo(qual, targs, previousArgss, _) = context.namedApplyBlockInfo.get._2
                val blockIsEmpty = fun1 match {
                  case Block(Nil, _) =>
                    // if the block does not have any ValDef we can remove it. Note that the call to
                    // "transformNamedApplication" is always needed in order to obtain targs/previousArgss
                    context.namedApplyBlockInfo = None
                    true
                  case _ => false
                }
                val (allArgs, missing) = addDefaults(args, qual, targs, previousArgss, params, fun.pos.focus, context)
                val funSym = fun1 match { case Block(_, expr) => expr.symbol }
                val lencmp2 = compareLengths(allArgs, formals)

                if (!sameLength(allArgs, args) && callToCompanionConstr(context, funSym)) {
                  duplErrorTree(ModuleUsingCompanionClassDefaultArgsErrror(tree))
                } else if (lencmp2 > 0) {
                  removeNames(Typer.this)(allArgs, params) // #3818
                  duplErrTree
                } else if (lencmp2 == 0) {
                  // useful when a default doesn't match parameter type, e.g. def f[T](x:T="a"); f[Int]()
                  val note = "Error occurred in an application involving default arguments."
                  if (!(context.diagnostic contains note)) context.diagnostic = note :: context.diagnostic
                  doTypedApply(tree, if (blockIsEmpty) fun else fun1, allArgs, mode, pt)
                } else {
                  tryTupleApply getOrElse duplErrorTree(NotEnoughArgsError(tree, fun, missing))
                }
              }
            }
          }

          if (!sameLength(formals, args) ||   // wrong nb of arguments
              (args exists isNamedArg) ||     // uses a named argument
              isNamedApplyBlock(fun)) {       // fun was transformed to a named apply block =>
                                              // integrate this application into the block
            if (dyna.isApplyDynamicNamed(fun)) dyna.typedNamedApply(tree, fun, args, mode, pt)
            else tryNamesDefaults
          } else {
            val tparams = context.extractUndetparams()
            if (tparams.isEmpty) { // all type params are defined
              def handleMonomorphicCall: Tree = {
                // In order for checkDead not to be misled by the unfortunate special
                // case of AnyRef#synchronized (which is implemented with signature T => T
                // but behaves as if it were (=> T) => T) we need to know what is the actual
                // target of a call.  Since this information is no longer available from
                // typedArg, it is recorded here.
                val args1 =
                  // no expected type when jumping to a match label -- anything goes (this is ok since we're typing the translation of well-typed code)
                  // ... except during erasure: we must take the expected type into account as it drives the insertion of casts!
                  // I've exhausted all other semi-clean approaches I could think of in balancing GADT magic, SI-6145, CPS type-driven transforms and other existential trickiness
                  // (the right thing to do -- packing existential types -- runs into limitations in subtyping existential types,
                  //  casting breaks SI-6145,
                  //  not casting breaks GADT typing as it requires sneaking ill-typed trees past typer)
                  if (!phase.erasedTypes && fun.symbol.isLabel && treeInfo.isSynthCaseSymbol(fun.symbol))
                    typedArgs(args, forArgMode(fun, mode))
                  else
                    typedArgs(args, forArgMode(fun, mode), paramTypes, formals)

                // instantiate dependent method types, must preserve singleton types where possible (stableTypeFor) -- example use case:
                // val foo = "foo"; def precise(x: String)(y: x.type): x.type = {...}; val bar : foo.type = precise(foo)(foo)
                // precise(foo) : foo.type => foo.type
                val restpe = mt.resultType(args1 map (arg => gen.stableTypeFor(arg) getOrElse arg.tpe))
                def ifPatternSkipFormals(tp: Type) = tp match {
                  case MethodType(_, rtp) if (mode.inPatternMode) => rtp
                  case _ => tp
                }

                /*
                 * This is translating uses of List() into Nil.  This is less
                 *  than ideal from a consistency standpoint, but it shouldn't be
                 *  altered without due caution.
                 *  ... this also causes bootstrapping cycles if List_apply is
                 *  forced during kind-arity checking, so it is guarded by additional
                 *  tests to ensure we're sufficiently far along.
                 */
                if (args.isEmpty && canTranslateEmptyListToNil && fun.symbol.isInitialized && ListModule.hasCompleteInfo && (fun.symbol == List_apply))
                  atPos(tree.pos)(gen.mkNil setType restpe)
                else
                  constfold(treeCopy.Apply(tree, fun, args1) setType ifPatternSkipFormals(restpe))
              }
              checkDead.updateExpr(fun) {
                handleMonomorphicCall
              }
            } else if (needsInstantiation(tparams, formals, args)) {
              //println("needs inst "+fun+" "+tparams+"/"+(tparams map (_.info)))
              inferExprInstance(fun, tparams)
              doTypedApply(tree, fun, args, mode, pt)
            } else {
              def handlePolymorphicCall = {
                assert(!mode.inPatternMode, mode) // this case cannot arise for patterns
                val lenientTargs = protoTypeArgs(tparams, formals, mt.resultApprox, pt)
                val strictTargs = map2(lenientTargs, tparams)((targ, tparam) =>
                  if (targ == WildcardType) tparam.tpeHK else targ)
                var remainingParams = paramTypes
                def typedArgToPoly(arg: Tree, formal: Type): Tree = { //TR TODO: cleanup
                  val lenientPt = formal.instantiateTypeParams(tparams, lenientTargs)
                  val newmode =
                    if (isByNameParamType(remainingParams.head)) POLYmode
                    else POLYmode | BYVALmode
                  if (remainingParams.tail.nonEmpty) remainingParams = remainingParams.tail
                  val arg1 = typedArg(arg, forArgMode(fun, mode), newmode, lenientPt)
                  val argtparams = context.extractUndetparams()
                  if (!argtparams.isEmpty) {
                    val strictPt = formal.instantiateTypeParams(tparams, strictTargs)
                    inferArgumentInstance(arg1, argtparams, strictPt, lenientPt)
                    arg1
                  } else arg1
                }
                val args1 = map2(args, formals)(typedArgToPoly)
                if (args1 exists { _.isErrorTyped }) duplErrTree
                else {
                  debuglog("infer method inst " + fun + ", tparams = " + tparams + ", args = " + args1.map(_.tpe) + ", pt = " + pt + ", lobounds = " + tparams.map(_.tpe.bounds.lo) + ", parambounds = " + tparams.map(_.info)) //debug
                  // define the undetparams which have been fixed by this param list, replace the corresponding symbols in "fun"
                  // returns those undetparams which have not been instantiated.
                  val undetparams = inferMethodInstance(fun, tparams, args1, pt)
                  try doTypedApply(tree, fun, args1, mode, pt)
                  finally context.undetparams = undetparams
                }
              }
              handlePolymorphicCall
            }
          }

        case SingleType(_, _) =>
          doTypedApply(tree, fun setType fun.tpe.widen, args, mode, pt)

        case ErrorType =>
          if (!tree.isErrorTyped) setError(tree) else tree
          // @H change to setError(treeCopy.Apply(tree, fun, args))

        case otpe if mode.inPatternMode && unapplyMember(otpe).exists =>
          doTypedUnapply(tree, fun0, fun, args, mode, pt)

        case _ =>
          if (treeInfo.isMacroApplication(tree)) duplErrorTree(MacroTooManyArgumentListsError(tree, fun.symbol))
          else duplErrorTree(ApplyWithoutArgsError(tree, fun))
      }
    }

    def doTypedUnapply(tree: Tree, fun0: Tree, fun: Tree, args: List[Tree], mode: Mode, pt: Type): Tree = {
      def duplErrTree = setError(treeCopy.Apply(tree, fun0, args))
      def duplErrorTree(err: AbsTypeError) = { issue(err); duplErrTree }

      val otpe = fun.tpe

      if (args.length > MaxTupleArity)
        return duplErrorTree(TooManyArgsPatternError(fun))

      //
      def freshArgType(tp: Type): (List[Symbol], Type) = tp match {
        case MethodType(param :: _, _) =>
          (Nil, param.tpe)
        case PolyType(tparams, restpe) =>
          createFromClonedSymbols(tparams, freshArgType(restpe)._2)((ps, t) => ((ps, t)))
        // No longer used, see test case neg/t960.scala (#960 has nothing to do with it)
        case OverloadedType(_, _) =>
          OverloadedUnapplyError(fun)
          (Nil, ErrorType)
        case _ =>
          UnapplyWithSingleArgError(fun)
          (Nil, ErrorType)
      }

      val unapp     = unapplyMember(otpe)
      val unappType = otpe.memberType(unapp)
      val argDummy  = context.owner.newValue(nme.SELECTOR_DUMMY, fun.pos, SYNTHETIC) setInfo pt
      val arg       = Ident(argDummy) setType pt

      val uncheckedTypeExtractor =
        if (unappType.paramTypes.nonEmpty)
          extractorForUncheckedType(tree.pos, unappType.paramTypes.head)
        else None

      if (!isApplicableSafe(Nil, unappType, List(pt), WildcardType)) {
        //Console.println(s"UNAPP: need to typetest, arg: ${arg.tpe} unappType: $unappType")
        val (freeVars, unappFormal) = freshArgType(unappType.skolemizeExistential(context.owner, tree))
        val unapplyContext = context.makeNewScope(context.tree, context.owner)
        freeVars foreach unapplyContext.scope.enter

        val typer1 = newTyper(unapplyContext)
        val pattp = typer1.infer.inferTypedPattern(tree, unappFormal, arg.tpe, canRemedy = uncheckedTypeExtractor.nonEmpty)

        // turn any unresolved type variables in freevars into existential skolems
        val skolems = freeVars map (fv => unapplyContext.owner.newExistentialSkolem(fv, fv))
        arg setType pattp.substSym(freeVars, skolems)
        argDummy setInfo arg.tpe
      }

      // clearing the type is necessary so that ref will be stabilized; see bug 881
      val fun1 = typedPos(fun.pos)(Apply(Select(fun.clearType(), unapp), List(arg)))

      if (fun1.tpe.isErroneous) duplErrTree
      else {
        val resTp     = fun1.tpe.finalResultType.dealiasWiden
        val nbSubPats = args.length
        val (formals, formalsExpanded) =
          extractorFormalTypes(fun0.pos, resTp, nbSubPats, fun1.symbol, treeInfo.effectivePatternArity(args))
        if (formals == null) duplErrorTree(WrongNumberOfArgsError(tree, fun))
        else {
          val args1 = typedArgs(args, mode, formals, formalsExpanded)
          val pt1   = ensureFullyDefined(pt) // SI-1048
          val itype = glb(List(pt1, arg.tpe))
          arg setType pt1    // restore type (arg is a dummy tree, just needs to pass typechecking)
          val unapply = UnApply(fun1, args1) setPos tree.pos setType itype

          // if the type that the unapply method expects for its argument is uncheckable, wrap in classtag extractor
          // skip if the unapply's type is not a method type with (at least, but really it should be exactly) one argument
          // also skip if we already wrapped a classtag extractor (so we don't keep doing that forever)
          if (uncheckedTypeExtractor.isEmpty || fun1.symbol.owner.isNonBottomSubClass(ClassTagClass)) unapply
          else wrapClassTagUnapply(unapply, uncheckedTypeExtractor.get, unappType.paramTypes.head)
        }
      }
    }

    def wrapClassTagUnapply(uncheckedPattern: Tree, classTagExtractor: Tree, pt: Type): Tree = {
      // TODO: disable when in unchecked match
      // we don't create a new Context for a Match, so find the CaseDef, then go out one level and navigate back to the match that has this case
      // val thisCase = context.nextEnclosing(_.tree.isInstanceOf[CaseDef])
      // val unchecked = thisCase.outer.tree.collect{case Match(selector, cases) if cases contains thisCase => selector} match {
      //   case List(Typed(_, tpt)) if tpt.tpe hasAnnotation UncheckedClass => true
      //   case t => println("outer tree: "+ (t, thisCase, thisCase.outer.tree)); false
      // }
      // println("wrapClassTagUnapply"+ (!isPastTyper && infer.containsUnchecked(pt), pt, uncheckedPattern))
      // println("wrapClassTagUnapply: "+ extractor)
      // println(util.Position.formatMessage(uncheckedPattern.pos, "made unchecked type test into a checked one", true))

      val args = List(uncheckedPattern)
      val app  = atPos(uncheckedPattern.pos)(Apply(classTagExtractor, args))
      // must call doTypedUnapply directly, as otherwise we get undesirable rewrites
      // and re-typechecks of the target of the unapply call in PATTERNmode,
      // this breaks down when the classTagExtractor (which defineds the unapply member) is not a simple reference to an object,
      // but an arbitrary tree as is the case here
      doTypedUnapply(app, classTagExtractor, classTagExtractor, args, PATTERNmode, pt)
    }

    // if there's a ClassTag that allows us to turn the unchecked type test for `pt` into a checked type test
    // return the corresponding extractor (an instance of ClassTag[`pt`])
    def extractorForUncheckedType(pos: Position, pt: Type): Option[Tree] = if (isPastTyper) None else {
      // only look at top-level type, can't (reliably) do anything about unchecked type args (in general)
      // but at least make a proper type before passing it elsewhere
      val pt1 = pt.dealiasWiden match {
        case tr @ TypeRef(pre, sym, args) if args.nonEmpty => copyTypeRef(tr, pre, sym, sym.typeParams map (_.tpeHK)) // replace actual type args with dummies
        case pt1                                           => pt1
      }
      pt1 match {
        // if at least one of the types in an intersection is checkable, use the checkable ones
        // this avoids problems as in run/matchonseq.scala, where the expected type is `Coll with scala.collection.SeqLike`
        // Coll is an abstract type, but SeqLike of course is not
        case RefinedType(ps, _) if ps.length > 1 && (ps exists infer.isCheckable) =>
          None

        case ptCheckable if infer isUncheckable ptCheckable =>
          val classTagExtractor = resolveClassTag(pos, ptCheckable)

          if (classTagExtractor != EmptyTree && unapplyMember(classTagExtractor.tpe) != NoSymbol)
            Some(classTagExtractor)
          else None

        case _ => None
    }
    }

    /**
     * Convert an annotation constructor call into an AnnotationInfo.
     */
    def typedAnnotation(ann: Tree, mode: Mode = EXPRmode, selfsym: Symbol = NoSymbol): AnnotationInfo = {
      var hasError: Boolean = false
      val pending = ListBuffer[AbsTypeError]()

      def finish(res: AnnotationInfo): AnnotationInfo = {
        if (hasError) {
          pending.foreach(ErrorUtils.issueTypeError)
          ErroneousAnnotation
        }
        else res
      }

      def reportAnnotationError(err: AbsTypeError) = {
        pending += err
        hasError = true
        ErroneousAnnotation
      }

      /* Calling constfold right here is necessary because some trees (negated
       * floats and literals in particular) are not yet folded.
       */
      def tryConst(tr: Tree, pt: Type): Option[LiteralAnnotArg] = {
        // The typed tree may be relevantly different than the tree `tr`,
        // e.g. it may have encountered an implicit conversion.
        val ttree = typed(constfold(tr), EXPRmode, pt)
        val const: Constant = ttree match {
          case l @ Literal(c) if !l.isErroneous => c
          case tree => tree.tpe match {
            case ConstantType(c)  => c
            case tpe              => null
          }
        }

        if (const == null) {
          reportAnnotationError(AnnotationNotAConstantError(ttree)); None
        } else if (const.value == null) {
          reportAnnotationError(AnnotationArgNullError(tr)); None
        } else
          Some(LiteralAnnotArg(const))
      }

      /* Converts an untyped tree to a ClassfileAnnotArg. If the conversion fails,
       * an error message is reported and None is returned.
       */
      def tree2ConstArg(tree: Tree, pt: Type): Option[ClassfileAnnotArg] = tree match {
        case Apply(Select(New(tpt), nme.CONSTRUCTOR), args) if (pt.typeSymbol == ArrayClass) =>
          reportAnnotationError(ArrayConstantsError(tree)); None

        case ann @ Apply(Select(New(tpt), nme.CONSTRUCTOR), args) =>
          val annInfo = typedAnnotation(ann, mode, NoSymbol)
          val annType = annInfo.tpe

          if (!annType.typeSymbol.isSubClass(pt.typeSymbol))
            reportAnnotationError(AnnotationTypeMismatchError(tpt, annType, annType))
          else if (!annType.typeSymbol.isSubClass(ClassfileAnnotationClass))
            reportAnnotationError(NestedAnnotationError(ann, annType))

          if (annInfo.atp.isErroneous) { hasError = true; None }
          else Some(NestedAnnotArg(annInfo))

        // use of Array.apply[T: ClassTag](xs: T*): Array[T]
        // and    Array.apply(x: Int, xs: Int*): Array[Int]       (and similar)
        case Apply(fun, args) =>
          val typedFun = typed(fun, mode.forFunMode, WildcardType)
          if (typedFun.symbol.owner == ArrayModule.moduleClass && typedFun.symbol.name == nme.apply)
            pt match {
              case TypeRef(_, ArrayClass, targ :: _) =>
                trees2ConstArg(args, targ)
              case _ =>
                // For classfile annotations, pt can only be T:
                //   BT = Int, .., String, Class[_], JavaAnnotClass
                //   T = BT | Array[BT]
                // So an array literal as argument can only be valid if pt is Array[_]
                reportAnnotationError(ArrayConstantsTypeMismatchError(tree, pt))
                None
            }
          else tryConst(tree, pt)

        case Typed(t, _) =>
          tree2ConstArg(t, pt)

        case tree =>
          tryConst(tree, pt)
      }
      def trees2ConstArg(trees: List[Tree], pt: Type): Option[ArrayAnnotArg] = {
        val args = trees.map(tree2ConstArg(_, pt))
        if (args.exists(_.isEmpty)) None
        else Some(ArrayAnnotArg(args.flatten.toArray))
      }

      // begin typedAnnotation
      val treeInfo.Applied(fun0, targs, argss) = ann
      if (fun0.isErroneous)
        return finish(ErroneousAnnotation)
      val typedFun0 = typed(fun0, mode.forFunMode, WildcardType)
      val typedFunPart = (
        // If there are dummy type arguments in typeFun part, it suggests we
        // must type the actual constructor call, not only the select. The value
        // arguments are how the type arguments will be inferred.
        if (targs.isEmpty && typedFun0.exists(t => t.tpe != null && isDummyAppliedType(t.tpe)))
          logResult(s"Retyped $typedFun0 to find type args")(typed(argss.foldLeft(fun0)(Apply(_, _))))
        else
          typedFun0
      )
      val treeInfo.Applied(typedFun @ Select(New(annTpt), _), _, _) = typedFunPart
      val annType = annTpt.tpe

      finish(
        if (typedFun.isErroneous)
          ErroneousAnnotation
        else if (annType.typeSymbol isNonBottomSubClass ClassfileAnnotationClass) {
          // annotation to be saved as java classfile annotation
          val isJava = typedFun.symbol.owner.isJavaDefined
          if (argss.length > 1) {
            reportAnnotationError(MultipleArgumentListForAnnotationError(ann))
          }
          else {
            val annScope = annType.decls
                .filter(sym => sym.isMethod && !sym.isConstructor && sym.isJavaDefined)
            val names = new scala.collection.mutable.HashSet[Symbol]
            names ++= (if (isJava) annScope.iterator
                       else typedFun.tpe.params.iterator)

            def hasValue = names exists (_.name == nme.value)
            val args = argss match {
              case (arg :: Nil) :: Nil if !isNamedArg(arg) && hasValue => gen.mkNamedArg(nme.value, arg) :: Nil
              case args :: Nil                                         => args
            }

            val nvPairs = args map {
              case arg @ AssignOrNamedArg(Ident(name), rhs) =>
                val sym = if (isJava) annScope.lookup(name)
                          else typedFun.tpe.params.find(p => p.name == name).getOrElse(NoSymbol)
                if (sym == NoSymbol) {
                  reportAnnotationError(UnknownAnnotationNameError(arg, name))
                  (nme.ERROR, None)
                } else if (!names.contains(sym)) {
                  reportAnnotationError(DuplicateValueAnnotationError(arg, name))
                  (nme.ERROR, None)
                } else {
                  names -= sym
                  if (isJava) sym.cookJavaRawInfo() // #3429
                  val annArg = tree2ConstArg(rhs, sym.tpe.resultType)
                  (sym.name, annArg)
                }
              case arg =>
                reportAnnotationError(ClassfileAnnotationsAsNamedArgsError(arg))
                (nme.ERROR, None)
            }
            for (sym <- names) {
              // make sure the flags are up to date before erroring (jvm/t3415 fails otherwise)
              sym.initialize
              if (!sym.hasAnnotation(AnnotationDefaultAttr) && !sym.hasDefault)
                reportAnnotationError(AnnotationMissingArgError(ann, annType, sym))
            }

            if (hasError) ErroneousAnnotation
            else AnnotationInfo(annType, List(), nvPairs map {p => (p._1, p._2.get)}).setOriginal(Apply(typedFun, args).setPos(ann.pos))
          }
        }
        else {
          val typedAnn = if (selfsym == NoSymbol) {
            // local dummy fixes SI-5544
            val localTyper = newTyper(context.make(ann, context.owner.newLocalDummy(ann.pos)))
            localTyper.typed(ann, mode, annType)
          }
          else {
            // Since a selfsym is supplied, the annotation should have an extra
            // "self" identifier in scope for type checking. This is implemented
            // by wrapping the rhs in a function like "self => rhs" during type
            // checking, and then stripping the "self =>" and substituting in
            // the supplied selfsym.
            val funcparm = ValDef(NoMods, nme.self, TypeTree(selfsym.info), EmptyTree)
            // The .duplicate of annot.constr deals with problems that accur
            // if this annotation is later typed again, which the compiler
            // sometimes does. The problem is that "self" ident's within
            // annot.constr will retain the old symbol from the previous typing.
            val func     = Function(funcparm :: Nil, ann.duplicate)
            val funcType = appliedType(FunctionClass(1), selfsym.info, annType)
            val Function(arg :: Nil, rhs) = typed(func, mode, funcType)

            rhs.substituteSymbols(arg.symbol :: Nil, selfsym :: Nil)
            }

          def annInfo(t: Tree): AnnotationInfo = t match {
            case Apply(Select(New(tpt), nme.CONSTRUCTOR), args) =>
              AnnotationInfo(annType, args, List()).setOriginal(typedAnn).setPos(t.pos)

            case Block(stats, expr) =>
              context.warning(t.pos, "Usage of named or default arguments transformed this annotation\n"+
                                "constructor call into a block. The corresponding AnnotationInfo\n"+
                                "will contain references to local values and default getters instead\n"+
                                "of the actual argument trees")
              annInfo(expr)

            case Apply(fun, args) =>
              context.warning(t.pos, "Implementation limitation: multiple argument lists on annotations are\n"+
                                     "currently not supported; ignoring arguments "+ args)
              annInfo(fun)

            case _ =>
              reportAnnotationError(UnexpectedTreeAnnotationError(t, typedAnn))
          }

          if (annType.typeSymbol == DeprecatedAttr && argss.flatten.size < 2)
            unit.deprecationWarning(ann.pos, "@deprecated now takes two arguments; see the scaladoc.")

          if ((typedAnn.tpe == null) || typedAnn.tpe.isErroneous) ErroneousAnnotation
          else annInfo(typedAnn)
      })
        }

    /** Compute an existential type from raw hidden symbols `syms` and type `tp`
     */
    def packSymbols(hidden: List[Symbol], tp: Type): Type = global.packSymbols(hidden, tp, Some(context0.owner))

    def isReferencedFrom(ctx: Context, sym: Symbol): Boolean =
      ctx.owner.isTerm &&
      (ctx.scope.exists { dcl => dcl.isInitialized && (dcl.info contains sym) }) ||
      {
        var ctx1 = ctx.outer
        while ((ctx1 != NoContext) && (ctx1.scope eq ctx.scope)) ctx1 = ctx1.outer
        (ctx1 != NoContext) && isReferencedFrom(ctx1, sym)
      }

    def isCapturedExistential(sym: Symbol) =
      (sym hasAllFlags (EXISTENTIAL | CAPTURED)) && {
      val start = if (Statistics.canEnable) Statistics.startTimer(isReferencedNanos) else null
      try !isReferencedFrom(context, sym)
      finally if (Statistics.canEnable) Statistics.stopTimer(isReferencedNanos, start)
    }

    def packCaptured(tpe: Type): Type = {
      val captured = mutable.Set[Symbol]()
      for (tp <- tpe)
        if (isCapturedExistential(tp.typeSymbol))
          captured += tp.typeSymbol
      existentialAbstraction(captured.toList, tpe)
    }

    /** convert local symbols and skolems to existentials */
    def packedType(tree: Tree, owner: Symbol): Type = {
      def defines(tree: Tree, sym: Symbol) =
        sym.isExistentialSkolem && sym.unpackLocation == tree ||
        tree.isDef && tree.symbol == sym
      def isVisibleParameter(sym: Symbol) =
        sym.isParameter && (sym.owner == owner) && (sym.isType || !owner.isAnonymousFunction)
      def containsDef(owner: Symbol, sym: Symbol): Boolean =
        (!sym.hasPackageFlag) && {
          var o = sym.owner
          while (o != owner && o != NoSymbol && !o.hasPackageFlag) o = o.owner
          o == owner && !isVisibleParameter(sym)
        }
      var localSyms = scala.collection.immutable.Set[Symbol]()
      var boundSyms = scala.collection.immutable.Set[Symbol]()
      def isLocal(sym: Symbol): Boolean =
        if (sym == NoSymbol || sym.isRefinementClass || sym.isLocalDummy) false
        else if (owner == NoSymbol) tree exists (defines(_, sym))
        else containsDef(owner, sym) || isRawParameter(sym) || isCapturedExistential(sym)
      def containsLocal(tp: Type): Boolean =
        tp exists (t => isLocal(t.typeSymbol) || isLocal(t.termSymbol))

      val dealiasLocals = new TypeMap {
        def apply(tp: Type): Type = tp match {
          case TypeRef(pre, sym, args) =>
            if (sym.isAliasType && containsLocal(tp)) apply(tp.dealias)
            else {
              if (pre.isVolatile)
                InferTypeWithVolatileTypeSelectionError(tree, pre)
              mapOver(tp)
            }
          case _ =>
            mapOver(tp)
        }
      }
      // add all local symbols of `tp` to `localSyms`
      // TODO: expand higher-kinded types into individual copies for each instance.
      def addLocals(tp: Type) {
        val remainingSyms = new ListBuffer[Symbol]
        def addIfLocal(sym: Symbol, tp: Type) {
          if (isLocal(sym) && !localSyms(sym) && !boundSyms(sym)) {
            if (sym.typeParams.isEmpty) {
              localSyms += sym
              remainingSyms += sym
            } else {
              AbstractExistentiallyOverParamerizedTpeError(tree, tp)
            }
          }
        }

        for (t <- tp) {
          t match {
            case ExistentialType(tparams, _) =>
              boundSyms ++= tparams
            case AnnotatedType(annots, _, _) =>
              for (annot <- annots; arg <- annot.args) {
                arg match {
                  case Ident(_) =>
                    // Check the symbol of an Ident, unless the
                    // Ident's type is already over an existential.
                    // (If the type is already over an existential,
                    // then remap the type, not the core symbol.)
                    if (!arg.tpe.typeSymbol.hasFlag(EXISTENTIAL))
                      addIfLocal(arg.symbol, arg.tpe)
                  case _ => ()
                }
              }
            case _ =>
          }
          addIfLocal(t.termSymbol, t)
          addIfLocal(t.typeSymbol, t)
        }
        for (sym <- remainingSyms) addLocals(sym.existentialBound)
      }

      val dealiasedType = dealiasLocals(tree.tpe)
      addLocals(dealiasedType)
      packSymbols(localSyms.toList, dealiasedType)
    }

    def typedClassOf(tree: Tree, tpt: Tree, noGen: Boolean = false) =
      if (!checkClassType(tpt) && noGen) tpt
      else atPos(tree.pos)(gen.mkClassOf(tpt.tpe))

    protected def typedExistentialTypeTree(tree: ExistentialTypeTree, mode: Mode): Tree = {
      for (wc <- tree.whereClauses)
        if (wc.symbol == NoSymbol) { namer.enterSym(wc); wc.symbol setFlag EXISTENTIAL }
        else context.scope enter wc.symbol
      val whereClauses1 = typedStats(tree.whereClauses, context.owner)
      for (vd @ ValDef(_, _, _, _) <- whereClauses1)
        if (vd.symbol.tpe.isVolatile)
          AbstractionFromVolatileTypeError(vd)
      val tpt1 = typedType(tree.tpt, mode)
      existentialTransform(whereClauses1 map (_.symbol), tpt1.tpe)((tparams, tp) => {
        val original = tpt1 match {
          case tpt : TypeTree => atPos(tree.pos)(ExistentialTypeTree(tpt.original, tree.whereClauses))
          case _ => {
            debuglog(s"cannot reconstruct the original for $tree, because $tpt1 is not a TypeTree")
            tree
          }
        }
        TypeTree(newExistentialType(tparams, tp)) setOriginal original
      }
      )
    }

    // lifted out of typed1 because it's needed in typedImplicit0
    protected def typedTypeApply(tree: Tree, mode: Mode, fun: Tree, args: List[Tree]): Tree = fun.tpe match {
      case OverloadedType(pre, alts) =>
        inferPolyAlternatives(fun, args map (_.tpe))
        val tparams = fun.symbol.typeParams //@M TODO: fun.symbol.info.typeParams ? (as in typedAppliedTypeTree)
        val args1 = if (sameLength(args, tparams)) {
          //@M: in case TypeApply we can't check the kind-arities of the type arguments,
          // as we don't know which alternative to choose... here we do
          map2Conserve(args, tparams) {
            //@M! the polytype denotes the expected kind
            (arg, tparam) => typedHigherKindedType(arg, mode, GenPolyType(tparam.typeParams, AnyClass.tpe))
          }
        } else // @M: there's probably something wrong when args.length != tparams.length... (triggered by bug #320)
         // Martin, I'm using fake trees, because, if you use args or arg.map(typedType),
         // inferPolyAlternatives loops...  -- I have no idea why :-(
         // ...actually this was looping anyway, see bug #278.
          return TypedApplyWrongNumberOfTpeParametersError(fun, fun)

        typedTypeApply(tree, mode, fun, args1)
      case SingleType(_, _) =>
        typedTypeApply(tree, mode, fun setType fun.tpe.widen, args)
      case PolyType(tparams, restpe) if tparams.nonEmpty =>
        if (sameLength(tparams, args)) {
          val targs = args map (_.tpe)
          checkBounds(tree, NoPrefix, NoSymbol, tparams, targs, "")
          if (fun.symbol == Predef_classOf)
            typedClassOf(tree, args.head, noGen = true)
          else {
            if (!isPastTyper && fun.symbol == Any_isInstanceOf && targs.nonEmpty) {
              val scrutineeType = fun match {
                case Select(qual, _) => qual.tpe
                case _               => AnyClass.tpe
              }
              checkCheckable(tree, targs.head, scrutineeType, inPattern = false)
            }
            val resultpe = restpe.instantiateTypeParams(tparams, targs)
            //@M substitution in instantiateParams needs to be careful!
            //@M example: class Foo[a] { def foo[m[x]]: m[a] = error("") } (new Foo[Int]).foo[List] : List[Int]
            //@M    --> first, m[a] gets changed to m[Int], then m gets substituted for List,
            //          this must preserve m's type argument, so that we end up with List[Int], and not List[a]
            //@M related bug: #1438
            //println("instantiating type params "+restpe+" "+tparams+" "+targs+" = "+resultpe)
            treeCopy.TypeApply(tree, fun, args) setType resultpe
          }
        }
        else {
          TypedApplyWrongNumberOfTpeParametersError(tree, fun)
        }
      case ErrorType =>
        setError(treeCopy.TypeApply(tree, fun, args))
      case _ =>
        fun match {
          // drop the application for an applyDynamic or selectDynamic call since it has been pushed down
          case treeInfo.DynamicApplication(_, _) => fun
          case _ => TypedApplyDoesNotTakeTpeParametersError(tree, fun)
        }
    }

    object dyna {
      import treeInfo.{isApplyDynamicName, DynamicUpdate, DynamicApplicationNamed}

      def acceptsApplyDynamic(tp: Type) = tp.typeSymbol isNonBottomSubClass DynamicClass

      /** Returns `Some(t)` if `name` can be selected dynamically on `qual`, `None` if not.
       * `t` specifies the type to be passed to the applyDynamic/selectDynamic call (unless it is NoType)
       * NOTE: currently either returns None or Some(NoType) (scala-virtualized extends this to Some(t) for selections on staged Structs)
       */
      def acceptsApplyDynamicWithType(qual: Tree, name: Name): Option[Type] =
        // don't selectDynamic selectDynamic, do select dynamic at unknown type,
        // in scala-virtualized, we may return a Some(tp) where tp ne NoType
        if (!isApplyDynamicName(name) && acceptsApplyDynamic(qual.tpe.widen)) Some(NoType)
        else None

      def isDynamicallyUpdatable(tree: Tree) = tree match {
        case DynamicUpdate(qual, name) =>
          // if the qualifier is a Dynamic, that's all we need to know
          acceptsApplyDynamic(qual.tpe)
        case _ => false
      }

      def isApplyDynamicNamed(fun: Tree): Boolean = fun match {
        case DynamicApplicationNamed(qual, _) if acceptsApplyDynamic(qual.tpe.widen) => true
        case _ => false
          // look deeper?
          // val treeInfo.Applied(methPart, _, _) = fun
          // println("methPart of "+ fun +" is "+ methPart)
          // if (methPart ne fun) isApplyDynamicNamed(methPart)
          // else false
      }

      def typedNamedApply(orig: Tree, fun: Tree, args: List[Tree], mode: Mode, pt: Type): Tree = {
        def argToBinding(arg: Tree): Tree = arg match {
          case AssignOrNamedArg(Ident(name), rhs) => gen.mkTuple(List(CODE.LIT(name.toString), rhs))
          case _ => gen.mkTuple(List(CODE.LIT(""), arg))
        }
        val t = treeCopy.Apply(orig, fun, args map argToBinding)
        wrapErrors(t, _.typed(t, mode, pt))
      }

      /** Translate selection that does not typecheck according to the normal rules into a selectDynamic/applyDynamic.
       *
       * foo.method("blah")  ~~> foo.applyDynamic("method")("blah")
       * foo.method(x = "blah")  ~~> foo.applyDynamicNamed("method")(("x", "blah"))
       * foo.varia = 10      ~~> foo.updateDynamic("varia")(10)
       * foo.field           ~~> foo.selectDynamic("field")
       * foo.arr(10) = 13    ~~> foo.selectDynamic("arr").update(10, 13)
       *
       * what if we want foo.field == foo.selectDynamic("field") == 1, but `foo.field = 10` == `foo.selectDynamic("field").update(10)` == ()
       * what would the signature for selectDynamic be? (hint: it needs to depend on whether an update call is coming or not)
       *
       * need to distinguish selectDynamic and applyDynamic somehow: the former must return the selected value, the latter must accept an apply or an update
       *  - could have only selectDynamic and pass it a boolean whether more is to come,
       *    so that it can either return the bare value or something that can handle the apply/update
       *      HOWEVER that makes it hard to return unrelated values for the two cases
       *      --> selectDynamic's return type is now dependent on the boolean flag whether more is to come
       *  - simplest solution: have two method calls
       *
       */
      def mkInvoke(cxTree: Tree, tree: Tree, qual: Tree, name: Name): Option[Tree] = {
        log(s"dyna.mkInvoke($cxTree, $tree, $qual, $name)")
        val treeInfo.Applied(treeSelection, _, _) = tree
        def isDesugaredApply = treeSelection match {
          case Select(`qual`, nme.apply) => true
          case _                         => false
        }
        acceptsApplyDynamicWithType(qual, name) map { tp =>
          // If tp == NoType, pass only explicit type arguments to applyXXX.  Not used at all
          // here - it is for scala-virtualized, where tp will be passed as an argument (for
          // selection on a staged Struct)
          def hasNamed(args: List[Tree]): Boolean = args exists (_.isInstanceOf[AssignOrNamedArg])
          // not supported: foo.bar(a1,..., an: _*)
          def hasStar(args: List[Tree]) = treeInfo.isWildcardStarArgList(args)
          def applyOp(args: List[Tree]) = if (hasNamed(args)) nme.applyDynamicNamed else nme.applyDynamic
          def matches(t: Tree)          = isDesugaredApply || treeInfo.dissectApplied(t).core == treeSelection

          /* Note that the trees which arrive here are potentially some distance from
           * the trees of direct interest. `cxTree` is some enclosing expression which
           * may apparently be arbitrarily larger than `tree`; and `tree` itself is
           * too small, having at least in some cases lost its explicit type parameters.
           * This logic is designed to use `tree` to pinpoint the immediately surrounding
           * Apply/TypeApply/Select node, and only then creates the dynamic call.
           * See SI-6731 among others.
           */
          def findSelection(t: Tree): Option[(TermName, Tree)] = t match {
            case Apply(fn, args) if hasStar(args) => DynamicVarArgUnsupported(tree, applyOp(args)) ; None
            case Apply(fn, args) if matches(fn)   => Some((applyOp(args), fn))
            case Assign(lhs, _) if matches(lhs)   => Some((nme.updateDynamic, lhs))
            case _ if matches(t)                  => Some((nme.selectDynamic, t))
            case _                                => (t.children flatMap findSelection).headOption
          }
          findSelection(cxTree) match {
            case Some((opName, treeInfo.Applied(_, targs, _))) =>
              val fun = gen.mkTypeApply(Select(qual, opName), targs)
              atPos(qual.pos)(Apply(fun, Literal(Constant(name.decode)) :: Nil))
            case _ =>
              setError(tree)
          }
        }
      }

      def wrapErrors(tree: Tree, typeTree: Typer => Tree): Tree =
        silent(typeTree) orElse (err => DynamicRewriteError(tree, err))
        }

    final def deindentTyping() = context.typingIndentLevel -= 2
    final def indentTyping() = context.typingIndentLevel += 2
    @inline final def printTyping(s: => String) = {
      if (printTypings)
        println(context.typingIndent + s.replaceAll("\n", "\n" + context.typingIndent))
    }
    @inline final def printInference(s: => String) = {
      if (printInfers)
        println(s)
    }

    def typed1(tree: Tree, mode: Mode, pt: Type): Tree = {
      def isPatternMode        = mode.inPatternMode
      def inPatternConstructor = mode.inAll(PATTERNmode | FUNmode)
      def isQualifierMode      = mode.inAll(QUALmode)

      // Lookup in the given class using the root mirror.
      def lookupInOwner(owner: Symbol, name: Name): Symbol =
        if (isQualifierMode) rootMirror.missingHook(owner, name) else NoSymbol

      // Lookup in the given qualifier.  Used in last-ditch efforts by typedIdent and typedSelect.
      def lookupInRoot(name: Name): Symbol  = lookupInOwner(rootMirror.RootClass, name)
      def lookupInEmpty(name: Name): Symbol = rootMirror.EmptyPackageClass.info member name

      def lookupInQualifier(qual: Tree, name: Name): Symbol = (
        if (name == nme.ERROR || qual.tpe.widen.isErroneous)
          NoSymbol
        else lookupInOwner(qual.tpe.typeSymbol, name) orElse {
          NotAMemberError(tree, qual, name)
          NoSymbol
      }
      )

      def typedAnnotated(atd: Annotated): Tree = {
        val ann = atd.annot
        val arg1 = typed(atd.arg, mode, pt)
        /* mode for typing the annotation itself */
        val annotMode = (mode &~ TYPEmode) | EXPRmode

        def resultingTypeTree(tpe: Type) = {
          // we need symbol-ful originals for reification
          // hence we go the extra mile to hand-craft tis guy
          val original = arg1 match {
            case tt @ TypeTree() => Annotated(ann, tt.original)
            // this clause is needed to correctly compile stuff like "new C @D" or "@(inline @getter)"
            case _ => Annotated(ann, arg1)
          }
          original setType ann.tpe
          TypeTree(tpe) setOriginal original setPos tree.pos.focus
        }

        if (arg1.isType) {
          // make sure the annotation is only typechecked once
          if (ann.tpe == null) {
            // an annotated type
            val selfsym =
              if (!settings.selfInAnnots)
                NoSymbol
              else
                arg1.tpe.selfsym orElse {
                  /* Implementation limitation: Currently this
                   * can cause cyclical reference errors even
                   * when the self symbol is not referenced at all.
                   * Surely at least some of these cases can be
                   * fixed by proper use of LazyType's.  Lex tinkered
                   * on this but did not succeed, so is leaving
                   * it alone for now. Example code with the problem:
                   *  class peer extends Annotation
                   *  class NPE[T <: NPE[T] @peer]
                   *
                   * (Note: -Yself-in-annots must be on to see the problem)
                   * */
                  ( context.owner
                      newLocalDummy (ann.pos)
                      newValue (nme.self, ann.pos)
                      setInfo (arg1.tpe.withoutAnnotations)
                  )
                }

            val ainfo = typedAnnotation(ann, annotMode, selfsym)
            val atype0 = arg1.tpe.withAnnotation(ainfo)
            val atype =
              if ((selfsym != NoSymbol) && (ainfo.refsSymbol(selfsym)))
                atype0.withSelfsym(selfsym)
              else
                atype0 // do not record selfsym if
                       // this annotation did not need it

            if (ainfo.isErroneous)
              // Erroneous annotations were already reported in typedAnnotation
              arg1  // simply drop erroneous annotations
            else {
              ann setType atype
              resultingTypeTree(atype)
            }
          } else {
            // the annotation was typechecked before
            resultingTypeTree(ann.tpe)
          }
        }
        else {
          if (ann.tpe == null) {
            val annotInfo = typedAnnotation(ann, annotMode)
            ann setType arg1.tpe.withAnnotation(annotInfo)
          }
          val atype = ann.tpe
          Typed(arg1, resultingTypeTree(atype)) setPos tree.pos setType atype
        }
      }

      def typedBind(tree: Bind) = {
        val name = tree.name
        val body = tree.body
        name match {
          case name: TypeName  => assert(body == EmptyTree, context.unit + " typedBind: " + name.debugString + " " + body + " " + body.getClass)
            val sym =
              if (tree.symbol != NoSymbol) tree.symbol
              else {
                if (isFullyDefined(pt))
                  context.owner.newAliasType(name, tree.pos) setInfo pt
                else
                  context.owner.newAbstractType(name, tree.pos) setInfo TypeBounds.empty
              }

            if (name != tpnme.WILDCARD) namer.enterInScope(sym)
            else context.scope.enter(sym)

            tree setSymbol sym setType sym.tpeHK

          case name: TermName  =>
            val sym =
              if (tree.symbol != NoSymbol) tree.symbol
              else context.owner.newValue(name, tree.pos)

            if (name != nme.WILDCARD) {
              if (mode.inAll(ALTmode)) VariableInPatternAlternativeError(tree)
              namer.enterInScope(sym)
            }

            val body1 = typed(body, mode, pt)
            val symTp =
              if (treeInfo.isSequenceValued(body)) seqType(body1.tpe)
              else body1.tpe
            sym setInfo symTp

            // have to imperatively set the symbol for this bind to keep it in sync with the symbols used in the body of a case
            // when type checking a case we imperatively update the symbols in the body of the case
            // those symbols are bound by the symbols in the Binds in the pattern of the case,
            // so, if we set the symbols in the case body, but not in the patterns,
            // then re-type check the casedef (for a second try in typedApply for example -- SI-1832),
            // we are no longer in sync: the body has symbols set that do not appear in the patterns
            // since body1 is not necessarily equal to body, we must return a copied tree,
            // but we must still mutate the original bind
            tree setSymbol sym
            treeCopy.Bind(tree, name, body1) setSymbol sym setType body1.tpe
        }
      }

      def typedArrayValue(tree: ArrayValue) = {
        val elemtpt1 = typedType(tree.elemtpt, mode)
        val elems1   = tree.elems mapConserve (elem => typed(elem, mode, elemtpt1.tpe))
        // see run/t6126 for an example where `pt` does not suffice (tagged types)
        val tpe1     = if (isFullyDefined(pt) && !phase.erasedTypes) pt else arrayType(elemtpt1.tpe)

        treeCopy.ArrayValue(tree, elemtpt1, elems1) setType tpe1
      }

      def typedAssign(lhs: Tree, rhs: Tree): Tree = {
        val lhs1    = typed(lhs, EXPRmode | LHSmode, WildcardType)
        val varsym  = lhs1.symbol

        // see #2494 for double error message example
        def fail() =
          if (lhs1.isErrorTyped) lhs1
          else AssignmentError(tree, varsym)

        if (varsym == null)
          return fail()

        if (treeInfo.mayBeVarGetter(varsym)) {
          lhs1 match {
            case treeInfo.Applied(Select(qual, name), _, _) =>
              val sel = Select(qual, name.setterName) setPos lhs.pos
              val app = Apply(sel, List(rhs)) setPos tree.pos
              return typed(app, mode, pt)

            case _ =>
          }
        }
//      if (varsym.isVariable ||
//        // setter-rewrite has been done above, so rule out methods here, but, wait a minute, why are we assigning to non-variables after erasure?!
//        (phase.erasedTypes && varsym.isValue && !varsym.isMethod)) {
        if (varsym.isVariable || varsym.isValue && phase.erasedTypes) {
          val rhs1 = typed(rhs, EXPRmode | BYVALmode, lhs1.tpe)
          treeCopy.Assign(tree, lhs1, checkDead(rhs1)) setType UnitClass.tpe
        }
        else if(dyna.isDynamicallyUpdatable(lhs1)) {
          val rhs1 = typed(rhs, EXPRmode | BYVALmode, WildcardType)
          val t = Apply(lhs1, List(rhs1))
          dyna.wrapErrors(t, _.typed1(t, mode, pt))
        }
        else fail()
      }

      def typedIf(tree: If): If = {
        val cond1 = checkDead(typed(tree.cond, EXPRmode | BYVALmode, BooleanClass.tpe))
        // One-legged ifs don't need a lot of analysis
        if (tree.elsep.isEmpty)
          return treeCopy.If(tree, cond1, typed(tree.thenp, UnitClass.tpe), tree.elsep) setType UnitClass.tpe

        val thenp1 = typed(tree.thenp, pt)
        val elsep1 = typed(tree.elsep, pt)

        // in principle we should pack the types of each branch before lubbing, but lub doesn't really work for existentials anyway
        // in the special (though common) case where the types are equal, it pays to pack before comparing
        // especially virtpatmat needs more aggressive unification of skolemized types
        // this breaks src/library/scala/collection/immutable/TrieIterator.scala
        // annotated types need to be lubbed regardless (at least, continations break if you by pass them like this)
        def samePackedTypes = (
             !isPastTyper
          && thenp1.tpe.annotations.isEmpty
          && elsep1.tpe.annotations.isEmpty
          && packedType(thenp1, context.owner) =:= packedType(elsep1, context.owner)
        )
        def finish(ownType: Type) = treeCopy.If(tree, cond1, thenp1, elsep1) setType ownType
        // TODO: skolemize (lub of packed types) when that no longer crashes on files/pos/t4070b.scala
        // @PP: This was doing the samePackedTypes check BEFORE the isFullyDefined check,
        // which based on everything I see everywhere else was a bug. I reordered it.
        if (isFullyDefined(pt))
          finish(pt)
        // Important to deconst, otherwise `if (???) 0 else 0` evaluates to 0 (SI-6331)
        else thenp1.tpe.deconst :: elsep1.tpe.deconst :: Nil match {
          case tp :: _ if samePackedTypes     => finish(tp)
          case tpes if sameWeakLubAsLub(tpes) => finish(lub(tpes))
          case tpes                           =>
            val lub = weakLub(tpes)
            treeCopy.If(tree, cond1, adapt(thenp1, mode, lub), adapt(elsep1, mode, lub)) setType lub
        }
      }

      // When there's a suitable __match in scope, virtualize the pattern match
      // otherwise, type the Match and leave it until phase `patmat` (immediately after typer)
      // empty-selector matches are transformed into synthetic PartialFunction implementations when the expected type demands it
      def typedVirtualizedMatch(tree: Match): Tree = {
        val selector = tree.selector
        val cases = tree.cases
        if (selector == EmptyTree) {
          if (newPatternMatching && (pt.typeSymbol == PartialFunctionClass))
            synthesizePartialFunction(newTermName(context.unit.fresh.newName("x")), tree.pos, tree, mode, pt)
          else {
            val arity = if (isFunctionType(pt)) pt.dealiasWiden.typeArgs.length - 1 else 1
            val params = for (i <- List.range(0, arity)) yield
              atPos(tree.pos.focusStart) {
                ValDef(Modifiers(PARAM | SYNTHETIC),
                       unit.freshTermName("x" + i + "$"), TypeTree(), EmptyTree)
              }
            val ids = for (p <- params) yield Ident(p.name)
            val selector1 = atPos(tree.pos.focusStart) { if (arity == 1) ids.head else gen.mkTuple(ids) }
            val body = treeCopy.Match(tree, selector1, cases)
            typed1(atPos(tree.pos) { Function(params, body) }, mode, pt)
          }
        } else
          virtualizedMatch(typedMatch(selector, cases, mode, pt, tree), mode, pt)
      }

      def typedReturn(tree: Return) = {
        val expr = tree.expr
        val enclMethod = context.enclMethod
        if (enclMethod == NoContext ||
            enclMethod.owner.isConstructor ||
            context.enclClass.enclMethod == enclMethod // i.e., we are in a constructor of a local class
            ) {
          ReturnOutsideOfDefError(tree)
        } else {
          val DefDef(_, name, _, _, restpt, _) = enclMethod.tree
          if (restpt.tpe eq null) {
            ReturnWithoutTypeError(tree, enclMethod.owner)
          } else {
            context.enclMethod.returnsSeen = true
            val expr1: Tree = typed(expr, EXPRmode | BYVALmode | RETmode, restpt.tpe)
            // Warn about returning a value if no value can be returned.
            if (restpt.tpe.typeSymbol == UnitClass) {
              // The typing in expr1 says expr is Unit (it has already been coerced if
              // it is non-Unit) so we have to retype it.  Fortunately it won't come up much
              // unless the warning is legitimate.
              if (typed(expr).tpe.typeSymbol != UnitClass)
                unit.warning(tree.pos, "enclosing method " + name + " has result type Unit: return value discarded")
            }
            val res = treeCopy.Return(tree, checkDead(expr1)).setSymbol(enclMethod.owner)
            val tp = pluginsTypedReturn(NothingClass.tpe, this, res, restpt.tpe)
            res.setType(tp)
          }
        }
      }

      def typedNew(tree: New) = {
        val tpt = tree.tpt
        val tpt1 = {
          // This way typedNew always returns a dealiased type. This used to happen by accident
          // for instantiations without type arguments due to ad hoc code in typedTypeConstructor,
          // and annotations depended on it (to the extent that they worked, which they did
          // not when given a parameterized type alias which dealiased to an annotation.)
          // typedTypeConstructor dealiases nothing now, but it makes sense for a "new" to always be
          // given a dealiased type.
          val tpt0 = typedTypeConstructor(tpt) modifyType (_.dealias)
          if (checkStablePrefixClassType(tpt0))
            if (tpt0.hasSymbolField && !tpt0.symbol.typeParams.isEmpty) {
              context.undetparams = cloneSymbols(tpt0.symbol.typeParams)
              notifyUndetparamsAdded(context.undetparams)
              TypeTree().setOriginal(tpt0)
                        .setType(appliedType(tpt0.tpe, context.undetparams map (_.tpeHK))) // @PP: tpeHK! #3343, #4018, #4347.
            } else tpt0
          else tpt0
        }

        /* If current tree <tree> appears in <val x(: T)? = <tree>>
         * return `tp with x.type' else return `tp`.
         */
        def narrowRhs(tp: Type) = { val sym = context.tree.symbol
          context.tree match {
            case ValDef(mods, _, _, Apply(Select(`tree`, _), _)) if !mods.isMutable && sym != null && sym != NoSymbol =>
              val sym1 = if (sym.owner.isClass && sym.getter(sym.owner) != NoSymbol) sym.getter(sym.owner)
                else sym.lazyAccessorOrSelf
              val pre = if (sym1.owner.isClass) sym1.owner.thisType else NoPrefix
              intersectionType(List(tp, singleType(pre, sym1)))
            case _ => tp
          }}

        val tp = tpt1.tpe
        val sym = tp.typeSymbol.initialize
        if (sym.isAbstractType || sym.hasAbstractFlag)
          IsAbstractError(tree, sym)
        else if (isPrimitiveValueClass(sym)) {
          NotAMemberError(tpt, TypeTree(tp), nme.CONSTRUCTOR)
          setError(tpt)
        }
        else if (!(  tp == sym.thisSym.tpe_* // when there's no explicit self type -- with (#3612) or without self variable
                     // sym.thisSym.tpe == tp.typeOfThis (except for objects)
                  || narrowRhs(tp) <:< tp.typeOfThis
                  || phase.erasedTypes
                  )) {
          DoesNotConformToSelfTypeError(tree, sym, tp.typeOfThis)
        } else
          treeCopy.New(tree, tpt1).setType(tp)
      }

      def functionTypeWildcard(tree: Tree, arity: Int): Type = {
        val tp = functionType(List.fill(arity)(WildcardType), WildcardType)
        if (tp == NoType) MaxFunctionArityError(tree)
        tp
      }

      def typedEta(expr1: Tree): Tree = expr1.tpe match {
        case TypeRef(_, ByNameParamClass, _) =>
          val expr2 = Function(List(), expr1) setPos expr1.pos
          new ChangeOwnerTraverser(context.owner, expr2.symbol).traverse(expr2)
          typed1(expr2, mode, pt)
        case NullaryMethodType(restpe) =>
          val expr2 = Function(List(), expr1) setPos expr1.pos
          new ChangeOwnerTraverser(context.owner, expr2.symbol).traverse(expr2)
          typed1(expr2, mode, pt)
        case PolyType(_, MethodType(formals, _)) =>
          if (isFunctionType(pt)) expr1
          else adapt(expr1, mode, functionTypeWildcard(expr1, formals.length))
        case MethodType(formals, _) =>
          if (isFunctionType(pt)) expr1
          else adapt(expr1, mode, functionTypeWildcard(expr1, formals.length))
        case ErrorType =>
          expr1
        case _ =>
          UnderscoreEtaError(expr1)
      }

      def tryTypedArgs(args: List[Tree], mode: Mode): Option[List[Tree]] = {
        val c = context.makeSilent(reportAmbiguousErrors = false)
        c.retyping = true
        try {
          val res = newTyper(c).typedArgs(args, mode)
          if (c.hasErrors) None else Some(res)
        } catch {
          case ex: CyclicReference =>
            throw ex
          case te: TypeError =>
            // @H some of typer errors can still leak,
            // for instance in continuations
            None
        }
      }

      /* Try to apply function to arguments; if it does not work, try to convert Java raw to existentials, or try to
       * insert an implicit conversion.
       */
      def tryTypedApply(fun: Tree, args: List[Tree]): Tree = {
        val start = if (Statistics.canEnable) Statistics.startTimer(failedApplyNanos) else null

        def onError(typeError: AbsTypeError): Tree = {
            if (Statistics.canEnable) Statistics.stopTimer(failedApplyNanos, start)

            // If the problem is with raw types, copnvert to existentials and try again.
            // See #4712 for a case where this situation arises,
            if ((fun.symbol ne null) && fun.symbol.isJavaDefined) {
              val newtpe = rawToExistential(fun.tpe)
              if (fun.tpe ne newtpe) {
                // println("late cooking: "+fun+":"+fun.tpe) // DEBUG
                return tryTypedApply(fun setType newtpe, args)
              }
            }

            def treesInResult(tree: Tree): List[Tree] = tree :: (tree match {
              case Block(_, r)                        => treesInResult(r)
              case Match(_, cases)                    => cases
              case CaseDef(_, _, r)                   => treesInResult(r)
              case Annotated(_, r)                    => treesInResult(r)
              case If(_, t, e)                        => treesInResult(t) ++ treesInResult(e)
              case Try(b, catches, _)                 => treesInResult(b) ++ catches
              case Typed(r, Function(Nil, EmptyTree)) => treesInResult(r)
              case _                                  => Nil
            })
            def errorInResult(tree: Tree) = treesInResult(tree) exists (_.pos == typeError.errPos)

            val retry = (typeError.errPos != null) && (fun :: tree :: args exists errorInResult)
            printTyping {
              val funStr = ptTree(fun) + " and " + (args map ptTree mkString ", ")
              if (retry) "second try: " + funStr
              else "no second try: " + funStr + " because error not in result: " + typeError.errPos+"!="+tree.pos
            }
            if (retry) {
              val Select(qual, name) = fun
              tryTypedArgs(args, forArgMode(fun, mode)) match {
                case Some(args1) =>
                  val qual1 =
                    if (!pt.isError) adaptToArguments(qual, name, args1, pt, reportAmbiguous = true, saveErrors = true)
                    else qual
                  if (qual1 ne qual) {
                    val tree1 = Apply(Select(qual1, name) setPos fun.pos, args1) setPos tree.pos
                    return typed1(tree1, mode | SNDTRYmode, pt)
                  }
                case _ => ()
              }
            }
            issue(typeError)
            setError(treeCopy.Apply(tree, fun, args))
        }

        silent(_.doTypedApply(tree, fun, args, mode, pt)) orElse onError
        }

      def normalTypedApply(tree: Tree, fun: Tree, args: List[Tree]) = {
        // TODO: replace `fun.symbol.isStable` by `treeInfo.isStableIdentifierPattern(fun)`
        val stableApplication = (fun.symbol ne null) && fun.symbol.isMethod && fun.symbol.isStable
        val funpt = if (isPatternMode) pt else WildcardType
        val appStart = if (Statistics.canEnable) Statistics.startTimer(failedApplyNanos) else null
        val opeqStart = if (Statistics.canEnable) Statistics.startTimer(failedOpEqNanos) else null

        def onError(reportError: => Tree): Tree = {
            fun match {
              case Select(qual, name)
              if !isPatternMode && nme.isOpAssignmentName(newTermName(name.decode)) =>
                val qual1 = typedQualifier(qual)
                if (treeInfo.isVariableOrGetter(qual1)) {
                  if (Statistics.canEnable) Statistics.stopTimer(failedOpEqNanos, opeqStart)
                  convertToAssignment(fun, qual1, name, args)
                } else {
                  if (Statistics.canEnable) Statistics.stopTimer(failedApplyNanos, appStart)
                    reportError
                }
              case _ =>
                if (Statistics.canEnable) Statistics.stopTimer(failedApplyNanos, appStart)
                reportError
            }
        }
        val silentResult = silent(
          op                    = _.typed(fun, mode.forFunMode, funpt),
          reportAmbiguousErrors = !mode.inExprMode && context.ambiguousErrors,
          newtree               = if (mode.inExprMode) tree else context.tree
        )
        silentResult match {
          case SilentResultValue(fun1) =>
            val fun2 = if (stableApplication) stabilizeFun(fun1, mode, pt) else fun1
            if (Statistics.canEnable) Statistics.incCounter(typedApplyCount)
            val noSecondTry = (
                 isPastTyper
              || (fun2.symbol ne null) && fun2.symbol.isConstructor
              || (fun2.tpe match { case mt: MethodType => mt.isImplicit case _ => false })
            )
            val isFirstTry = !noSecondTry && (
              fun2 match {
                case Select(_, _) => mode inExprModeButNot SNDTRYmode
                case _            => false
              }
            )
            if (isFirstTry)
              tryTypedApply(fun2, args)
            else
              doTypedApply(tree, fun2, args, mode, pt)

          case SilentTypeError(err) =>
            onError({issue(err); setError(tree)})
        }
      }

      // convert new Array[T](len) to evidence[ClassTag[T]].newArray(len)
      // convert new Array^N[T](len) for N > 1 to evidence[ClassTag[Array[...Array[T]...]]].newArray(len)
      // where Array HK gets applied (N-1) times
      object ArrayInstantiation {
        def unapply(tree: Apply) = tree match {
          case Apply(Select(New(tpt), name), arg :: Nil) if tpt.tpe != null && tpt.tpe.typeSymbol == ArrayClass =>
            Some(tpt.tpe) collect {
              case erasure.GenericArray(level, componentType) =>
                val tagType = (1 until level).foldLeft(componentType)((res, _) => arrayType(res))

                resolveClassTag(tree.pos, tagType) match {
                  case EmptyTree => MissingClassTagError(tree, tagType)
                  case tag       => atPos(tree.pos)(new ApplyToImplicitArgs(Select(tag, nme.newArray), arg :: Nil))
                }
            }
          case _ => None
        }
      }

      def typedApply(tree: Apply) = tree match {
        case Apply(Block(stats, expr), args) =>
          typed1(atPos(tree.pos)(Block(stats, Apply(expr, args) setPos tree.pos.makeTransparent)), mode, pt)
        case Apply(fun, args) =>
          normalTypedApply(tree, fun, args) match {
            case ArrayInstantiation(tree1)                                           => typed(tree1, mode, pt)
            case Apply(Select(fun, nme.apply), _) if treeInfo.isSuperConstrCall(fun) => TooManyArgumentListsForConstructor(tree) //SI-5696
            case tree1                                                               => tree1
          }
      }

      def convertToAssignment(fun: Tree, qual: Tree, name: Name, args: List[Tree]): Tree = {
        val prefix = name.toTermName stripSuffix nme.EQL
        def mkAssign(vble: Tree): Tree =
          Assign(
            vble,
            Apply(
              Select(vble.duplicate, prefix) setPos fun.pos.focus, args) setPos tree.pos.makeTransparent
          ) setPos tree.pos

        def mkUpdate(table: Tree, indices: List[Tree]) = {
          gen.evalOnceAll(table :: indices, context.owner, context.unit) {
            case tab :: is =>
              def mkCall(name: Name, extraArgs: Tree*) = (
                Apply(
                  Select(tab(), name) setPos table.pos,
                  is.map(i => i()) ++ extraArgs
                ) setPos tree.pos
              )
              mkCall(
                nme.update,
                Apply(Select(mkCall(nme.apply), prefix) setPos fun.pos, args) setPos tree.pos
              )
            case _ => EmptyTree
          }
        }

        val tree1 = qual match {
          case Ident(_) =>
            mkAssign(qual)

          case Select(qualqual, vname) =>
            gen.evalOnce(qualqual, context.owner, context.unit) { qq =>
              val qq1 = qq()
              mkAssign(Select(qq1, vname) setPos qual.pos)
            }

          case Apply(fn, indices) =>
            fn match {
              case treeInfo.Applied(Select(table, nme.apply), _, _) => mkUpdate(table, indices)
              case _  => UnexpectedTreeAssignmentConversionError(qual)
            }
        }
        typed1(tree1, mode, pt)
      }

      def typedSuper(tree: Super) = {
        val mix = tree.mix
        val qual1 = typed(tree.qual)

        val clazz = qual1 match {
          case This(_) => qual1.symbol
          case _ => qual1.tpe.typeSymbol
        }
        def findMixinSuper(site: Type): Type = {
          var ps = site.parents filter (_.typeSymbol.name == mix)
          if (ps.isEmpty)
            ps = site.parents filter (_.typeSymbol.toInterface.name == mix)
          if (ps.isEmpty) {
            debuglog("Fatal: couldn't find site " + site + " in " + site.parents.map(_.typeSymbol.name))
            if (phase.erasedTypes && context.enclClass.owner.isImplClass) {
              // the reference to super class got lost during erasure
              restrictionError(tree.pos, unit, "traits may not select fields or methods from super[C] where C is a class")
              ErrorType
            } else {
              MixinMissingParentClassNameError(tree, mix, clazz)
              ErrorType
            }
          } else if (!ps.tail.isEmpty) {
            AmbiguousParentClassError(tree)
            ErrorType
          } else {
            ps.head
          }
        }

        val owntype = (
          if (!mix.isEmpty) findMixinSuper(clazz.tpe)
          else if (mode.inAll(SUPERCONSTRmode)) clazz.info.firstParent
          else intersectionType(clazz.info.parents)
        )
        treeCopy.Super(tree, qual1, mix) setType SuperType(clazz.thisType, owntype)
      }

      def typedThis(tree: This) =
        tree.symbol orElse qualifyingClass(tree, tree.qual, packageOK = false) match {
          case NoSymbol => tree
          case clazz    =>
            tree setSymbol clazz setType clazz.thisType.underlying
            if (isStableContext(tree, mode, pt)) tree setType clazz.thisType else tree
        }

      /* Attribute a selection where `tree` is `qual.name`.
       * `qual` is already attributed.
       */
      def typedSelect(tree: Tree, qual: Tree, name: Name): Tree = {
        val t = typedSelectInternal(tree, qual, name)
        // Checking for OverloadedTypes being handed out after overloading
        // resolution has already happened.
        if (isPastTyper) t.tpe match {
          case OverloadedType(pre, alts) =>
            if (alts forall (s => (s.owner == ObjectClass) || (s.owner == AnyClass) || isPrimitiveValueClass(s.owner))) ()
            else if (settings.debug) printCaller(
              s"""|Select received overloaded type during $phase, but typer is over.
                  |If this type reaches the backend, we are likely doomed to crash.
                  |$t has these overloads:
                  |${alts map (s => "  " + s.defStringSeenAs(pre memberType s)) mkString "\n"}
                  |""".stripMargin
            )("")
          case _ =>
        }
        t
      }
      def typedSelectInternal(tree: Tree, qual: Tree, name: Name): Tree = {
        def asDynamicCall = dyna.mkInvoke(context.tree, tree, qual, name) map { t =>
          dyna.wrapErrors(t, (_.typed1(t, mode, pt)))
        }

        val sym = tree.symbol orElse member(qual, name) orElse {
          // symbol not found? --> try to convert implicitly to a type that does have the required
          // member.  Added `| PATTERNmode` to allow enrichment in patterns (so we can add e.g., an
          // xml member to StringContext, which in turn has an unapply[Seq] method)
          if (name != nme.CONSTRUCTOR && mode.inExprModeOr(PATTERNmode)) {
            val qual1 = adaptToMemberWithArgs(tree, qual, name, mode, reportAmbiguous = true, saveErrors = true)
            if ((qual1 ne qual) && !qual1.isErrorTyped)
              return typed(treeCopy.Select(tree, qual1, name), mode, pt)
          }
          NoSymbol
        }
        if (phase.erasedTypes && qual.isInstanceOf[Super] && tree.symbol != NoSymbol)
          qual setType tree.symbol.owner.tpe

        if (!reallyExists(sym)) {
          def handleMissing: Tree = {
            def errorTree = missingSelectErrorTree(tree, qual, name)
            def asTypeSelection = (
              if (context.unit.isJava && name.isTypeName) {
                // SI-3120 Java uses the same syntax, A.B, to express selection from the
                // value A and from the type A. We have to try both.
                atPos(tree.pos)(gen.convertToSelectFromType(qual, name)) match {
                  case EmptyTree => None
                  case tree1     => Some(typed1(tree1, mode, pt))
                }
              }
              else None
            )
            debuglog(s"""
              |qual=$qual:${qual.tpe}
              |symbol=${qual.tpe.termSymbol.defString}
              |scope-id=${qual.tpe.termSymbol.info.decls.hashCode}
              |members=${qual.tpe.members mkString ", "}
              |name=$name
              |found=$sym
              |owner=${context.enclClass.owner}
              """.stripMargin)

            // 1) Try converting a term selection on a java class into a type selection.
            // 2) Try expanding according to Dynamic rules.
            // 3) Try looking up the name in the qualifier.
            asTypeSelection orElse asDynamicCall getOrElse (lookupInQualifier(qual, name) match {
              case NoSymbol => setError(errorTree)
              case found    => typed1(tree setSymbol found, mode, pt)
            })
          }
          handleMissing
        }
        else {
          val tree1 = tree match {
            case Select(_, _) => treeCopy.Select(tree, qual, name)
            case SelectFromTypeTree(_, _) => treeCopy.SelectFromTypeTree(tree, qual, name)
          }
          val (result, accessibleError) = silent(_.makeAccessible(tree1, sym, qual.tpe, qual)) match {
            case SilentTypeError(err: AccessTypeError) =>
              (tree1, Some(err))
            case SilentTypeError(err) =>
              context issue err
              return setError(tree)
            case SilentResultValue(treeAndPre) =>
              (stabilize(treeAndPre._1, treeAndPre._2, mode, pt), None)
          }

          result match {
            // could checkAccessible (called by makeAccessible) potentially have skipped checking a type application in qual?
            case SelectFromTypeTree(qual@TypeTree(), name) if qual.tpe.typeArgs.nonEmpty => // TODO: somehow the new qual is not checked in refchecks
              treeCopy.SelectFromTypeTree(
                result,
                (TypeTreeWithDeferredRefCheck(){ () => val tp = qual.tpe; val sym = tp.typeSymbolDirect
                  // will execute during refchecks -- TODO: make private checkTypeRef in refchecks public and call that one?
                  checkBounds(qual, tp.prefix, sym.owner, sym.typeParams, tp.typeArgs, "")
                  qual // you only get to see the wrapped tree after running this check :-p
                }) setType qual.tpe setPos qual.pos,
                name)
            case _ if accessibleError.isDefined =>
              // don't adapt constructor, SI-6074
              val qual1 = if (name == nme.CONSTRUCTOR) qual
                          else adaptToMemberWithArgs(tree, qual, name, mode, reportAmbiguous = false, saveErrors = false)
              if (!qual1.isErrorTyped && (qual1 ne qual))
                typed(Select(qual1, name) setPos tree.pos, mode, pt)
              else
                // before failing due to access, try a dynamic call.
                asDynamicCall getOrElse {
                  issue(accessibleError.get)
                  setError(tree)
                }
            case _ =>
              result
          }
        }
      }

      def typedSelectOrSuperCall(tree: Select) = {
        val qual = tree.qualifier
        val name = tree.name
        qual match {
          case _: Super if name == nme.CONSTRUCTOR =>
            val qual1 =
              typed(qual, EXPRmode | QUALmode | POLYmode | SUPERCONSTRmode, WildcardType)
              // the qualifier type of a supercall constructor is its first parent class
            typedSelect(tree, qual1, nme.CONSTRUCTOR)
          case _ =>
            if (Statistics.canEnable) Statistics.incCounter(typedSelectCount)
            val qualTyped = checkDead(typedQualifier(qual, mode))
            val qualStableOrError =
              if (qualTyped.isErrorTyped || !name.isTypeName || treeInfo.admitsTypeSelection(qualTyped))
                qualTyped
              else
                UnstableTreeError(qualTyped)

            val tree1 = // temporarily use `filter` and an alternative for `withFilter`
              if (name == nme.withFilter)
                silent(_ => typedSelect(tree, qualStableOrError, name)) orElse { _ =>
                    silent(_ => typed1(Select(qualStableOrError, nme.filter) setPos tree.pos, mode, pt)) match {
                      case SilentResultValue(result2) =>
                        unit.deprecationWarning(
                          tree.pos, "`withFilter' method does not yet exist on " + qualStableOrError.tpe.widen +
                            ", using `filter' method instead")
                        result2
                      case SilentTypeError(err) =>
                        WithFilterError(tree, err)
                    }
                }
              else
                typedSelect(tree, qualStableOrError, name)

            if (tree.isInstanceOf[PostfixSelect])
              checkFeature(tree.pos, PostfixOpsFeature, name.decode)
            if (tree1.symbol != null && tree1.symbol.isOnlyRefinementMember)
              checkFeature(tree1.pos, ReflectiveCallsFeature, tree1.symbol.toString)

            if (qualStableOrError.hasSymbolWhich(_.isRootPackage)) treeCopy.Ident(tree1, name)
            else tree1
        }
      }

      /* A symbol qualifies if:
       *  - it exists
       *  - it is not stale (stale symbols are made to disappear here)
       *  - if we are in a pattern constructor, method definitions do not qualify
       *    unless they are stable.  Otherwise, 'case x :: xs' would find the :: method.
       */
      def qualifies(sym: Symbol) = (
           sym.hasRawInfo
        && reallyExists(sym)
        && !(inPatternConstructor && sym.isMethod && !sym.isStable)
      )

      /* Attribute an identifier consisting of a simple name or an outer reference.
       *
       * @param tree      The tree representing the identifier.
       * @param name      The name of the identifier.
       * Transformations: (1) Prefix class members with this.
       *                  (2) Change imported symbols to selections
       */
      def typedIdent(tree: Tree, name: Name): Tree = {
        // setting to enable unqualified idents in empty package (used by the repl)
        def inEmptyPackage = if (settings.exposeEmptyPackage) lookupInEmpty(name) else NoSymbol

        def issue(err: AbsTypeError) = {
          // Avoiding some spurious error messages: see SI-2388.
          val suppress = reporter.hasErrors && (name startsWith tpnme.ANON_CLASS_NAME)
          if (!suppress)
            ErrorUtils.issueTypeError(err)

          setError(tree)
        }
          // ignore current variable scope in patterns to enforce linearity
        val startContext = if (mode.inNone(PATTERNmode | TYPEPATmode)) context else context.outer
        val nameLookup   = tree.symbol match {
          case NoSymbol   => startContext.lookupSymbol(name, qualifies)
          case sym        => LookupSucceeded(EmptyTree, sym)
        }
        import InferErrorGen._
        nameLookup match {
          case LookupAmbiguous(msg)         => issue(AmbiguousIdentError(tree, name, msg))
          case LookupInaccessible(sym, msg) => issue(AccessError(tree, sym, context, msg))
          case LookupNotFound               =>
            inEmptyPackage orElse lookupInRoot(name) match {
              case NoSymbol => issue(SymbolNotFoundError(tree, name, context.owner, startContext))
              case sym      => typed1(tree setSymbol sym, mode, pt)
                }
          case LookupSucceeded(qual, sym)   =>
            (// this -> Foo.this
            if (sym.isThisSym)
              typed1(This(sym.owner) setPos tree.pos, mode, pt)
          // Inferring classOf type parameter from expected type.  Otherwise an
          // actual call to the stubbed classOf method is generated, returning null.
            else if (isPredefMemberNamed(sym, nme.classOf) && pt.typeSymbol == ClassClass && pt.typeArgs.nonEmpty)
            typedClassOf(tree, TypeTree(pt.typeArgs.head))
          else {
              val pre1  = if (sym.isTopLevel) sym.owner.thisType else if (qual == EmptyTree) NoPrefix else qual.tpe
              val tree1 = if (qual == EmptyTree) tree else atPos(tree.pos)(Select(atPos(tree.pos.focusStart)(qual), name))
              val (tree2, pre2) = makeAccessible(tree1, sym, pre1, qual)
            // SI-5967 Important to replace param type A* with Seq[A] when seen from from a reference, to avoid
            //         inference errors in pattern matching.
              stabilize(tree2, pre2, mode, pt) modifyType dropIllegalStarTypes
            }) setAttachments tree.attachments
          }
        }

      def typedIdentOrWildcard(tree: Ident) = {
        val name = tree.name
        if (Statistics.canEnable) Statistics.incCounter(typedIdentCount)
        if ((name == nme.WILDCARD && mode.inPatternNotFunMode) ||
            (name == tpnme.WILDCARD && mode.inAll(TYPEmode)))
          tree setType makeFullyDefined(pt)
        else
          typedIdent(tree, name)
      }

      def typedCompoundTypeTree(tree: CompoundTypeTree) = {
        val templ = tree.templ
        val parents1 = templ.parents mapConserve (typedType(_, mode))

        // This is also checked later in typedStats, but that is too late for SI-5361, so
        // we eagerly check this here.
        for (stat <- templ.body if !treeInfo.isDeclarationOrTypeDef(stat))
          OnlyDeclarationsError(stat)

        if ((parents1 ++ templ.body) exists (_.isErrorTyped)) tree setType ErrorType
        else {
          val decls = newScope
          //Console.println("Owner: " + context.enclClass.owner + " " + context.enclClass.owner.id)
          val self = refinedType(parents1 map (_.tpe), context.enclClass.owner, decls, templ.pos)
          newTyper(context.make(templ, self.typeSymbol, decls)).typedRefinement(templ)
          templ updateAttachment CompoundTypeTreeOriginalAttachment(parents1, Nil) // stats are set elsewhere
          tree setType (if (templ.exists(_.isErroneous)) ErrorType else self) // Being conservative to avoid SI-5361
        }
      }

      def typedAppliedTypeTree(tree: AppliedTypeTree) = {
        val tpt = tree.tpt
        val args = tree.args
        val tpt1 = typed1(tpt, mode | FUNmode | TAPPmode, WildcardType)
        if (tpt1.isErrorTyped) {
          tpt1
        } else if (!tpt1.hasSymbolField) {
          AppliedTypeNoParametersError(tree, tpt1.tpe)
        } else {
          val tparams = tpt1.symbol.typeParams
          if (sameLength(tparams, args)) {
            // @M: kind-arity checking is done here and in adapt, full kind-checking is in checkKindBounds (in Infer)
            val args1 =
              if (!tpt1.symbol.rawInfo.isComplete)
                args mapConserve (typedHigherKindedType(_, mode))
                // if symbol hasn't been fully loaded, can't check kind-arity
              else map2Conserve(args, tparams) { (arg, tparam) =>
                //@M! the polytype denotes the expected kind
                typedHigherKindedType(arg, mode, GenPolyType(tparam.typeParams, AnyClass.tpe))
              }
            val argtypes = args1 map (_.tpe)

            foreach2(args, tparams)((arg, tparam) => arg match {
              // note: can't use args1 in selector, because Bind's got replaced
              case Bind(_, _) =>
                if (arg.symbol.isAbstractType)
                  arg.symbol setInfo // XXX, feedback. don't trackSymInfo here!
                    TypeBounds(
                      lub(List(arg.symbol.info.bounds.lo, tparam.info.bounds.lo.subst(tparams, argtypes))),
                      glb(List(arg.symbol.info.bounds.hi, tparam.info.bounds.hi.subst(tparams, argtypes))))
              case _ =>
            })
            val original = treeCopy.AppliedTypeTree(tree, tpt1, args1)
            val result = TypeTree(appliedType(tpt1.tpe, argtypes)) setOriginal original
            if(tpt1.tpe.isInstanceOf[PolyType]) // did the type application (performed by appliedType) involve an unchecked beta-reduction?
              TypeTreeWithDeferredRefCheck(){ () =>
                // wrap the tree and include the bounds check -- refchecks will perform this check (that the beta reduction was indeed allowed) and unwrap
                // we can't simply use original in refchecks because it does not contains types
                // (and the only typed trees we have have been mangled so they're not quite the original tree anymore)
                checkBounds(result, tpt1.tpe.prefix, tpt1.symbol.owner, tpt1.symbol.typeParams, argtypes, "")
                result // you only get to see the wrapped tree after running this check :-p
              } setType (result.tpe) setPos(result.pos)
            else result
          } else if (tparams.isEmpty) {
            AppliedTypeNoParametersError(tree, tpt1.tpe)
          } else {
            //Console.println("\{tpt1}:\{tpt1.symbol}:\{tpt1.symbol.info}")
            if (settings.debug) Console.println(tpt1+":"+tpt1.symbol+":"+tpt1.symbol.info)//debug
            AppliedTypeWrongNumberOfArgsError(tree, tpt1, tparams)
          }
        }
      }

      val sym: Symbol = tree.symbol
      if ((sym ne null) && (sym ne NoSymbol)) sym.initialize

      def typedPackageDef(pdef: PackageDef) = {
        val pid1 = typedQualifier(pdef.pid).asInstanceOf[RefTree]
        assert(sym.moduleClass ne NoSymbol, sym)
        val stats1 = newTyper(context.make(tree, sym.moduleClass, sym.info.decls))
          .typedStats(pdef.stats, NoSymbol)
        treeCopy.PackageDef(tree, pid1, stats1) setType NoType
      }

      /*
       * The typer with the correct context for a method definition. If the method is a default getter for
       * a constructor default, the resulting typer has a constructor context (fixes SI-5543).
       */
      def defDefTyper(ddef: DefDef) = {
        val isConstrDefaultGetter = ddef.mods.hasDefaultFlag && sym.owner.isModuleClass &&
            nme.defaultGetterToMethod(sym.name) == nme.CONSTRUCTOR
        newTyper(context.makeNewScope(ddef, sym)).constrTyperIf(isConstrDefaultGetter)
      }

      def typedAlternative(alt: Alternative) = {
        val alts1 = alt.trees mapConserve (alt => typed(alt, mode | ALTmode, pt))
        treeCopy.Alternative(tree, alts1) setType pt
      }

      def typedStar(tree: Star) = {
        if (mode.inNone(STARmode) && !isPastTyper)
          StarPatternWithVarargParametersError(tree)
        treeCopy.Star(tree, typed(tree.elem, mode, pt)) setType makeFullyDefined(pt)
      }

      def typedUnApply(tree: UnApply) = {
        val fun1 = typed(tree.fun)
        val tpes = formalTypes(unapplyTypeList(tree.fun.pos, tree.fun.symbol, fun1.tpe, tree.args), tree.args.length)
        val args1 = map2(tree.args, tpes)(typedPattern)
        treeCopy.UnApply(tree, fun1, args1) setType pt
      }

      def issueTryWarnings(tree: Try): Try = {
        def checkForCatchAll(cdef: CaseDef) {
          def unbound(t: Tree) = t.symbol == null || t.symbol == NoSymbol
          def warn(name: Name) = {
            val msg = s"This catches all Throwables. If this is really intended, use `case ${name.decoded} : Throwable` to clear this warning."
            context.warning(cdef.pat.pos, msg)
          }
          if (cdef.guard.isEmpty) cdef.pat match {
            case Bind(name, i @ Ident(_)) if unbound(i) => warn(name)
            case i @ Ident(name) if unbound(i)          => warn(name)
            case _                                      =>
          }
        }
        if (!isPastTyper) tree match {
          case Try(_, Nil, fin) =>
            if (fin eq EmptyTree)
              context.warning(tree.pos, "A try without a catch or finally is equivalent to putting its body in a block; no exceptions are handled.")
          case Try(_, catches, _) =>
            catches foreach checkForCatchAll
        }
        tree
      }

      def typedTry(tree: Try) = {
        val Try(block, catches, fin) = tree
        val block1   = typed(block, pt)
        val catches1 = typedCases(catches, ThrowableClass.tpe, pt)
        val fin1     = if (fin.isEmpty) fin else typed(fin, UnitClass.tpe)

        def finish(ownType: Type) = treeCopy.Try(tree, block1, catches1, fin1) setType ownType

        issueTryWarnings(
          if (isFullyDefined(pt))
            finish(pt)
          else block1 :: catches1 map (_.tpe.deconst) match {
            case tpes if sameWeakLubAsLub(tpes) => finish(lub(tpes))
            case tpes                           =>
              val lub      = weakLub(tpes)
              val block2   = adapt(block1, mode, lub)
              val catches2 = catches1 map (adaptCase(_, mode, lub))
              treeCopy.Try(tree, block2, catches2, fin1) setType lub
          }
        )
      }

      def typedThrow(tree: Throw) = {
        val expr1 = typed(tree.expr, EXPRmode | BYVALmode, ThrowableClass.tpe)
        treeCopy.Throw(tree, expr1) setType NothingClass.tpe
      }

      def typedTyped(tree: Typed) = {
        val expr = tree.expr
        val tpt = tree.tpt
        tpt match {
          case Function(List(), EmptyTree) =>
            // find out whether the programmer is trying to eta-expand a macro def
            // to do that we need to typecheck the tree first (we need a symbol of the eta-expandee)
            // that typecheck must not trigger macro expansions, so we explicitly prohibit them
            // however we cannot do `context.withMacrosDisabled`
            // because `expr` might contain nested macro calls (see SI-6673)
            val exprTyped = typed1(suppressMacroExpansion(expr), mode, pt)
            exprTyped match {
              case macroDef if treeInfo.isMacroApplication(macroDef) =>
                MacroEtaError(exprTyped)
              case _ =>
                typedEta(checkDead(exprTyped))
            }

          case t if treeInfo isWildcardStarType t =>
            val exprTyped = typed(expr, mode.onlySticky, WildcardType)
            def subArrayType(pt: Type) =
              if (isPrimitiveValueClass(pt.typeSymbol) || !isFullyDefined(pt)) arrayType(pt)
              else {
                val tparam = context.owner freshExistential "" setInfo TypeBounds.upper(pt)
                newExistentialType(List(tparam), arrayType(tparam.tpe))
              }

            val (exprAdapted, baseClass) = exprTyped.tpe.typeSymbol match {
              case ArrayClass => (adapt(exprTyped, mode.onlySticky, subArrayType(pt)), ArrayClass)
              case _ => (adapt(exprTyped, mode.onlySticky, seqType(pt)), SeqClass)
            }
            exprAdapted.tpe.baseType(baseClass) match {
              case TypeRef(_, _, List(elemtp)) =>
                treeCopy.Typed(tree, exprAdapted, tpt setType elemtp) setType elemtp
              case _ =>
                setError(tree)
            }

          case _ =>
            val tptTyped = typedType(tpt, mode)
            val exprTyped = typed(expr, mode.onlySticky, tptTyped.tpe.deconst)
            val treeTyped = treeCopy.Typed(tree, exprTyped, tptTyped)

            if (isPatternMode) {
              val uncheckedTypeExtractor = extractorForUncheckedType(tpt.pos, tptTyped.tpe)
              // make fully defined to avoid bounded wildcard types that may be in pt from calling dropExistential (SI-2038)
              val ptDefined = ensureFullyDefined(pt)
              val ownType = inferTypedPattern(tptTyped, tptTyped.tpe, ptDefined, canRemedy = uncheckedTypeExtractor.nonEmpty)
              treeTyped setType ownType

              uncheckedTypeExtractor match {
                case None => treeTyped
                case Some(extractor) => wrapClassTagUnapply(treeTyped, extractor, tptTyped.tpe)
              }
            } else
              treeTyped setType tptTyped.tpe
        }
      }

      def typedTypeApply(tree: TypeApply) = {
        val fun = tree.fun
        val args = tree.args
        // @M: kind-arity checking is done here and in adapt, full kind-checking is in checkKindBounds (in Infer)
        //@M! we must type fun in order to type the args, as that requires the kinds of fun's type parameters.
        // However, args should apparently be done first, to save context.undetparams. Unfortunately, the args
        // *really* have to be typed *after* fun. We escape from this classic Catch-22 by simply saving&restoring undetparams.

        // @M TODO: the compiler still bootstraps&all tests pass when this is commented out..
        //val undets = context.undetparams

        // @M: fun is typed in TAPPmode because it is being applied to its actual type parameters
        val fun1 = typed(fun, mode.forFunMode | TAPPmode, WildcardType)
        val tparams = fun1.symbol.typeParams

        //@M TODO: val undets_fun = context.undetparams  ?
        // "do args first" (by restoring the context.undetparams) in order to maintain context.undetparams on the function side.

        // @M TODO: the compiler still bootstraps when this is commented out.. TODO: run tests
        //context.undetparams = undets

        // @M maybe the well-kindedness check should be done when checking the type arguments conform to the type parameters' bounds?
        val args1 = if (sameLength(args, tparams)) map2Conserve(args, tparams) {
          //@M! the polytype denotes the expected kind
          (arg, tparam) => typedHigherKindedType(arg, mode, GenPolyType(tparam.typeParams, AnyClass.tpe))
        }
        else {
          //@M  this branch is correctly hit for an overloaded polymorphic type. It also has to handle erroneous cases.
          // Until the right alternative for an overloaded method is known, be very liberal,
          // typedTypeApply will find the right alternative and then do the same check as
          // in the then-branch above. (see pos/tcpoly_overloaded.scala)
          // this assert is too strict: be tolerant for errors like trait A { def foo[m[x], g]=error(""); def x[g] = foo[g/*ERR: missing argument type*/] }
          //assert(fun1.symbol.info.isInstanceOf[OverloadedType] || fun1.symbol.isError) //, (fun1.symbol,fun1.symbol.info,fun1.symbol.info.getClass,args,tparams))
          args mapConserve (typedHigherKindedType(_, mode))
        }

        //@M TODO: context.undetparams = undets_fun ?
        Typer.this.typedTypeApply(tree, mode, fun1, args1)
      }

      def typedApplyDynamic(tree: ApplyDynamic) = {
        assert(phase.erasedTypes)
        val reflectiveCalls = !(settings.refinementMethodDispatch.value == "invoke-dynamic")
        val qual1 = typed(tree.qual, AnyRefClass.tpe)
        val args1 = tree.args mapConserve (arg => if (reflectiveCalls) typed(arg, AnyRefClass.tpe) else typed(arg))
        treeCopy.ApplyDynamic(tree, qual1, args1) setType (if (reflectiveCalls) AnyRefClass.tpe else tree.symbol.info.resultType)
      }

      def typedReferenceToBoxed(tree: ReferenceToBoxed) = {
        val id = tree.ident
        val id1 = typed1(id, mode, pt) match { case id: Ident => id }
        // [Eugene] am I doing it right?
        val erasedTypes = phaseId(currentPeriod) >= currentRun.erasurePhase.id
        val tpe = capturedVariableType(id.symbol, erasedTypes = erasedTypes)
        treeCopy.ReferenceToBoxed(tree, id1) setType tpe
      }

      // Warn about likely interpolated strings which are missing their interpolators
      def warnMissingInterpolator(tree: Literal) {
        // Unfortunately implicit not found strings looks for all the world like
        // missing interpolators.
        def isArgToImplicitNotFound = context.enclosingApply.tree match {
          case Apply(fn, _) => fn.symbol.enclClass == ImplicitNotFoundClass
          case _            => false
        }
        tree.value match {
          case Constant(s: String) =>
            def names = InterpolatorIdentRegex findAllIn s map (n => newTermName(n stripPrefix "$"))
            def suspicious = (
                 (InterpolatorCodeRegex findFirstIn s).nonEmpty
              || (names exists (n => context.lookupSymbol(n, _ => true).symbol.exists))
            )
            val noWarn = (
                 isArgToImplicitNotFound
              || !(s contains ' ') // another heuristic - e.g. a string with only "$asInstanceOf"
            )
            if (!noWarn && suspicious)
              unit.warning(tree.pos, "looks like an interpolated String; did you forget the interpolator?")
          case _ =>
        }
      }

      def typedLiteral(tree: Literal) = {
        if (settings.lint)
          warnMissingInterpolator(tree)

        tree setType (
          if (tree.value.tag == UnitTag) UnitClass.tpe
          else ConstantType(tree.value))
      }

      def typedSingletonTypeTree(tree: SingletonTypeTree) = {
        val refTyped =
          context.withImplicitsDisabled {
            typed(tree.ref, EXPRmode | QUALmode | (mode & TYPEPATmode), AnyRefClass.tpe)
          }

        if (!refTyped.isErrorTyped)
          tree setType refTyped.tpe.resultType

        if (treeInfo.admitsTypeSelection(refTyped)) tree
        else UnstableTreeError(refTyped)
      }

      def typedSelectFromTypeTree(tree: SelectFromTypeTree) = {
        val qual1 = typedType(tree.qualifier, mode)
        if (qual1.tpe.isVolatile) TypeSelectionFromVolatileTypeError(tree, qual1)
        else typedSelect(tree, qual1, tree.name)
      }

      def typedTypeBoundsTree(tree: TypeBoundsTree) = {
        val lo1 = if (tree.lo.isEmpty) TypeTree(NothingTpe) else typedType(tree.lo, mode)
        val hi1 = if (tree.hi.isEmpty) TypeTree(AnyTpe) else typedType(tree.hi, mode)
        treeCopy.TypeBoundsTree(tree, lo1, hi1) setType TypeBounds(lo1.tpe, hi1.tpe)
      }

      def typedExistentialTypeTree(tree: ExistentialTypeTree) = {
        val tree1 = typerWithLocalContext(context.makeNewScope(tree, context.owner)){
          _.typedExistentialTypeTree(tree, mode)
        }
        checkExistentialsFeature(tree1.pos, tree1.tpe, "the existential type")
        tree1
      }

      def typedTypeTree(tree: TypeTree) = {
        if (tree.original != null) {
          val newTpt = typedType(tree.original, mode)
          tree setType newTpt.tpe
          newTpt match {
            case tt @ TypeTree() => tree setOriginal tt.original
            case _ => tree
          }
        }
        else
          // we should get here only when something before failed
          // and we try again (@see tryTypedApply). In that case we can assign
          // whatever type to tree; we just have to survive until a real error message is issued.
          tree setType AnyClass.tpe
      }
      def typedFunction(fun: Function) = {
        if (fun.symbol == NoSymbol)
          fun.symbol = context.owner.newAnonymousFunctionValue(fun.pos)

        typerWithLocalContext(context.makeNewScope(fun, fun.symbol))(_.typedFunction(fun, mode, pt))
      }

      // begin typed1
      //if (settings.debug.value && tree.isDef) log("typing definition of "+sym);//DEBUG
      tree match {
        case tree: Ident                        => typedIdentOrWildcard(tree)
        case tree: Select                       => typedSelectOrSuperCall(tree)
        case tree: Apply                        => typedApply(tree)
        case tree: TypeTree                     => typedTypeTree(tree)
        case tree: Literal                      => typedLiteral(tree)
        case tree: This                         => typedThis(tree)
        case tree: ValDef                       => typedValDef(tree)
        case tree: DefDef                       => defDefTyper(tree).typedDefDef(tree)
        case tree: Block                        => typerWithLocalContext(context.makeNewScope(tree, context.owner))(_.typedBlock(tree, mode, pt))
        case tree: If                           => typedIf(tree)
        case tree: TypeApply                    => typedTypeApply(tree)
        case tree: AppliedTypeTree              => typedAppliedTypeTree(tree)
        case tree: Bind                         => typedBind(tree)
        case tree: Function                     => typedFunction(tree)
        case tree: Match                        => typedVirtualizedMatch(tree)
        case tree: New                          => typedNew(tree)
        case tree: Assign                       => typedAssign(tree.lhs, tree.rhs)
        case tree: AssignOrNamedArg             => typedAssign(tree.lhs, tree.rhs) // called by NamesDefaults in silent typecheck
        case tree: Super                        => typedSuper(tree)
        case tree: TypeBoundsTree               => typedTypeBoundsTree(tree)
        case tree: Typed                        => typedTyped(tree)
        case tree: ClassDef                     => newTyper(context.makeNewScope(tree, sym)).typedClassDef(tree)
        case tree: ModuleDef                    => newTyper(context.makeNewScope(tree, sym.moduleClass)).typedModuleDef(tree)
        case tree: TypeDef                      => typedTypeDef(tree)
        case tree: LabelDef                     => labelTyper(tree).typedLabelDef(tree)
        case tree: PackageDef                   => typedPackageDef(tree)
        case tree: DocDef                       => typedDocDef(tree, mode, pt)
        case tree: Annotated                    => typedAnnotated(tree)
        case tree: SingletonTypeTree            => typedSingletonTypeTree(tree)
        case tree: SelectFromTypeTree           => typedSelectFromTypeTree(tree)
        case tree: CompoundTypeTree             => typedCompoundTypeTree(tree)
        case tree: ExistentialTypeTree          => typedExistentialTypeTree(tree)
        case tree: Return                       => typedReturn(tree)
        case tree: Try                          => typedTry(tree)
        case tree: Throw                        => typedThrow(tree)
        case tree: Alternative                  => typedAlternative(tree)
        case tree: Star                         => typedStar(tree)
        case tree: UnApply                      => typedUnApply(tree)
        case tree: ArrayValue                   => typedArrayValue(tree)
        case tree: ApplyDynamic                 => typedApplyDynamic(tree)
        case tree: ReferenceToBoxed             => typedReferenceToBoxed(tree)
        case tree: TypeTreeWithDeferredRefCheck => tree // TODO: retype the wrapped tree? TTWDRC would have to change to hold the wrapped tree (not a closure)
        case _                                  => abort(s"unexpected tree: ${tree.getClass}\n$tree")
      }
    }

    def typed(tree: Tree, mode: Mode, pt: Type): Tree = {
      lastTreeToTyper = tree
      indentTyping()

      val ptPlugins = pluginsPt(pt, this, tree, mode)

      val startByType = if (Statistics.canEnable) Statistics.pushTimer(byTypeStack, byTypeNanos(tree.getClass)) else null
      if (Statistics.canEnable) Statistics.incCounter(visitsByType, tree.getClass)
      try {
        if (context.retyping &&
            (tree.tpe ne null) && (tree.tpe.isErroneous || !(tree.tpe <:< ptPlugins))) {
          tree.clearType()
          if (tree.hasSymbolField) tree.symbol = NoSymbol
        }

        val alreadyTyped = tree.tpe ne null
        val tree1: Tree = if (alreadyTyped) tree else {
          printTyping(
            ptLine("typing %s: pt = %s".format(ptTree(tree), ptPlugins),
              "undetparams"      -> context.undetparams,
              "implicitsEnabled" -> context.implicitsEnabled,
              "enrichmentEnabled"   -> context.enrichmentEnabled,
              "mode"             -> mode,
              "silent"           -> context.bufferErrors,
              "context.owner"    -> context.owner
            )
          )
          typed1(tree, mode, dropExistential(ptPlugins))
        }
        // Can happen during erroneous compilation - error(s) have been
        // reported, but we need to avoid causing an NPE with this tree
        if (tree1.tpe eq null)
          return setError(tree)

        if (!alreadyTyped) {
          printTyping("typed %s: %s%s".format(
            ptTree(tree1), tree1.tpe,
            if (isSingleType(tree1.tpe)) " with underlying "+tree1.tpe.widen else "")
          )
        }

<<<<<<< HEAD
        tree1.tpe = pluginsTyped(tree1.tpe, this, tree1, mode, ptPlugins)
=======
        tree1 modifyType (pluginsTyped(_, this, tree1, mode, ptPlugins))
>>>>>>> be405eed
        val result =
          if (tree1.isEmpty) tree1
          else {
            val result = adapt(tree1, mode, ptPlugins, tree)
            if (hasPendingMacroExpansions) macroExpandAll(this, result) else result
          }

        if (!alreadyTyped) {
          printTyping("adapted %s: %s to %s, %s".format(
            tree1, tree1.tpe.widen, ptPlugins, context.undetparamsString)
          ) //DEBUG
        }
        if (!isPastTyper) signalDone(context.asInstanceOf[analyzer.Context], tree, result)
        result
      } catch {
        case ex: TypeError =>
          tree.clearType()
          // The only problematic case are (recoverable) cyclic reference errors which can pop up almost anywhere.
          printTyping("caught %s: while typing %s".format(ex, tree)) //DEBUG

          reportTypeError(context, tree.pos, ex)
          setError(tree)
        case ex: Exception =>
          if (settings.debug) // @M causes cyclic reference error
            Console.println("exception when typing "+tree+", pt = "+ptPlugins)
          if (context != null && context.unit.exists && tree != null)
            logError("AT: " + (tree.pos).dbgString, ex)
          throw ex
      }
      finally {
        deindentTyping()
        if (Statistics.canEnable) Statistics.popTimer(byTypeStack, startByType)
      }
    }

    def atOwner(owner: Symbol): Typer =
      newTyper(context.make(owner = owner))

    def atOwner(tree: Tree, owner: Symbol): Typer =
      newTyper(context.make(tree, owner))

    /** Types expression or definition `tree`.
     */
    def typed(tree: Tree): Tree = {
      val ret = typed(tree, EXPRmode, WildcardType)
      ret
    }

    def typedPos(pos: Position, mode: Mode, pt: Type)(tree: Tree) = typed(atPos(pos)(tree), mode, pt)
    def typedPos(pos: Position)(tree: Tree) = typed(atPos(pos)(tree))
    // TODO: see if this formulation would impose any penalty, since
    // it makes for a lot less casting.
    // def typedPos[T <: Tree](pos: Position)(tree: T): T = typed(atPos(pos)(tree)).asInstanceOf[T]

    /** Types expression `tree` with given prototype `pt`.
     */
    def typed(tree: Tree, pt: Type): Tree =
      typed(tree, EXPRmode, pt)

    /** Types qualifier `tree` of a select node.
     *  E.g. is tree occurs in a context like `tree.m`.
     */
    def typedQualifier(tree: Tree, mode: Mode, pt: Type): Tree =
      typed(tree, EXPRmode | QUALmode | POLYmode | mode & TYPEPATmode, pt) // TR: don't set BYVALmode, since qualifier might end up as by-name param to an implicit

    /** Types qualifier `tree` of a select node.
     *  E.g. is tree occurs in a context like `tree.m`.
     */
    def typedQualifier(tree: Tree, mode: Mode): Tree =
      typedQualifier(tree, mode, WildcardType)

    def typedQualifier(tree: Tree): Tree = typedQualifier(tree, NOmode, WildcardType)

    /** Types function part of an application */
    def typedOperator(tree: Tree): Tree =
      typed(tree, EXPRmode | FUNmode | POLYmode | TAPPmode, WildcardType)

    /** Types a pattern with prototype `pt` */
    def typedPattern(tree: Tree, pt: Type): Tree = {
      // We disable implicits because otherwise some constructs will
      // type check which should not.  The pattern matcher does not
      // perform implicit conversions in an attempt to consummate a match.

      // on the one hand,
      //   "abc" match { case Seq('a', 'b', 'c') => true }
      // should be ruled out statically, otherwise this is a runtime
      // error both because there is an implicit from String to Seq
      // (even though such implicits are not used by the matcher) and
      // because the typer is fine with concluding that "abc" might
      // be of type "String with Seq[T]" and thus eligible for a call
      // to unapplySeq.

      // on the other hand, we want to be able to use implicits to add members retro-actively (e.g., add xml to StringContext)

      // as a compromise, context.enrichmentEnabled tells adaptToMember to go ahead and enrich,
      // but arbitrary conversions (in adapt) are disabled
      // TODO: can we achieve the pattern matching bit of the string interpolation SIP without this?
      typingInPattern(context.withImplicitsDisabledAllowEnrichment(typed(tree, PATTERNmode, pt))) match {
        case tpt if tpt.isType => PatternMustBeValue(tpt, pt); tpt
        case pat => pat
      }
    }

    /** Types a (fully parameterized) type tree */
    def typedType(tree: Tree, mode: Mode): Tree =
      typed(tree, mode.forTypeMode, WildcardType)

    /** Types a (fully parameterized) type tree */
    def typedType(tree: Tree): Tree = typedType(tree, NOmode)

    /** Types a higher-kinded type tree -- pt denotes the expected kind*/
    def typedHigherKindedType(tree: Tree, mode: Mode, pt: Type): Tree =
      if (pt.typeParams.isEmpty) typedType(tree, mode) // kind is known and it's *
      else typed(tree, HKmode, pt)

    def typedHigherKindedType(tree: Tree, mode: Mode): Tree =
      typed(tree, HKmode, WildcardType)

    /** Types a type constructor tree used in a new or supertype */
    def typedTypeConstructor(tree: Tree, mode: Mode): Tree = {
      val result = typed(tree, mode.forTypeMode | FUNmode, WildcardType)

      // get rid of type aliases for the following check (#1241)
      result.tpe.dealias match {
        case restpe @ TypeRef(pre, _, _) if !phase.erasedTypes && !pre.isStable && !context.unit.isJava =>
          // The isJava exception if OK only because the only type constructors scalac gets
          // to see are those in the signatures. These do not need a unique object as a prefix.
          // The situation is different for new's and super's, but scalac does not look deep
          // enough to see those. See #3938
          ConstructorPrefixError(tree, restpe)
        case _ =>
          // must not normalize: type application must be (bounds-)checked (during RefChecks), see #2208
          // during uncurry (after refchecks), all types are normalized
          result
      }
    }

    def typedTypeConstructor(tree: Tree): Tree = typedTypeConstructor(tree, NOmode)

    def computeType(tree: Tree, pt: Type): Type = {
      // macros employ different logic of `computeType`
      assert(!context.owner.isMacro, context.owner)
      val tree1 = typed(tree, pt)
      transformed(tree) = tree1
      val tpe = packedType(tree1, context.owner)
      checkExistentialsFeature(tree.pos, tpe, "inferred existential type")
      tpe
    }

    def computeMacroDefType(tree: Tree, pt: Type): Type = {
      assert(context.owner.isMacro, context.owner)
      assert(tree.symbol.isMacro, tree.symbol)
      assert(tree.isInstanceOf[DefDef], tree.getClass)
      val ddef = tree.asInstanceOf[DefDef]

      val tree1 =
        if (transformed contains ddef.rhs) {
          // macro defs are typechecked in `methodSig` (by calling this method) in order to establish their link to macro implementation asap
          // if a macro def doesn't have explicitly specified return type, this method will be called again by `assignTypeToTree`
          // here we guard against this case
          transformed(ddef.rhs)
        } else {
          val tree1 = typedMacroBody(this, ddef)
          transformed(ddef.rhs) = tree1
          tree1
        }

      val isMacroBodyOkay = !tree.symbol.isErroneous && !(tree1 exists (_.isErroneous)) && tree1 != EmptyTree
      val shouldInheritMacroImplReturnType = ddef.tpt.isEmpty
      if (isMacroBodyOkay && shouldInheritMacroImplReturnType) computeMacroDefTypeFromMacroImpl(ddef, tree1.symbol) else AnyClass.tpe
    }

    def transformedOr(tree: Tree, op: => Tree): Tree = transformed.get(tree) match {
      case Some(tree1) => transformed -= tree; tree1
      case None => op
    }

    def transformedOrTyped(tree: Tree, mode: Mode, pt: Type): Tree = transformed.get(tree) match {
      case Some(tree1) => transformed -= tree; tree1
      case None => typed(tree, mode, pt)
    }
    }
  }

object TypersStats {
  import scala.reflect.internal.TypesStats._
  val typedIdentCount     = Statistics.newCounter("#typechecked identifiers")
  val typedSelectCount    = Statistics.newCounter("#typechecked selections")
  val typedApplyCount     = Statistics.newCounter("#typechecked applications")
  val rawTypeFailed       = Statistics.newSubCounter ("  of which in failed", rawTypeCount)
  val subtypeFailed       = Statistics.newSubCounter("  of which in failed", subtypeCount)
  val findMemberFailed    = Statistics.newSubCounter("  of which in failed", findMemberCount)
  val failedSilentNanos   = Statistics.newSubTimer("time spent in failed", typerNanos)
  val failedApplyNanos    = Statistics.newSubTimer("  failed apply", typerNanos)
  val failedOpEqNanos     = Statistics.newSubTimer("  failed op=", typerNanos)
  val isReferencedNanos   = Statistics.newSubTimer("time spent ref scanning", typerNanos)
  val visitsByType        = Statistics.newByClass("#visits by tree node", "typer")(Statistics.newCounter(""))
  val byTypeNanos         = Statistics.newByClass("time spent by tree node", "typer")(Statistics.newStackableTimer("", typerNanos))
  val byTypeStack         = Statistics.newTimerStack()
}<|MERGE_RESOLUTION|>--- conflicted
+++ resolved
@@ -151,15 +151,10 @@
           } else {
             mkArg = gen.mkNamedArg // don't pass the default argument (if any) here, but start emitting named arguments for the following args
             if (!param.hasDefault && !paramFailed) {
-<<<<<<< HEAD
-              context.errBuffer.find(_.kind == ErrorKinds.Divergent) match {
-                case Some(divergentImplicit) if !settings.Xdivergence211.value =>
-=======
               context.reportBuffer.errors.collectFirst {
                 case dte: DivergentImplicitTypeError => dte
               } match {
                 case Some(divergent) =>
->>>>>>> be405eed
                   // DivergentImplicit error has higher priority than "no implicit found"
                   // no need to issue the problem again if we are still in silent mode
                   if (context.reportErrors) {
@@ -168,16 +163,7 @@
                       case dte: DivergentImplicitTypeError => true
                     }
                   }
-<<<<<<< HEAD
-                case Some(divergentImplicit: DivergentImplicitTypeError) if settings.Xdivergence211.value =>
-                  if (context.reportErrors) {
-                    context.issue(divergentImplicit.withPt(paramTp))
-                    context.condBufferFlush(_.kind  == ErrorKinds.Divergent)
-                  }
-                case None =>
-=======
                 case _ =>
->>>>>>> be405eed
                   NoImplicitFoundError(fun, param)
               }
               paramFailed = true
@@ -1105,13 +1091,8 @@
             adaptConstrPattern()
           else if (shouldInsertApply(tree))
             insertApply()
-<<<<<<< HEAD
-          else if (context.undetparams.nonEmpty && !inPolyMode(mode)) { // (9)
-            assert(!inHKMode(mode), modeString(mode)) //@M
-=======
           else if (context.undetparams.nonEmpty && !mode.inPolyMode) { // (9)
             assert(!mode.inHKMode, mode) //@M
->>>>>>> be405eed
             instantiatePossiblyExpectingUnit(tree, mode, pt)
           } else if (tree.tpe <:< pt) {
             tree
@@ -1257,13 +1238,8 @@
       }
     }
 
-<<<<<<< HEAD
-    def instantiatePossiblyExpectingUnit(tree: Tree, mode: Int, pt: Type): Tree = {
-      if (inExprModeButNot(mode, FUNmode) && pt.typeSymbol == UnitClass)
-=======
     def instantiatePossiblyExpectingUnit(tree: Tree, mode: Mode, pt: Type): Tree = {
       if (mode.inExprModeButNot(FUNmode) && pt.typeSymbol == UnitClass)
->>>>>>> be405eed
         instantiateExpectingUnit(tree, mode)
       else
         instantiate(tree, mode, pt)
@@ -3020,10 +2996,6 @@
             else if (isByNameParamType(formals.head)) NOmode
             else BYVALmode
           )
-<<<<<<< HEAD
-          val tree = typedArg(args.head, mode, typedMode, adapted.head)
-=======
->>>>>>> be405eed
           // formals may be empty, so don't call tail
           typedArg(args.head, mode, typedMode, adapted.head) :: loop(args.tail, formals drop 1, adapted.tail)
         }
@@ -5316,11 +5288,7 @@
           )
         }
 
-<<<<<<< HEAD
-        tree1.tpe = pluginsTyped(tree1.tpe, this, tree1, mode, ptPlugins)
-=======
         tree1 modifyType (pluginsTyped(_, this, tree1, mode, ptPlugins))
->>>>>>> be405eed
         val result =
           if (tree1.isEmpty) tree1
           else {
