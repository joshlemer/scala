/* NSC -- new Scala compiler
 * Copyright 2005-2013 LAMP/EPFL
 * @author  Martin Odersky
 */

// Added: Sat Oct 7 16:08:21 2006
//todo: use inherited type info also for vars and values

// Added: Thu Apr 12 18:23:58 2007
//todo: disallow C#D in superclass
//todo: treat :::= correctly
package scala
package tools.nsc
package typechecker

import scala.collection.mutable
import scala.reflect.internal.util.{ BatchSourceFile, Statistics, shortClassOfInstance }
import mutable.ListBuffer
import symtab.Flags._
import Mode._

// Suggestion check whether we can do without priming scopes with symbols of outer scopes,
// like the IDE does.
/** This trait provides methods to assign types to trees.
 *
 *  @author  Martin Odersky
 *  @version 1.0
 */
trait Typers extends Adaptations with Tags with TypersTracking with PatternTypers {
  self: Analyzer =>

  import global._
  import definitions._
  import TypersStats._

  final def forArgMode(fun: Tree, mode: Mode) =
    if (treeInfo.isSelfOrSuperConstrCall(fun)) mode | SCCmode else mode

  // namer calls typer.computeType(rhs) on DefDef / ValDef when tpt is empty. the result
  // is cached here and re-used in typedDefDef / typedValDef
  // Also used to cache imports type-checked by namer.
  val transformed = new mutable.HashMap[Tree, Tree]

  final val shortenImports = false

  // allows override of the behavior of the resetTyper method w.r.t comments
  def resetDocComments() = {
    clearDocComments()
  }

  def resetTyper() {
    //println("resetTyper called")
    resetContexts()
    resetImplicits()
    transformed.clear()
    resetDocComments()
  }

  object UnTyper extends Traverser {
    override def traverse(tree: Tree) = {
      if (tree.canHaveAttrs) {
        tree.clearType()
        if (tree.hasSymbolField) tree.symbol = NoSymbol
      }
      super.traverse(tree)
    }
  }

  sealed abstract class SilentResult[+T] {
    @inline final def fold[U](none: => U)(f: T => U): U = this match {
      case SilentResultValue(value) => f(value)
      case _                        => none
    }
    @inline final def map[U](f: T => U): SilentResult[U] = this match {
      case SilentResultValue(value) => SilentResultValue(f(value))
      case x: SilentTypeError       => x
    }
    @inline final def filter(p: T => Boolean): SilentResult[T] = this match {
      case SilentResultValue(value) if !p(value) => SilentTypeError(TypeErrorWrapper(new TypeError(NoPosition, "!p")))
      case _                                     => this
  }
    @inline final def orElse[T1 >: T](f: Seq[AbsTypeError] => T1): T1 = this match {
      case SilentResultValue(value) => value
      case s : SilentTypeError      => f(s.reportableErrors)
    }
  }
  class SilentTypeError private(val errors: List[AbsTypeError]) extends SilentResult[Nothing] {
    def err: AbsTypeError = errors.head
    def reportableErrors = errors match {
      case (e1: AmbiguousImplicitTypeError) +: _ =>
        List(e1) // DRYer error reporting for neg/t6436b.scala
      case all =>
        all
    }
  }
  object SilentTypeError {
    def apply(errors: AbsTypeError*): SilentTypeError = new SilentTypeError(errors.toList)
    def unapply(error: SilentTypeError): Option[AbsTypeError] = error.errors.headOption
  }

  case class SilentResultValue[+T](value: T) extends SilentResult[T] { }

  def newTyper(context: Context): Typer = new NormalTyper(context)

  private class NormalTyper(context : Context) extends Typer(context)

  // A transient flag to mark members of anonymous classes
  // that are turned private by typedBlock
  private final val SYNTHETIC_PRIVATE = TRANS_FLAG

  private final val InterpolatorCodeRegex  = """\$\{.*?\}""".r
  private final val InterpolatorIdentRegex = """\$[$\w]+""".r // note that \w doesn't include $

  abstract class Typer(context0: Context) extends TyperDiagnostics with Adaptation with Tag with PatternTyper with TyperContextErrors {
    import context0.unit
    import typeDebug.{ ptTree, ptBlock, ptLine, inGreen, inRed }
    import TyperErrorGen._

    val infer = new Inferencer(context0) {
      // See SI-3281 re undoLog
      override def isCoercible(tp: Type, pt: Type) = undoLog undo viewExists(tp, pt)
    }

    /** Overridden to false in scaladoc and/or interactive. */
    def canAdaptConstantTypeToLiteral = true
    def canTranslateEmptyListToNil    = true
    def missingSelectErrorTree(tree: Tree, qual: Tree, name: Name): Tree = tree

    def typedDocDef(docDef: DocDef, mode: Mode, pt: Type): Tree =
      typed(docDef.definition, mode, pt)

    /** Find implicit arguments and pass them to given tree.
     */
    def applyImplicitArgs(fun: Tree): Tree = fun.tpe match {
      case MethodType(params, _) =>
        val argResultsBuff = new ListBuffer[SearchResult]()
        val argBuff = new ListBuffer[Tree]()
        // paramFailed cannot be initialized with params.exists(_.tpe.isError) because that would
        // hide some valid errors for params preceding the erroneous one.
        var paramFailed = false
        var mkArg: (Name, Tree) => Tree = (_, tree) => tree

        // DEPMETTODO: instantiate type vars that depend on earlier implicit args (see adapt (4.1))
        //
        // apply the substitutions (undet type param -> type) that were determined
        // by implicit resolution of implicit arguments on the left of this argument
        for(param <- params) {
          var paramTp = param.tpe
          for(ar <- argResultsBuff)
            paramTp = paramTp.subst(ar.subst.from, ar.subst.to)

          val res = if (paramFailed || (paramTp.isError && {paramFailed = true; true})) SearchFailure else inferImplicit(fun, paramTp, context.reportErrors, isView = false, context)
          argResultsBuff += res

          if (res.isSuccess) {
            argBuff += mkArg(param.name, res.tree)
          } else {
            mkArg = gen.mkNamedArg // don't pass the default argument (if any) here, but start emitting named arguments for the following args
            if (!param.hasDefault && !paramFailed) {
              context.reportBuffer.errors.collectFirst {
                case dte: DivergentImplicitTypeError => dte
              } match {
                case Some(divergent) =>
                  // DivergentImplicit error has higher priority than "no implicit found"
                  // no need to issue the problem again if we are still in silent mode
                  if (context.reportErrors) {
                    context.issue(divergent.withPt(paramTp))
                    context.reportBuffer.clearErrors {
                      case dte: DivergentImplicitTypeError => true
                    }
                  }
                case _ =>
                  NoImplicitFoundError(fun, param)
              }
              paramFailed = true
            }
            /* else {
             TODO: alternative (to expose implicit search failure more) -->
             resolve argument, do type inference, keep emitting positional args, infer type params based on default value for arg
             for (ar <- argResultsBuff) ar.subst traverse defaultVal
             val targs = exprTypeArgs(context.undetparams, defaultVal.tpe, paramTp)
             substExpr(tree, tparams, targs, pt)
            }*/
          }
        }

        val args = argBuff.toList
        for (ar <- argResultsBuff) {
          ar.subst traverse fun
          for (arg <- args) ar.subst traverse arg
        }

        new ApplyToImplicitArgs(fun, args) setPos fun.pos
      case ErrorType =>
        fun
    }

    def viewExists(from: Type, to: Type): Boolean = (
         !from.isError
      && !to.isError
      && context.implicitsEnabled
      && (inferView(EmptyTree, from, to, reportAmbiguous = false) != EmptyTree)
    )

    def inferView(tree: Tree, from: Type, to: Type, reportAmbiguous: Boolean): Tree =
      inferView(tree, from, to, reportAmbiguous, saveErrors = true)

    /** Infer an implicit conversion (`view`) between two types.
     *  @param tree             The tree which needs to be converted.
     *  @param from             The source type of the conversion
     *  @param to               The target type of the conversion
     *  @param reportAmbiguous  Should ambiguous implicit errors be reported?
     *                          False iff we search for a view to find out
     *                          whether one type is coercible to another.
     *  @param saveErrors       Should ambiguous and divergent implicit errors that were buffered
     *                          during the inference of a view be put into the original buffer.
     *                          False iff we don't care about them.
     */
    def inferView(tree: Tree, from: Type, to: Type, reportAmbiguous: Boolean, saveErrors: Boolean): Tree = {
      debuglog("infer view from "+from+" to "+to)//debug
      if (isPastTyper) EmptyTree
      else from match {
        case MethodType(_, _)     => EmptyTree
        case OverloadedType(_, _) => EmptyTree
        case PolyType(_, _)       => EmptyTree
        case _                    =>
          def wrapImplicit(from: Type): Tree = {
            val result = inferImplicit(tree, functionType(from.withoutAnnotations :: Nil, to), reportAmbiguous, isView = true, context, saveAmbiguousDivergent = saveErrors)
            if (result.subst != EmptyTreeTypeSubstituter) {
              result.subst traverse tree
              notifyUndetparamsInferred(result.subst.from, result.subst.to)
            }
            result.tree
          }
          wrapImplicit(from) orElse wrapImplicit(byNameType(from))
      }
    }

    import infer._

    private var namerCache: Namer = null
    def namer = {
      if ((namerCache eq null) || namerCache.context != context)
        namerCache = newNamer(context)
      namerCache
    }

    var context = context0
    def context1 = context

    def dropExistential(tp: Type): Type = tp match {
      case ExistentialType(tparams, tpe) =>
        new SubstWildcardMap(tparams).apply(tp)
      case TypeRef(_, sym, _) if sym.isAliasType =>
        val tp0 = tp.dealias
        if (tp eq tp0) {
          debugwarn(s"dropExistential did not progress dealiasing $tp, see SI-7126")
          tp
        } else {
          val tp1 = dropExistential(tp0)
          if (tp1 eq tp0) tp else tp1
        }
      case _ => tp
    }

    private def errorNotClass(tpt: Tree, found: Type)  = { ClassTypeRequiredError(tpt, found); false }
    private def errorNotStable(tpt: Tree, found: Type) = { TypeNotAStablePrefixError(tpt, found); false }

    /** Check that `tpt` refers to a non-refinement class type */
    def checkClassType(tpt: Tree): Boolean = {
      val tpe = unwrapToClass(tpt.tpe)
      isNonRefinementClassType(tpe) || errorNotClass(tpt, tpe)
    }

    /** Check that `tpt` refers to a class type with a stable prefix. */
    def checkStablePrefixClassType(tpt: Tree): Boolean = {
      val tpe = unwrapToStableClass(tpt.tpe)
      def prefixIsStable = {
        def checkPre = tpe match {
          case TypeRef(pre, _, _) => pre.isStable || errorNotStable(tpt, pre)
          case _                  => false
        }
        // A type projection like X#Y can get by the stable check if the
        // prefix is singleton-bounded, so peek at the tree too.
        def checkTree = tpt match {
          case SelectFromTypeTree(qual, _)  => isSingleType(qual.tpe) || errorNotClass(tpt, tpe)
          case _                            => true
        }
        checkPre && checkTree
      }

      (    (isNonRefinementClassType(tpe) || errorNotClass(tpt, tpe))
        && (isPastTyper || prefixIsStable)
      )
    }

    /** Check that type `tp` is not a subtype of itself.
     */
    def checkNonCyclic(pos: Position, tp: Type): Boolean = {
      def checkNotLocked(sym: Symbol) = {
        sym.initialize.lockOK || { CyclicAliasingOrSubtypingError(pos, sym); false }
      }
      tp match {
        case TypeRef(pre, sym, args) =>
          checkNotLocked(sym) &&
          ((!sym.isNonClassType) || checkNonCyclic(pos, appliedType(pre.memberInfo(sym), args), sym))
          // @M! info for a type ref to a type parameter now returns a polytype
          // @M was: checkNonCyclic(pos, pre.memberInfo(sym).subst(sym.typeParams, args), sym)

        case SingleType(pre, sym) =>
          checkNotLocked(sym)
        case st: SubType =>
          checkNonCyclic(pos, st.supertype)
        case ct: CompoundType =>
          ct.parents forall (x => checkNonCyclic(pos, x))
        case _ =>
          true
      }
    }

    def checkNonCyclic(pos: Position, tp: Type, lockedSym: Symbol): Boolean = try {
      if (!lockedSym.lock(CyclicReferenceError(pos, tp, lockedSym))) false
      else checkNonCyclic(pos, tp)
    } finally {
      lockedSym.unlock()
    }

    def checkNonCyclic(sym: Symbol) {
      if (!checkNonCyclic(sym.pos, sym.tpe_*)) sym.setInfo(ErrorType)
    }

    def checkNonCyclic(defn: Tree, tpt: Tree) {
      if (!checkNonCyclic(defn.pos, tpt.tpe, defn.symbol)) {
        tpt setType ErrorType
        defn.symbol.setInfo(ErrorType)
      }
    }

    def checkParamsConvertible(tree: Tree, tpe0: Type) {
      def checkParamsConvertible0(tpe: Type) =
        tpe match {
          case MethodType(formals, restpe) =>
            /*
            if (formals.exists(_.typeSymbol == ByNameParamClass) && formals.length != 1)
              error(pos, "methods with `=>`-parameter can be converted to function values only if they take no other parameters")
            if (formals exists (isRepeatedParamType(_)))
              error(pos, "methods with `*`-parameters cannot be converted to function values");
            */
            if (tpe.isDependentMethodType)
              DependentMethodTpeConversionToFunctionError(tree, tpe)
            checkParamsConvertible(tree, restpe)
          case _ =>
        }
      checkParamsConvertible0(tpe0)
    }

    /** Check that type of given tree does not contain local or private
     *  components.
     */
    object checkNoEscaping extends TypeMap {
      private var owner: Symbol = _
      private var scope: Scope = _
      private var hiddenSymbols: List[Symbol] = _

      /** Check that type `tree` does not refer to private
       *  components unless itself is wrapped in something private
       *  (`owner` tells where the type occurs).
       */
      def privates[T <: Tree](owner: Symbol, tree: T): T =
        check(owner, EmptyScope, WildcardType, tree)

      private def check[T <: Tree](owner: Symbol, scope: Scope, pt: Type, tree: T): T = {
        this.owner = owner
        this.scope = scope
        hiddenSymbols = List()
        val tp1 = apply(tree.tpe)
        if (hiddenSymbols.isEmpty) tree setType tp1
        else if (hiddenSymbols exists (_.isErroneous)) HiddenSymbolWithError(tree)
        else if (isFullyDefined(pt)) tree setType pt
        else if (tp1.typeSymbol.isAnonymousClass)
          check(owner, scope, pt, tree setType tp1.typeSymbol.classBound)
        else if (owner == NoSymbol)
          tree setType packSymbols(hiddenSymbols.reverse, tp1)
        else if (!isPastTyper) { // privates
          val badSymbol = hiddenSymbols.head
          SymbolEscapesScopeError(tree, badSymbol)
        } else tree
      }

      def addHidden(sym: Symbol) =
        if (!(hiddenSymbols contains sym)) hiddenSymbols = sym :: hiddenSymbols

      override def apply(t: Type): Type = {
        def checkNoEscape(sym: Symbol) {
          if (sym.isPrivate && !sym.hasFlag(SYNTHETIC_PRIVATE)) {
            var o = owner
            while (o != NoSymbol && o != sym.owner && o != sym.owner.linkedClassOfClass &&
                   !o.isLocal && !o.isPrivate &&
                   !o.privateWithin.hasTransOwner(sym.owner))
              o = o.owner
            if (o == sym.owner || o == sym.owner.linkedClassOfClass)
              addHidden(sym)
          } else if (sym.owner.isTerm && !sym.isTypeParameterOrSkolem) {
            var e = scope.lookupEntry(sym.name)
            var found = false
            while (!found && (e ne null) && e.owner == scope) {
              if (e.sym == sym) {
                found = true
                addHidden(sym)
              } else {
                e = scope.lookupNextEntry(e)
              }
            }
          }
        }
        mapOver(
          t match {
            case TypeRef(_, sym, args) =>
              checkNoEscape(sym)
              if (!hiddenSymbols.isEmpty && hiddenSymbols.head == sym &&
                  sym.isAliasType && sameLength(sym.typeParams, args)) {
                hiddenSymbols = hiddenSymbols.tail
                t.dealias
              } else t
            case SingleType(_, sym) =>
              checkNoEscape(sym)
              t
            case _ =>
              t
          })
      }
    }

    def reenterValueParams(vparamss: List[List[ValDef]]) {
      for (vparams <- vparamss)
        for (vparam <- vparams)
          context.scope enter vparam.symbol
    }

    def reenterTypeParams(tparams: List[TypeDef]): List[Symbol] =
      for (tparam <- tparams) yield {
        context.scope enter tparam.symbol
        tparam.symbol.deSkolemize
      }

    /** The qualifying class
     *  of a this or super with prefix `qual`.
     *  packageOk is equal false when qualifying class symbol
     */
    def qualifyingClass(tree: Tree, qual: Name, packageOK: Boolean) =
      context.enclClass.owner.ownerChain.find(o => qual.isEmpty || o.isClass && o.name == qual) match {
        case Some(c) if packageOK || !c.isPackageClass => c
        case _                                         => QualifyingClassError(tree, qual) ; NoSymbol
      }

    /** The typer for an expression, depending on where we are. If we are before a superclass
     *  call, this is a typer over a constructor context; otherwise it is the current typer.
     */
    final def constrTyperIf(inConstr: Boolean): Typer =
      if (inConstr) {
        assert(context.undetparams.isEmpty, context.undetparams)
        newTyper(context.makeConstructorContext)
      } else this

    @inline
    final def withCondConstrTyper[T](inConstr: Boolean)(f: Typer => T): T =
      if (inConstr) {
        assert(context.undetparams.isEmpty, context.undetparams)
        val c = context.makeConstructorContext
        typerWithLocalContext(c)(f)
      } else {
        f(this)
      }

    @inline
    final def typerWithCondLocalContext[T](c: => Context)(cond: Boolean)(f: Typer => T): T =
      if (cond) typerWithLocalContext(c)(f) else f(this)

    @inline
    final def typerWithLocalContext[T](c: Context)(f: Typer => T): T = {
      val res = f(newTyper(c))
      if (c.hasErrors)
        context.updateBuffer(c.flushAndReturnBuffer())
      res
    }

    @inline
    final def withSavedContext[T](c: Context)(f: => T) = {
      val savedErrors = c.flushAndReturnBuffer()
      val res = f
      c.updateBuffer(savedErrors)
      res
    }

    /** The typer for a label definition. If this is part of a template we
     *  first have to enter the label definition.
     */
    def labelTyper(ldef: LabelDef): Typer =
      if (ldef.symbol == NoSymbol) { // labeldef is part of template
        val typer1 = newTyper(context.makeNewScope(ldef, context.owner))
        typer1.enterLabelDef(ldef)
        typer1
      } else this

    /** Is symbol defined and not stale?
     */
    def reallyExists(sym: Symbol) = {
      if (isStale(sym)) sym.setInfo(NoType)
      sym.exists
    }

    /** A symbol is stale if it is toplevel, to be loaded from a classfile, and
     *  the classfile is produced from a sourcefile which is compiled in the current run.
     */
    def isStale(sym: Symbol): Boolean = {
      sym.rawInfo.isInstanceOf[loaders.ClassfileLoader] && {
        sym.rawInfo.load(sym)
        (sym.sourceFile ne null) &&
        (currentRun.compiledFiles contains sym.sourceFile.path)
      }
    }

    /** Does the context of tree `tree` require a stable type?
     */
    private def isStableContext(tree: Tree, mode: Mode, pt: Type) = {
      def ptSym = pt.typeSymbol
      def expectsStable = (
           pt.isStable
        || mode.inQualMode && !tree.symbol.isConstant
        || !(tree.tpe <:< pt) && (ptSym.isAbstractType && pt.bounds.lo.isStable || ptSym.isRefinementClass)
      )

      (    isNarrowable(tree.tpe)
        && mode.typingExprNotLhs
        && expectsStable
      )
    }

    /** Make symbol accessible. This means:
     *  If symbol refers to package object, insert `.package` as second to last selector.
     *  (exception for some symbols in scala package which are dealiased immediately)
     *  Call checkAccessible, which sets tree's attributes.
     *  Also note that checkAccessible looks up sym on pre without checking that pre is well-formed
     *  (illegal type applications in pre will be skipped -- that's why typedSelect wraps the resulting tree in a TreeWithDeferredChecks)
     *  @return modified tree and new prefix type
     */
    private def makeAccessible(tree: Tree, sym: Symbol, pre: Type, site: Tree): (Tree, Type) =
      if (context.isInPackageObject(sym, pre.typeSymbol)) {
        if (pre.typeSymbol == ScalaPackageClass && sym.isTerm) {
          // short cut some aliases. It seems pattern matching needs this
          // to notice exhaustiveness and to generate good code when
          // List extractors are mixed with :: patterns. See Test5 in lists.scala.
          //
          // TODO SI-6609 Eliminate this special case once the old pattern matcher is removed.
          def dealias(sym: Symbol) =
            (atPos(tree.pos.makeTransparent) {gen.mkAttributedRef(sym)} setPos tree.pos, sym.owner.thisType)
          sym.name match {
            case nme.List => return dealias(ListModule)
            case nme.Seq  => return dealias(SeqModule)
            case nme.Nil  => return dealias(NilModule)
            case _ =>
          }
        }
        val qual = typedQualifier { atPos(tree.pos.makeTransparent) {
          tree match {
            case Ident(_) => Ident(nme.PACKAGEkw)
            case Select(qual, _) => Select(qual, nme.PACKAGEkw)
            case SelectFromTypeTree(qual, _) => Select(qual, nme.PACKAGEkw)
          }
        }}
        val tree1 = atPos(tree.pos) {
          tree match {
            case Ident(name) => Select(qual, name)
            case Select(_, name) => Select(qual, name)
            case SelectFromTypeTree(_, name) => SelectFromTypeTree(qual, name)
          }
        }
        (checkAccessible(tree1, sym, qual.tpe, qual), qual.tpe)
      } else {
        (checkAccessible(tree, sym, pre, site), pre)
      }

    /** Post-process an identifier or selection node, performing the following:
     *  1. Check that non-function pattern expressions are stable (ignoring volatility concerns -- SI-6815)
     *       (and narrow the type of modules: a module reference in a pattern has type Foo.type, not "object Foo")
     *  2. Check that packages and static modules are not used as values
     *  3. Turn tree type into stable type if possible and required by context.
     *  4. Give getClass calls a more precise type based on the type of the target of the call.
     */
    private def stabilize(tree: Tree, pre: Type, mode: Mode, pt: Type): Tree = {
      // Side effect time! Don't be an idiot like me and think you
      // can move "val sym = tree.symbol" before this line, because
      // inferExprAlternative side-effects the tree's symbol.
      if (tree.symbol.isOverloaded && !mode.inFunMode)
        inferExprAlternative(tree, pt)

      val sym = tree.symbol
      val isStableIdPattern = mode.typingPatternNotConstructor && tree.isTerm

      def isModuleTypedExpr = (
           treeInfo.admitsTypeSelection(tree)
        && (isStableContext(tree, mode, pt) || sym.isModuleNotMethod)
      )
      def isStableValueRequired = (
           isStableIdPattern
        || mode.in(all = EXPRmode, none = QUALmode) && !phase.erasedTypes
      )
      // To fully benefit from special casing the return type of
      // getClass, we have to catch it immediately so expressions like
      // x.getClass().newInstance() are typed with the type of x. TODO: If the
      // type of the qualifier is inaccessible, we can cause private types to
      // escape scope here, e.g. pos/t1107. I'm not sure how to properly handle
      // this so for now it requires the type symbol be public.
      def isGetClassCall = isGetClass(sym) && pre.typeSymbol.isPublic

      def narrowIf(tree: Tree, condition: Boolean) =
        if (condition) tree setType singleType(pre, sym) else tree

      def checkStable(tree: Tree): Tree =
        if (treeInfo.isStableIdentifierPattern(tree)) tree
        else UnstableTreeError(tree)

      if (tree.isErrorTyped)
        tree
      else if (!sym.isValue && isStableValueRequired) // (2)
        NotAValueError(tree, sym)
      else if (isStableIdPattern)                     // (1)
        // A module reference in a pattern has type Foo.type, not "object Foo"
        narrowIf(checkStable(tree), sym.isModuleNotMethod)
      else if (isModuleTypedExpr)                     // (3)
        narrowIf(tree, true)
      else if (isGetClassCall)                        // (4)
        tree setType MethodType(Nil, getClassReturnType(pre))
      else
        tree
    }

    private def isNarrowable(tpe: Type): Boolean = unwrapWrapperTypes(tpe) match {
      case TypeRef(_, _, _) | RefinedType(_, _) => true
      case _                                    => !phase.erasedTypes
    }

    def stabilizeFun(tree: Tree, mode: Mode, pt: Type): Tree = {
      val sym = tree.symbol
      val pre = tree match {
        case Select(qual, _) => qual.tpe
        case _               => NoPrefix
      }
      def stabilizable = (
           pre.isStable
        && sym.tpe.params.isEmpty
        && (isStableContext(tree, mode, pt) || sym.isModule)
      )
      tree.tpe match {
        case MethodType(_, _) if stabilizable => tree setType MethodType(Nil, singleType(pre, sym)) // TODO: should this be a NullaryMethodType?
        case _                                => tree
      }
    }

    /** The member with given name of given qualifier tree */
    def member(qual: Tree, name: Name) = {
      def callSiteWithinClass(clazz: Symbol) = context.enclClass.owner hasTransOwner clazz
      val includeLocals = qual.tpe match {
        case ThisType(clazz) if callSiteWithinClass(clazz)                => true
        case SuperType(clazz, _) if callSiteWithinClass(clazz.typeSymbol) => true
        case _                                                            => phase.next.erasedTypes
      }
      if (includeLocals) qual.tpe member name
      else qual.tpe nonLocalMember name
    }

    def silent[T](op: Typer => T,
                  reportAmbiguousErrors: Boolean = context.ambiguousErrors,
                  newtree: Tree = context.tree): SilentResult[T] = {
      val rawTypeStart = if (Statistics.canEnable) Statistics.startCounter(rawTypeFailed) else null
      val findMemberStart = if (Statistics.canEnable) Statistics.startCounter(findMemberFailed) else null
      val subtypeStart = if (Statistics.canEnable) Statistics.startCounter(subtypeFailed) else null
      val failedSilentStart = if (Statistics.canEnable) Statistics.startTimer(failedSilentNanos) else null
      def stopStats() = {
        if (Statistics.canEnable) Statistics.stopCounter(rawTypeFailed, rawTypeStart)
        if (Statistics.canEnable) Statistics.stopCounter(findMemberFailed, findMemberStart)
        if (Statistics.canEnable) Statistics.stopCounter(subtypeFailed, subtypeStart)
        if (Statistics.canEnable) Statistics.stopTimer(failedSilentNanos, failedSilentStart)
      }
      try {
        if (context.reportErrors ||
            reportAmbiguousErrors != context.ambiguousErrors ||
            newtree != context.tree) {
          val context1 = context.makeSilent(reportAmbiguousErrors, newtree)
          context1.undetparams = context.undetparams
          context1.savedTypeBounds = context.savedTypeBounds
          context1.namedApplyBlockInfo = context.namedApplyBlockInfo
          val typer1 = newTyper(context1)
          val result = op(typer1)
          context.undetparams = context1.undetparams
          context.savedTypeBounds = context1.savedTypeBounds
          context.namedApplyBlockInfo = context1.namedApplyBlockInfo
          if (context1.hasErrors) {
            stopStats()
            SilentTypeError(context1.errors: _*)
          } else {
            // If we have a successful result, emit any warnings it created.
            context1.flushAndIssueWarnings()
            SilentResultValue(result)
          }
        } else {
          assert(context.bufferErrors || isPastTyper, "silent mode is not available past typer")
          withSavedContext(context){
            val res = op(this)
            val errorsToReport = context.flushAndReturnBuffer()
            if (errorsToReport.isEmpty) SilentResultValue(res) else SilentTypeError(errorsToReport.head)
          }
        }
      } catch {
        case ex: CyclicReference => throw ex
        case ex: TypeError =>
          // fallback in case TypeError is still thrown
          // @H this happens for example in cps annotation checker
          stopStats()
          SilentTypeError(TypeErrorWrapper(ex))
      }
    }

    /** Check whether feature given by `featureTrait` is enabled.
     *  If it is not, issue an error or a warning depending on whether the feature is required.
     *  @param  construct  A string expression that is substituted for "#" in the feature description string
     *  @param  immediate  When set, feature check is run immediately, otherwise it is run
     *                     at the end of the typechecking run for the enclosing unit. This
     *                     is done to avoid potential cyclic reference errors by implicits
     *                     that are forced too early.
     *  @return if feature check is run immediately: true if feature is enabled, false otherwise
     *          if feature check is delayed or suppressed because we are past typer: true
     */
    def checkFeature(pos: Position, featureTrait: Symbol, construct: => String = "", immediate: Boolean = false): Boolean =
      if (isPastTyper) true
      else {
        val nestedOwners =
          featureTrait.owner.ownerChain.takeWhile(_ != languageFeatureModule.moduleClass).reverse
        val featureName = (nestedOwners map (_.name + ".")).mkString + featureTrait.name
        def action(): Boolean = {
          def hasImport = inferImplicit(EmptyTree: Tree, featureTrait.tpe, reportAmbiguous = true, isView = false, context).isSuccess
          def hasOption = settings.language.value exists (s => s == featureName || s == "_")
          val OK = hasImport || hasOption
          if (!OK) {
            val Some(AnnotationInfo(_, List(Literal(Constant(featureDesc: String)), Literal(Constant(required: Boolean))), _)) =
              featureTrait getAnnotation LanguageFeatureAnnot
            val req     = if (required) "needs to" else "should"
            val fqname  = "scala.language." + featureName
            val explain = (
              if (currentRun.reportedFeature contains featureTrait) "" else
              s"""|
                  |This can be achieved by adding the import clause 'import $fqname'
                  |or by setting the compiler option -language:$featureName.
                  |See the Scala docs for value $fqname for a discussion
                  |why the feature $req be explicitly enabled.""".stripMargin
            )
            currentRun.reportedFeature += featureTrait

            val msg = s"$featureDesc $req be enabled\nby making the implicit value $fqname visible.$explain" replace ("#", construct)
            if (required) unit.error(pos, msg)
            else currentRun.featureWarnings.warn(pos, msg)
          }
          OK
        }
        if (immediate) {
          action()
        } else {
          unit.toCheck += action
          true
        }
      }

    def checkExistentialsFeature(pos: Position, tpe: Type, prefix: String) = tpe match {
      case extp: ExistentialType if !extp.isRepresentableWithWildcards =>
        checkFeature(pos, ExistentialsFeature, prefix+" "+tpe)
      case _ =>
    }

    /** Perform the following adaptations of expression, pattern or type `tree` wrt to
     *  given mode `mode` and given prototype `pt`:
     *  (-1) For expressions with annotated types, let AnnotationCheckers decide what to do
     *  (0) Convert expressions with constant types to literals (unless in interactive/scaladoc mode)
     *  (1) Resolve overloading, unless mode contains FUNmode
     *  (2) Apply parameterless functions
     *  (3) Apply polymorphic types to fresh instances of their type parameters and
     *      store these instances in context.undetparams,
     *      unless followed by explicit type application.
     *  (4) Do the following to unapplied methods used as values:
     *  (4.1) If the method has only implicit parameters pass implicit arguments
     *  (4.2) otherwise, if `pt` is a function type and method is not a constructor,
     *        convert to function by eta-expansion,
     *  (4.3) otherwise, if the method is nullary with a result type compatible to `pt`
     *        and it is not a constructor, apply it to ()
     *  otherwise issue an error
     *  (5) Convert constructors in a pattern as follows:
     *  (5.1) If constructor refers to a case class factory, set tree's type to the unique
     *        instance of its primary constructor that is a subtype of the expected type.
     *  (5.2) If constructor refers to an extractor, convert to application of
     *        unapply or unapplySeq method.
     *
     *  (6) Convert all other types to TypeTree nodes.
     *  (7) When in TYPEmode but not FUNmode or HKmode, check that types are fully parameterized
     *      (7.1) In HKmode, higher-kinded types are allowed, but they must have the expected kind-arity
     *  (8) When in both EXPRmode and FUNmode, add apply method calls to values of object type.
     *  (9) If there are undetermined type variables and not POLYmode, infer expression instance
     *  Then, if tree's type is not a subtype of expected type, try the following adaptations:
     *  (10) If the expected type is Byte, Short or Char, and the expression
     *      is an integer fitting in the range of that type, convert it to that type.
     *  (11) Widen numeric literals to their expected type, if necessary
     *  (12) When in mode EXPRmode, convert E to { E; () } if expected type is scala.Unit.
     *  (13) When in mode EXPRmode, apply AnnotationChecker conversion if expected type is annotated.
     *  (14) When in mode EXPRmode, apply a view
     *  If all this fails, error
     */
    protected def adapt(tree: Tree, mode: Mode, pt: Type, original: Tree = EmptyTree): Tree = {
      def hasUndets           = context.undetparams.nonEmpty
      def hasUndetsInMonoMode = hasUndets && !mode.inPolyMode

      def adaptToImplicitMethod(mt: MethodType): Tree = {
        if (hasUndets) { // (9) -- should revisit dropped condition `hasUndetsInMonoMode`
          // dropped so that type args of implicit method are inferred even if polymorphic expressions are allowed
          // needed for implicits in 2.8 collection library -- maybe once #3346 is fixed, we can reinstate the condition?
            context.undetparams = inferExprInstance(tree, context.extractUndetparams(), pt,
              // approximate types that depend on arguments since dependency on implicit argument is like dependency on type parameter
              mt.approximate,
              keepNothings = false,
              useWeaklyCompatible = true) // #3808
        }

        // avoid throwing spurious DivergentImplicit errors
        if (context.hasErrors)
          setError(tree)
        else
          withCondConstrTyper(treeInfo.isSelfOrSuperConstrCall(tree))(typer1 =>
            if (original != EmptyTree && pt != WildcardType) (
              typer1 silent { tpr =>
                val withImplicitArgs = tpr.applyImplicitArgs(tree)
                if (tpr.context.hasErrors) tree // silent will wrap it in SilentTypeError anyway
                else tpr.typed(withImplicitArgs, mode, pt)
              }
              orElse { _ =>
                val resetTree = resetLocalAttrs(original)
                debuglog(s"fallback on implicits: ${tree}/$resetTree")
                val tree1 = typed(resetTree, mode)
                // Q: `typed` already calls `pluginsTyped` and `adapt`. the only difference here is that
                // we pass `EmptyTree` as the `original`. intended? added in 2009 (53d98e7d42) by martin.
                tree1 setType pluginsTyped(tree1.tpe, this, tree1, mode, pt)
                if (tree1.isEmpty) tree1 else adapt(tree1, mode, pt, EmptyTree)
              }
            )
            else
              typer1.typed(typer1.applyImplicitArgs(tree), mode, pt)
          )
      }

      def instantiateToMethodType(mt: MethodType): Tree = {
        val meth = tree match {
          // a partial named application is a block (see comment in EtaExpansion)
          case Block(_, tree1) => tree1.symbol
          case _               => tree.symbol
        }
        if (!meth.isConstructor && isFunctionType(pt)) { // (4.2)
          debuglog(s"eta-expanding $tree: ${tree.tpe} to $pt")
          checkParamsConvertible(tree, tree.tpe)
          val tree0 = etaExpand(context.unit, tree, this)

          // #2624: need to infer type arguments for eta expansion of a polymorphic method
          // context.undetparams contains clones of meth.typeParams (fresh ones were generated in etaExpand)
          // need to run typer on tree0, since etaExpansion sets the tpe's of its subtrees to null
          // can't type with the expected type, as we can't recreate the setup in (3) without calling typed
          // (note that (3) does not call typed to do the polymorphic type instantiation --
          //  it is called after the tree has been typed with a polymorphic expected result type)
          if (hasUndets)
            instantiate(typed(tree0, mode), mode, pt)
          else
            typed(tree0, mode, pt)
        }
        else if (!meth.isConstructor && mt.params.isEmpty) // (4.3)
          adapt(typed(Apply(tree, Nil) setPos tree.pos), mode, pt, original)
        else if (context.implicitsEnabled)
          MissingArgsForMethodTpeError(tree, meth)
        else
          setError(tree)
      }

      def adaptType(): Tree = {
        // @M When not typing a type constructor (!context.inTypeConstructorAllowed)
        // or raw type (tree.symbol.isJavaDefined && context.unit.isJava), types must be of kind *,
        // and thus parameterized types must be applied to their type arguments
        // @M TODO: why do kind-* tree's have symbols, while higher-kinded ones don't?
        def properTypeRequired = (
             tree.hasSymbolField
          && !context.inTypeConstructorAllowed
          && !(tree.symbol.isJavaDefined && context.unit.isJava)
        )
        // @M: don't check tree.tpe.symbol.typeParams. check tree.tpe.typeParams!!!
        // (e.g., m[Int] --> tree.tpe.symbol.typeParams.length == 1, tree.tpe.typeParams.length == 0!)
        // @M: removed check for tree.hasSymbolField and replace tree.symbol by tree.tpe.symbol
        // (TypeTree's must also be checked here, and they don't directly have a symbol)
        def kindArityMismatch = (
             context.inTypeConstructorAllowed
          && !sameLength(tree.tpe.typeParams, pt.typeParams)
        )
        // Note that we treat Any and Nothing as kind-polymorphic.
        // We can't perform this check when typing type arguments to an overloaded method before the overload is resolved
        // (or in the case of an error type) -- this is indicated by pt == WildcardType (see case TypeApply in typed1).
        def kindArityMismatchOk = tree.tpe.typeSymbol match {
          case NothingClass | AnyClass => true
          case _                       => pt == WildcardType
        }

        // todo. It would make sense when mode.inFunMode to instead use
        //    tree setType tree.tpe.normalize
        // when typechecking, say, TypeApply(Ident(`some abstract type symbol`), List(...))
        // because otherwise Ident will have its tpe set to a TypeRef, not to a PolyType, and `typedTypeApply` will fail
        // but this needs additional investigation, because it crashes t5228, gadts1 and maybe something else
        if (mode.inFunMode)
          tree
        else if (properTypeRequired && tree.symbol.typeParams.nonEmpty)  // (7)
          MissingTypeParametersError(tree)
        else if (kindArityMismatch && !kindArityMismatchOk)  // (7.1) @M: check kind-arity
          KindArityMismatchError(tree, pt)
        else tree match { // (6)
          case TypeTree() => tree
          case _          => TypeTree(tree.tpe) setOriginal tree
        }
      }

      def insertApply(): Tree = {
        assert(!context.inTypeConstructorAllowed, mode) //@M
        val adapted = adaptToName(tree, nme.apply)
        def stabilize0(pre: Type): Tree = stabilize(adapted, pre, MonoQualifierModes, WildcardType)

        // TODO reconcile the overlap between Typers#stablize and TreeGen.stabilize
        val qual = adapted match {
          case This(_) =>
            gen.stabilize(adapted)
          case Ident(_) =>
            val owner = adapted.symbol.owner
            val pre =
              if (owner.isPackageClass) owner.thisType
              else if (owner.isClass) context.enclosingSubClassContext(owner).prefix
              else NoPrefix
            stabilize0(pre)
          case Select(qualqual, _) =>
            stabilize0(qualqual.tpe)
          case other =>
            other
        }
        typedPos(tree.pos, mode, pt) {
          Select(qual setPos tree.pos.makeTransparent, nme.apply)
        }
      }
      def adaptConstant(value: Constant): Tree = {
        val sym = tree.symbol
        if (sym != null && sym.isDeprecated) {
          val msg = sym.toString + sym.locationString + " is deprecated: " + sym.deprecationMessage.getOrElse("")
          unit.deprecationWarning(tree.pos, msg)
        }
        treeCopy.Literal(tree, value)
      }

      // Ignore type errors raised in later phases that are due to mismatching types with existential skolems
      // We have lift crashing in 2.9 with an adapt failure in the pattern matcher.
      // Here's my hypothsis why this happens. The pattern matcher defines a variable of type
      //
      //   val x: T = expr
      //
      // where T is the type of expr, but T contains existential skolems ts.
      // In that case, this value definition does not typecheck.
      // The value definition
      //
      //   val x: T forSome { ts } = expr
      //
      // would typecheck. Or one can simply leave out the type of the `val`:
      //
      //   val x = expr
      //
      // SI-6029 shows another case where we also fail (in uncurry), but this time the expected
      // type is an existential type.
      //
      // The reason for both failures have to do with the way we (don't) transform
      // skolem types along with the trees that contain them. We'd need a
      // radically different approach to do it. But before investing a lot of time to
      // to do this (I have already sunk 3 full days with in the end futile attempts
      // to consistently transform skolems and fix 6029), I'd like to
      // investigate ways to avoid skolems completely.
      //
      // upd. The same problem happens when we try to typecheck the result of macro expansion against its expected type
      // (which is the return type of the macro definition instantiated in the context of expandee):
      //
      //   Test.scala:2: error: type mismatch;
      //     found   : $u.Expr[Class[_ <: Object]]
      //     required: reflect.runtime.universe.Expr[Class[?0(in value <local Test>)]] where type ?0(in value <local Test>) <: Object
      //     scala.reflect.runtime.universe.reify(new Object().getClass)
      //                                         ^
      // Therefore following Martin's advice I use this logic to recover from skolem errors after macro expansions
      // (by adding the ` || tree.attachments.get[MacroExpansionAttachment].isDefined` clause to the conditional above).
      //
      def adaptMismatchedSkolems() = {
        def canIgnoreMismatch = (
             !context.reportErrors && isPastTyper
          || tree.attachments.get[MacroExpansionAttachment].isDefined
        )
        def bound = pt match {
          case ExistentialType(qs, _) => qs
          case _                      => Nil
        }
        def msg = sm"""
          |Recovering from existential or skolem type error in
          |  $tree
          |with type: ${tree.tpe}
          |       pt: $pt
          |  context: ${context.tree}
          |  adapted
          """.trim

        val boundOrSkolems = if (canIgnoreMismatch) bound ++ pt.skolemsExceptMethodTypeParams else Nil
        boundOrSkolems match {
          case Nil => AdaptTypeError(tree, tree.tpe, pt) ; setError(tree)
          case _   => logResult(msg)(adapt(tree, mode, deriveTypeWithWildcards(boundOrSkolems)(pt)))
        }
      }

      def fallbackAfterVanillaAdapt(): Tree = {
        def isPopulatedPattern = {
          if ((tree.symbol ne null) && tree.symbol.isModule)
            inferModulePattern(tree, pt)

          isPopulated(tree.tpe, approximateAbstracts(pt))
        }
        if (mode.inPatternMode && isPopulatedPattern)
          return tree

        val tree1 = constfold(tree, pt) // (10) (11)
        if (tree1.tpe <:< pt)
          return adapt(tree1, mode, pt, original)

        if (mode.typingExprNotFun) {
          // The <: Any requirement inhibits attempts to adapt continuation types
          // to non-continuation types.
          if (tree.tpe <:< AnyTpe) pt.dealias match {
            case TypeRef(_, UnitClass, _) => // (12)
              if (settings.warnValueDiscard)
                context.unit.warning(tree.pos, "discarded non-Unit value")
              return typedPos(tree.pos, mode, pt)(Block(List(tree), Literal(Constant(()))))
            case TypeRef(_, sym, _) if isNumericValueClass(sym) && isNumericSubType(tree.tpe, pt) =>
              if (settings.warnNumericWiden)
                context.unit.warning(tree.pos, "implicit numeric widening")
              return typedPos(tree.pos, mode, pt)(Select(tree, "to" + sym.name))
            case _ =>
          }
          if (pt.dealias.annotations.nonEmpty && canAdaptAnnotations(tree, this, mode, pt)) // (13)
            return typed(adaptAnnotations(tree, this, mode, pt), mode, pt)

          if (hasUndets)
            return instantiate(tree, mode, pt)

          if (context.implicitsEnabled && !pt.isError && !tree.isErrorTyped) {
            // (14); the condition prevents chains of views
            debuglog("inferring view from " + tree.tpe + " to " + pt)
            inferView(tree, tree.tpe, pt, reportAmbiguous = true) match {
              case EmptyTree =>
              case coercion  =>
                def msg = "inferred view from " + tree.tpe + " to " + pt + " = " + coercion + ":" + coercion.tpe
                if (settings.logImplicitConv)
                  unit.echo(tree.pos, msg)

                debuglog(msg)
                val silentContext = context.makeImplicit(context.ambiguousErrors)
                val res = newTyper(silentContext).typed(
                  new ApplyImplicitView(coercion, List(tree)) setPos tree.pos, mode, pt)
                silentContext.firstError match {
                  case Some(err) => context.issue(err)
                  case None      => return res
                }
            }
          }
        }

        debuglog("error tree = " + tree)
        if (settings.debug && settings.explaintypes)
          explainTypes(tree.tpe, pt)

        if (tree.tpe.isErroneous || pt.isErroneous)
          setError(tree)
        else
          adaptMismatchedSkolems()
      }

      def vanillaAdapt(tree: Tree) = {
        def applyPossible = {
          def applyMeth = member(adaptToName(tree, nme.apply), nme.apply)
          def hasPolymorphicApply = applyMeth.alternatives exists (_.tpe.typeParams.nonEmpty)
          def hasMonomorphicApply = applyMeth.alternatives exists (_.tpe.paramSectionCount > 0)

          dyna.acceptsApplyDynamic(tree.tpe) || (
            if (mode.inTappMode)
              tree.tpe.typeParams.isEmpty && hasPolymorphicApply
            else
              hasMonomorphicApply
          )
        }
        def shouldInsertApply(tree: Tree) = mode.typingExprFun && {
          tree.tpe match {
            case _: MethodType | _: OverloadedType | _: PolyType => false
            case _                                               => applyPossible
          }
        }
        if (tree.isType)
          adaptType()
        else if (mode.typingExprNotFun && treeInfo.isMacroApplication(tree))
          macroExpandApply(this, tree, mode, pt)
        else if (mode.typingConstructorPattern)
          typedConstructorPattern(tree, pt)
        else if (shouldInsertApply(tree))
          insertApply()
        else if (hasUndetsInMonoMode) { // (9)
          assert(!context.inTypeConstructorAllowed, context) //@M
          instantiatePossiblyExpectingUnit(tree, mode, pt)
        }
        else if (tree.tpe <:< pt)
          tree
        else
          fallbackAfterVanillaAdapt()
      }

      // begin adapt
      if (isMacroImplRef(tree)) {
        if (treeInfo.isMacroApplication(tree)) adapt(unmarkMacroImplRef(tree), mode, pt, original)
        else tree
      } else tree.tpe match {
        case atp @ AnnotatedType(_, _, _) if canAdaptAnnotations(tree, this, mode, pt) => // (-1)
          adaptAnnotations(tree, this, mode, pt)
        case ct @ ConstantType(value) if mode.inNone(TYPEmode | FUNmode) && (ct <:< pt) && canAdaptConstantTypeToLiteral => // (0)
          adaptConstant(value)
        case OverloadedType(pre, alts) if !mode.inFunMode => // (1)
          inferExprAlternative(tree, pt)
          adapt(tree, mode, pt, original)
        case NullaryMethodType(restpe) => // (2)
          adapt(tree setType restpe, mode, pt, original)
        case TypeRef(_, ByNameParamClass, arg :: Nil) if mode.inExprMode => // (2)
          adapt(tree setType arg, mode, pt, original)
        case tp if mode.typingExprNotLhs && isExistentialType(tp) =>
          adapt(tree setType tp.dealias.skolemizeExistential(context.owner, tree), mode, pt, original)
        case PolyType(tparams, restpe) if mode.inNone(TAPPmode | PATTERNmode) && !context.inTypeConstructorAllowed => // (3)
          // assert((mode & HKmode) == 0) //@M a PolyType in HKmode represents an anonymous type function,
          // we're in HKmode since a higher-kinded type is expected --> hence, don't implicitly apply it to type params!
          // ticket #2197 triggered turning the assert into a guard
          // I guess this assert wasn't violated before because type aliases weren't expanded as eagerly
          //  (the only way to get a PolyType for an anonymous type function is by normalisation, which applies eta-expansion)
          // -- are we sure we want to expand aliases this early?
          // -- what caused this change in behaviour??
          val tparams1 = cloneSymbols(tparams)
          val tree1 = (
            if (tree.isType) tree
            else TypeApply(tree, tparams1 map (tparam => TypeTree(tparam.tpeHK) setPos tree.pos.focus)) setPos tree.pos
          )
          context.undetparams ++= tparams1
          notifyUndetparamsAdded(tparams1)
          adapt(tree1 setType restpe.substSym(tparams, tparams1), mode, pt, original)

        case mt: MethodType if mode.typingExprNotFunNotLhs && mt.isImplicit => // (4.1)
          adaptToImplicitMethod(mt)
        case mt: MethodType if mode.typingExprNotFunNotLhs && !hasUndetsInMonoMode && !treeInfo.isMacroApplicationOrBlock(tree) =>
          instantiateToMethodType(mt)
        case _ =>
          vanillaAdapt(tree)
      }
    }

    def instantiate(tree: Tree, mode: Mode, pt: Type): Tree = {
      inferExprInstance(tree, context.extractUndetparams(), pt)
      adapt(tree, mode, pt)
    }
    /** If the expected type is Unit: try instantiating type arguments
     *  with expected type Unit, but if that fails, try again with pt = WildcardType
     *  and discard the expression.
     */
    def instantiateExpectingUnit(tree: Tree, mode: Mode): Tree = {
      val savedUndetparams = context.undetparams
      silent(_.instantiate(tree, mode, UnitTpe)) orElse { _ =>
        context.undetparams = savedUndetparams
        val valueDiscard = atPos(tree.pos)(Block(List(instantiate(tree, mode, WildcardType)), Literal(Constant(()))))
        typed(valueDiscard, mode, UnitTpe)
      }
    }

    def instantiatePossiblyExpectingUnit(tree: Tree, mode: Mode, pt: Type): Tree = {
      if (mode.typingExprNotFun && pt.typeSymbol == UnitClass)
        instantiateExpectingUnit(tree, mode)
      else
        instantiate(tree, mode, pt)
    }

    private def isAdaptableWithView(qual: Tree) = {
      val qtpe = qual.tpe.widen
      (    !isPastTyper
        && qual.isTerm
        && !qual.isInstanceOf[Super]
        && ((qual.symbol eq null) || !qual.symbol.isTerm || qual.symbol.isValue)
        && !qtpe.isError
        && !qtpe.typeSymbol.isBottomClass
        && qtpe != WildcardType
        && !qual.isInstanceOf[ApplyImplicitView] // don't chain views
        && (context.implicitsEnabled || context.enrichmentEnabled)
        // Elaborating `context.implicitsEnabled`:
        // don't try to adapt a top-level type that's the subject of an implicit search
        // this happens because, if isView, typedImplicit tries to apply the "current" implicit value to
        // a value that needs to be coerced, so we check whether the implicit value has an `apply` method.
        // (If we allow this, we get divergence, e.g., starting at `conforms` during ant quick.bin)
        // Note: implicit arguments are still inferred (this kind of "chaining" is allowed)
      )
    }

    def adaptToMember(qual: Tree, searchTemplate: Type, reportAmbiguous: Boolean = true, saveErrors: Boolean = true): Tree = {
      if (isAdaptableWithView(qual)) {
        qual.tpe.dealiasWiden match {
          case et: ExistentialType =>
            qual setType et.skolemizeExistential(context.owner, qual) // open the existential
          case _ =>
        }
        inferView(qual, qual.tpe, searchTemplate, reportAmbiguous, saveErrors) match {
          case EmptyTree  => qual
          case coercion   =>
            if (settings.logImplicitConv)
              unit.echo(qual.pos,
                "applied implicit conversion from %s to %s = %s".format(
                  qual.tpe, searchTemplate, coercion.symbol.defString))

            typedQualifier(atPos(qual.pos)(new ApplyImplicitView(coercion, List(qual))))
        }
      }
      else qual
    }

    /** Try to apply an implicit conversion to `qual` to that it contains
     *  a method `name` which can be applied to arguments `args` with expected type `pt`.
     *  If `pt` is defined, there is a fallback to try again with pt = ?.
     *  This helps avoiding propagating result information too far and solves
     *  #1756.
     *  If no conversion is found, return `qual` unchanged.
     *
     */
    def adaptToArguments(qual: Tree, name: Name, args: List[Tree], pt: Type, reportAmbiguous: Boolean, saveErrors: Boolean): Tree = {
      def doAdapt(restpe: Type) =
        //util.trace("adaptToArgs "+qual+", name = "+name+", argtpes = "+(args map (_.tpe))+", pt = "+pt+" = ")
        adaptToMember(qual, HasMethodMatching(name, args map (_.tpe), restpe), reportAmbiguous, saveErrors)

      if (pt == WildcardType)
        doAdapt(pt)
      else silent(_ => doAdapt(pt)) filter (_ != qual) orElse (_ =>
        logResult(s"fallback on implicits in adaptToArguments: $qual.$name")(doAdapt(WildcardType))
      )
    }

    /** Try to apply an implicit conversion to `qual` so that it contains
     *  a method `name`. If that's ambiguous try taking arguments into
     *  account using `adaptToArguments`.
     */
    def adaptToMemberWithArgs(tree: Tree, qual: Tree, name: Name, mode: Mode, reportAmbiguous: Boolean, saveErrors: Boolean): Tree = {
      def onError(reportError: => Tree): Tree = context.tree match {
        case Apply(tree1, args) if (tree1 eq tree) && args.nonEmpty =>
          ( silent   (_.typedArgs(args.map(_.duplicate), mode))
              filter (xs => !(xs exists (_.isErrorTyped)))
                 map (xs => adaptToArguments(qual, name, xs, WildcardType, reportAmbiguous, saveErrors))
              orElse ( _ => reportError)
          )
        case _            =>
          reportError
      }

      silent(_.adaptToMember(qual, HasMember(name), reportAmbiguous = false)) orElse (errs =>
        onError {
          if (reportAmbiguous) errs foreach (context issue _)
          setError(tree)
        }
      )
    }

    /** Try to apply an implicit conversion to `qual` to that it contains a
     *  member `name` of arbitrary type.
     *  If no conversion is found, return `qual` unchanged.
     */
    def adaptToName(qual: Tree, name: Name) =
      if (member(qual, name) != NoSymbol) qual
      else adaptToMember(qual, HasMember(name))

    private def validateNoCaseAncestor(clazz: Symbol) = {
      if (!phase.erasedTypes) {
        for (ancestor <- clazz.ancestors find (_.isCase)) {
          unit.error(clazz.pos, (
            "case %s has case ancestor %s, but case-to-case inheritance is prohibited."+
            " To overcome this limitation, use extractors to pattern match on non-leaf nodes."
          ).format(clazz, ancestor.fullName))
        }
      }
    }

    private def checkEphemeral(clazz: Symbol, body: List[Tree]) = {
      // NOTE: Code appears to be messy in this method for good reason: it clearly
      // communicates the fact that it implements rather ad-hoc, arbitrary and
      // non-regular set of rules that identify features that interact badly with
      // value classes. This code can be cleaned up a lot once implementation
      // restrictions are addressed.
      val isValueClass = !clazz.isTrait
      def where = if (isValueClass) "value class" else "universal trait extending from class Any"
      def implRestriction(tree: Tree, what: String) =
        unit.error(tree.pos, s"implementation restriction: $what is not allowed in $where" +
           "\nThis restriction is planned to be removed in subsequent releases.")
      /**
       * Deeply traverses the tree in search of constructs that are not allowed
       * in value classes (at any nesting level).
       *
       * All restrictions this object imposes are probably not fundamental but require
       * fair amount of work and testing. We are conservative for now when it comes
       * to allowing language features to interact with value classes.
       *  */
      object checkEphemeralDeep extends Traverser {
        override def traverse(tree: Tree): Unit = if (isValueClass) {
          tree match {
            case _: ModuleDef =>
              //see https://issues.scala-lang.org/browse/SI-6359
              implRestriction(tree, "nested object")
            //see https://issues.scala-lang.org/browse/SI-6444
            //see https://issues.scala-lang.org/browse/SI-6463
            case cd: ClassDef if !cd.symbol.isAnonymousClass => // Don't warn about partial functions, etc. SI-7571
              implRestriction(tree, "nested class") // avoiding Type Tests that might check the $outer pointer.
            case Select(sup @ Super(qual, mix), selector) if selector != nme.CONSTRUCTOR && qual.symbol == clazz && mix != tpnme.EMPTY =>
              //see https://issues.scala-lang.org/browse/SI-6483
              implRestriction(sup, "qualified super reference")
            case _ =>
          }
          super.traverse(tree)
        }
      }
      for (stat <- body) {
        def notAllowed(what: String) = unit.error(stat.pos, s"$what is not allowed in $where")
        stat match {
          // see https://issues.scala-lang.org/browse/SI-6444
          // see https://issues.scala-lang.org/browse/SI-6463
          case ClassDef(mods, _, _, _) if isValueClass =>
            implRestriction(stat, s"nested ${ if (mods.isTrait) "trait" else "class" }")
          case _: Import | _: ClassDef | _: TypeDef | EmptyTree => // OK
          case DefDef(_, name, _, _, _, rhs) =>
            if (stat.symbol.isAuxiliaryConstructor)
              notAllowed("secondary constructor")
            else if (isValueClass && (name == nme.equals_ || name == nme.hashCode_) && !stat.symbol.isSynthetic)
              notAllowed(s"redefinition of $name method. See SIP-15, criterion 4.")
            else if (stat.symbol != null && stat.symbol.isParamAccessor)
              notAllowed("additional parameter")
            checkEphemeralDeep.traverse(rhs)
          case _: ValDef =>
            notAllowed("field definition")
          case _: ModuleDef =>
            //see https://issues.scala-lang.org/browse/SI-6359
            implRestriction(stat, "nested object")
          case _ =>
            notAllowed("this statement")
        }
      }
    }

    private def validateDerivedValueClass(clazz: Symbol, body: List[Tree]) = {
      if (clazz.isTrait)
        unit.error(clazz.pos, "only classes (not traits) are allowed to extend AnyVal")
      if (!clazz.isStatic)
        unit.error(clazz.pos, "value class may not be a "+
          (if (clazz.owner.isTerm) "local class" else "member of another class"))
      if (!clazz.isPrimitiveValueClass) {
        clazz.primaryConstructor.paramss match {
          case List(List(param)) =>
            val decls = clazz.info.decls
            val paramAccessor = clazz.constrParamAccessors.head
            if (paramAccessor.isMutable)
              unit.error(paramAccessor.pos, "value class parameter must not be a var")
            val accessor = decls.toList.find(x => x.isMethod && x.accessedOrSelf == paramAccessor)
            accessor match {
              case None =>
                unit.error(paramAccessor.pos, "value class parameter must be a val and not be private[this]")
              case Some(acc) if acc.isProtectedLocal =>
                unit.error(paramAccessor.pos, "value class parameter must not be protected[this]")
              case Some(acc) =>
                if (acc.tpe.typeSymbol.isDerivedValueClass)
                  unit.error(acc.pos, "value class may not wrap another user-defined value class")
                checkEphemeral(clazz, body filterNot (stat => stat.symbol != null && stat.symbol.accessedOrSelf == paramAccessor))
            }
          case _ =>
            unit.error(clazz.pos, "value class needs to have exactly one val parameter")
        }
      }

      for (tparam <- clazz.typeParams)
        if (tparam hasAnnotation definitions.SpecializedClass)
          unit.error(tparam.pos, "type parameter of value class may not be specialized")
    }

    /** Typechecks a parent type reference.
     *
     *  This typecheck is harder than it might look, because it should honor early
     *  definitions and also perform type argument inference with the help of super call
     *  arguments provided in `encodedtpt`.
     *
     *  The method is called in batches (batch = 1 time per each parent type referenced),
     *  two batches per definition: once from namer, when entering a ClassDef or a ModuleDef
     *  and once from typer, when typechecking the definition.
     *
     *  ***Arguments***
     *
     *  `encodedtpt` represents the parent type reference wrapped in an `Apply` node
     *  which indicates value arguments (i.e. type macro arguments or super constructor call arguments)
     *  If no value arguments are provided by the user, the `Apply` node is still
     *  there, but its `args` will be set to `Nil`.
     *  This argument is synthesized by `tools.nsc.ast.Parsers.templateParents`.
     *
     *  `templ` is an enclosing template, which contains a primary constructor synthesized by the parser.
     *  Such a constructor is a DefDef which contains early initializers and maybe a super constructor call
     *  (I wrote "maybe" because trait constructors don't call super constructors).
     *  This argument is synthesized by `tools.nsc.ast.Trees.Template`.
     *
     *  `inMixinPosition` indicates whether the reference is not the first in the
     *  list of parents (and therefore cannot be a class) or the opposite.
     *
     *  ***Return value and side effects***
     *
     *  Returns a `TypeTree` representing a resolved parent type.
     *  If the typechecked parent reference implies non-nullary and non-empty argument list,
     *  this argument list is attached to the returned value in SuperArgsAttachment.
     *  The attachment is necessary for the subsequent typecheck to fixup a super constructor call
     *  in the body of the primary constructor (see `typedTemplate` for details).
     *
     *  This method might invoke `typedPrimaryConstrBody`, hence it might cause the side effects
     *  described in the docs of that method. It might also attribute the Super(_, _) reference
     *  (if present) inside the primary constructor of `templ`.
     *
     *  ***Example***
     *
     *  For the following definition:
     *
     *    class D extends {
     *      val x = 2
     *      val y = 4
     *    } with B(x)(3) with C(y) with T
     *
     *  this method will be called six times:
     *
     *    (3 times from the namer)
     *    typedParentType(Apply(Apply(Ident(B), List(Ident(x))), List(3)), templ, inMixinPosition = false)
     *    typedParentType(Apply(Ident(C), List(Ident(y))), templ, inMixinPosition = true)
     *    typedParentType(Apply(Ident(T), List()), templ, inMixinPosition = true)
     *
     *    (3 times from the typer)
     *    <the same three calls>
     */
    private def typedParentType(encodedtpt: Tree, templ: Template, inMixinPosition: Boolean): Tree = {
      val app = treeInfo.dissectApplied(encodedtpt)
      val (treeInfo.Applied(core, _, argss), decodedtpt) = ((app, app.callee))
      val argssAreTrivial = argss == Nil || argss == ListOfNil

      // we cannot avoid cyclic references with `initialize` here, because when type macros arrive,
      // we'll have to check the probe for isTypeMacro anyways.
      // therefore I think it's reasonable to trade a more specific "inherits itself" error
      // for a generic, yet understandable "cyclic reference" error
      var probe = typedTypeConstructor(core.duplicate).tpe.typeSymbol
      if (probe == null) probe = NoSymbol
      probe.initialize

      if (probe.isTrait || inMixinPosition) {
        if (!argssAreTrivial) {
          if (probe.isTrait) ConstrArgsInParentWhichIsTraitError(encodedtpt, probe)
          else () // a class in a mixin position - this warrants an error in `validateParentClasses`
                  // therefore here we do nothing, e.g. don't check that the # of ctor arguments
                  // matches the # of ctor parameters or stuff like that
        }
        typedType(decodedtpt)
      } else {
        val supertpt = typedTypeConstructor(decodedtpt)
        val supertparams = if (supertpt.hasSymbolField) supertpt.symbol.typeParams else Nil
        def inferParentTypeArgs: Tree = {
          typedPrimaryConstrBody(templ) {
            val supertpe = PolyType(supertparams, appliedType(supertpt.tpe, supertparams map (_.tpeHK)))
            val supercall = New(supertpe, mmap(argss)(_.duplicate))
            val treeInfo.Applied(Select(ctor, nme.CONSTRUCTOR), _, _) = supercall
            ctor setType supertpe // this is an essential hack, otherwise it will occasionally fail to typecheck
            atPos(supertpt.pos.focus)(supercall)
          } match {
            case EmptyTree => MissingTypeArgumentsParentTpeError(supertpt); supertpt
            case tpt       => TypeTree(tpt.tpe) setPos supertpt.pos  // SI-7224: don't .focus positions of the TypeTree of a parent that exists in source
          }
        }

        val supertptWithTargs = if (supertparams.isEmpty || context.unit.isJava) supertpt else inferParentTypeArgs

        // this is the place where we tell the typer what argss should be used for the super call
        // if argss are nullary or empty, then (see the docs for `typedPrimaryConstrBody`)
        // the super call dummy is already good enough, so we don't need to do anything
        if (argssAreTrivial) supertptWithTargs else supertptWithTargs updateAttachment SuperArgsAttachment(argss)
      }
    }

    /** Typechecks the mishmash of trees that happen to be stuffed into the primary constructor of a given template.
     *  Before commencing the typecheck, replaces the `pendingSuperCall` dummy with the result of `actualSuperCall`.
     *  `actualSuperCall` can return `EmptyTree`, in which case the dummy is replaced with a literal unit.
     *
     *  ***Return value and side effects***
     *
     *  If a super call is present in the primary constructor and is not erased by the transform, returns it typechecked.
     *  Otherwise (e.g. if the primary constructor is missing or the super call isn't there) returns `EmptyTree`.
     *
     *  As a side effect, this method attributes the underlying fields of early vals.
     *  Early vals aren't typechecked anywhere else, so it's essential to call `typedPrimaryConstrBody`
     *  at least once per definition. It'd be great to disentangle this logic at some point.
     *
     *  ***Example***
     *
     *  For the following definition:
     *
     *    class D extends {
     *      val x = 2
     *      val y = 4
     *    } with B(x)(3) with C(y) with T
     *
     *  the primary constructor of `templ` will be:
     *
     *    Block(List(
     *      ValDef(NoMods, x, TypeTree(), 2)
     *      ValDef(NoMods, y, TypeTree(), 4)
     *      global.pendingSuperCall,
     *      Literal(Constant(())))
     *
     *  Note the `pendingSuperCall` part. This is the representation of a fill-me-in-later supercall dummy,
     *  which encodes the fact that supercall argss are unknown during parsing and need to be transplanted
     *  from one of the parent types. Read more about why the argss are unknown in `tools.nsc.ast.Trees.Template`.
     */
    private def typedPrimaryConstrBody(templ: Template)(actualSuperCall: => Tree): Tree =
        treeInfo.firstConstructor(templ.body) match {
        case ctor @ DefDef(_, _, _, vparamss, _, cbody @ Block(cstats, cunit)) =>
            val (preSuperStats, superCall) = {
              val (stats, rest) = cstats span (x => !treeInfo.isSuperConstrCall(x))
              (stats map (_.duplicate), if (rest.isEmpty) EmptyTree else rest.head.duplicate)
            }
          val superCall1 = (superCall match {
            case global.pendingSuperCall => actualSuperCall
            case EmptyTree => EmptyTree
          }) orElse cunit
          val cbody1 = treeCopy.Block(cbody, preSuperStats, superCall1)
          val clazz = context.owner
            assert(clazz != NoSymbol, templ)
          val cscope = context.outer.makeNewScope(ctor, context.outer.owner)
          val cbody2 = { // called both during completion AND typing.
            val typer1 = newTyper(cscope)
            // XXX: see about using the class's symbol....
            clazz.unsafeTypeParams foreach (sym => typer1.context.scope.enter(sym))
            typer1.namer.enterValueParams(vparamss map (_.map(_.duplicate)))
            typer1.typed(cbody1)
            }

            val preSuperVals = treeInfo.preSuperFields(templ.body)
            if (preSuperVals.isEmpty && preSuperStats.nonEmpty)
            devWarning("Wanted to zip empty presuper val list with " + preSuperStats)
            else
            map2(preSuperStats, preSuperVals)((ldef, gdef) => gdef.tpt setType ldef.symbol.tpe)

          if (superCall1 == cunit) EmptyTree
          else cbody2 match {
            case Block(_, expr) => expr
            case tree => tree
          }
          case _ =>
          EmptyTree
        }

    /** Makes sure that the first type tree in the list of parent types is always a class.
     *  If the first parent is a trait, prepend its supertype to the list until it's a class.
     */
    private def normalizeFirstParent(parents: List[Tree]): List[Tree] = {
      @annotation.tailrec
      def explode0(parents: List[Tree]): List[Tree] = {
        val supertpt :: rest = parents // parents is always non-empty here - it only grows
        if (supertpt.tpe.typeSymbol == AnyClass) {
          supertpt setType AnyRefTpe
          parents
        } else if (treeInfo isTraitRef supertpt) {
          val supertpt1  = typedType(supertpt)
          def supersuper = TypeTree(supertpt1.tpe.firstParent) setPos supertpt.pos.focus
          if (supertpt1.isErrorTyped) rest
          else explode0(supersuper :: supertpt1 :: rest)
        } else parents
      }

      def explode(parents: List[Tree]) =
        if (treeInfo isTraitRef parents.head) explode0(parents)
        else parents

      if (parents.isEmpty) Nil else explode(parents)
    }

    /** Certain parents are added in the parser before it is known whether
     *  that class also declared them as parents. For instance, this is an
     *  error unless we take corrective action here:
     *
     *    case class Foo() extends Serializable
     *
     *  So we strip the duplicates before typer.
     */
    private def fixDuplicateSyntheticParents(parents: List[Tree]): List[Tree] = parents match {
      case Nil      => Nil
      case x :: xs  =>
        val sym = x.symbol
        x :: fixDuplicateSyntheticParents(
          if (isPossibleSyntheticParent(sym)) xs filterNot (_.symbol == sym)
          else xs
        )
    }

    def typedParentTypes(templ: Template): List[Tree] = templ.parents match {
      case Nil => List(atPos(templ.pos)(TypeTree(AnyRefTpe)))
      case first :: rest =>
        try {
          val supertpts = fixDuplicateSyntheticParents(normalizeFirstParent(
            typedParentType(first, templ, inMixinPosition = false) +:
            (rest map (typedParentType(_, templ, inMixinPosition = true)))))

          // if that is required to infer the targs of a super call
          // typedParentType calls typedPrimaryConstrBody to do the inferring typecheck
          // as a side effect, that typecheck also assigns types to the fields underlying early vals
          // however if inference is not required, the typecheck doesn't happen
          // and therefore early fields have their type trees not assigned
          // here we detect this situation and take preventive measures
          if (treeInfo.hasUntypedPreSuperFields(templ.body))
            typedPrimaryConstrBody(templ)(EmptyTree)

          supertpts mapConserve (tpt => checkNoEscaping.privates(context.owner, tpt))
        }
        catch {
          case ex: TypeError =>
            // fallback in case of cyclic errors
            // @H none of the tests enter here but I couldn't rule it out
            // upd. @E when a definition inherits itself, we end up here
            // because `typedParentType` triggers `initialize` for parent types symbols
            log("Type error calculating parents in template " + templ)
            log("Error: " + ex)
            ParentTypesError(templ, ex)
            List(TypeTree(AnyRefTpe))
        }
    }

    /** <p>Check that</p>
     *  <ul>
     *    <li>all parents are class types,</li>
     *    <li>first parent class is not a mixin; following classes are mixins,</li>
     *    <li>final classes are not inherited,</li>
     *    <li>
     *      sealed classes are only inherited by classes which are
     *      nested within definition of base class, or that occur within same
     *      statement sequence,
     *    </li>
     *    <li>self-type of current class is a subtype of self-type of each parent class.</li>
     *    <li>no two parents define same symbol.</li>
     *  </ul>
     */
    def validateParentClasses(parents: List[Tree], selfType: Type) {
      val pending = ListBuffer[AbsTypeError]()
      def validateDynamicParent(parent: Symbol, parentPos: Position) =
        if (parent == DynamicClass) checkFeature(parentPos, DynamicsFeature)

      def validateParentClass(parent: Tree, superclazz: Symbol) =
        if (!parent.isErrorTyped) {
          val psym = parent.tpe.typeSymbol.initialize

          checkStablePrefixClassType(parent)

          if (psym != superclazz) {
            if (psym.isTrait) {
              val ps = psym.info.parents
              if (!ps.isEmpty && !superclazz.isSubClass(ps.head.typeSymbol))
                pending += ParentSuperSubclassError(parent, superclazz, ps.head.typeSymbol, psym)
            } else {
              pending += ParentNotATraitMixinError(parent, psym)
            }
          }

          if (psym.isFinal)
            pending += ParentFinalInheritanceError(parent, psym)

          val sameSourceFile = context.unit.source.file == psym.sourceFile

          if (psym.hasDeprecatedInheritanceAnnotation && !sameSourceFile) {
            val suffix = psym.deprecatedInheritanceMessage map (": " + _) getOrElse ""
            val msg = s"inheritance from ${psym.fullLocationString} is deprecated$suffix"
            unit.deprecationWarning(parent.pos, msg)
          }

          if (psym.isSealed && !phase.erasedTypes)
            if (sameSourceFile)
              psym addChild context.owner
            else
              pending += ParentSealedInheritanceError(parent, psym)

          if (!(selfType <:< parent.tpe.typeOfThis) &&
              !phase.erasedTypes &&
              !context.owner.isSynthetic &&   // don't check synthetic concrete classes for virtuals (part of DEVIRTUALIZE)
              !selfType.isErroneous &&
              !parent.tpe.isErroneous)
          {
            pending += ParentSelfTypeConformanceError(parent, selfType)
            if (settings.explaintypes) explainTypes(selfType, parent.tpe.typeOfThis)
          }

          if (parents exists (p => p != parent && p.tpe.typeSymbol == psym && !psym.isError))
            pending += ParentInheritedTwiceError(parent, psym)

          validateDynamicParent(psym, parent.pos)
        }

      if (!parents.isEmpty && parents.forall(!_.isErrorTyped)) {
        val superclazz = parents.head.tpe.typeSymbol
        for (p <- parents) validateParentClass(p, superclazz)
      }

      pending.foreach(ErrorUtils.issueTypeError)
    }

    def checkFinitary(classinfo: ClassInfoType) {
      val clazz = classinfo.typeSymbol

      for (tparam <- clazz.typeParams) {
        if (classinfo.expansiveRefs(tparam) contains tparam) {
          val newinfo = ClassInfoType(
            classinfo.parents map (_.instantiateTypeParams(List(tparam), List(AnyRefTpe))),
            classinfo.decls,
            clazz)
          clazz.setInfo {
            clazz.info match {
              case PolyType(tparams, _) => PolyType(tparams, newinfo)
              case _ => newinfo
            }
          }
          FinitaryError(tparam)
        }
      }
    }

    def typedClassDef(cdef: ClassDef): Tree = {
      val clazz = cdef.symbol
      val typedMods = typedModifiers(cdef.mods)
      assert(clazz != NoSymbol, cdef)
      reenterTypeParams(cdef.tparams)
      val tparams1 = cdef.tparams mapConserve (typedTypeDef)
      val impl1 = newTyper(context.make(cdef.impl, clazz, newScope)).typedTemplate(cdef.impl, typedParentTypes(cdef.impl))
      val impl2 = finishMethodSynthesis(impl1, clazz, context)
      if (clazz.isTrait && clazz.info.parents.nonEmpty && clazz.info.firstParent.typeSymbol == AnyClass)
        checkEphemeral(clazz, impl2.body)

      if ((clazz isNonBottomSubClass ClassfileAnnotationClass) && (clazz != ClassfileAnnotationClass)) {
        if (!clazz.owner.isPackageClass)
          unit.error(clazz.pos, "inner classes cannot be classfile annotations")
        else restrictionWarning(cdef.pos, unit,
          """|subclassing Classfile does not
             |make your annotation visible at runtime.  If that is what
             |you want, you must write the annotation class in Java.""".stripMargin)
      }

      if (!isPastTyper) {
        for (ann <- clazz.getAnnotation(DeprecatedAttr)) {
          val m = companionSymbolOf(clazz, context)
          if (m != NoSymbol)
            m.moduleClass.addAnnotation(AnnotationInfo(ann.atp, ann.args, List()))
        }
      }
      treeCopy.ClassDef(cdef, typedMods, cdef.name, tparams1, impl2)
        .setType(NoType)
    }

    def typedModuleDef(mdef: ModuleDef): Tree = {
      // initialize all constructors of the linked class: the type completer (Namer.methodSig)
      // might add default getters to this object. example: "object T; class T(x: Int = 1)"
      val linkedClass = companionSymbolOf(mdef.symbol, context)
      if (linkedClass != NoSymbol)
        linkedClass.info.decl(nme.CONSTRUCTOR).alternatives foreach (_.initialize)

      val clazz     = mdef.symbol.moduleClass
      val typedMods = typedModifiers(mdef.mods)
      assert(clazz != NoSymbol, mdef)
      val noSerializable = (
           (linkedClass eq NoSymbol)
        || linkedClass.isErroneous
        || !linkedClass.isSerializable
        || clazz.isSerializable
      )
      val impl1 = newTyper(context.make(mdef.impl, clazz, newScope)).typedTemplate(mdef.impl, {
        typedParentTypes(mdef.impl) ++ (
          if (noSerializable) Nil
          else {
            clazz.makeSerializable()
            List(TypeTree(SerializableTpe) setPos clazz.pos.focus)
          }
        )
      })

      val impl2  = finishMethodSynthesis(impl1, clazz, context)

      if (mdef.symbol == PredefModule)
        ensurePredefParentsAreInSameSourceFile(impl2)

      // SI-5954. On second compile of a companion class contained in a package object we end up
      // with some confusion of names which leads to having two symbols with the same name in the
      // same owner. Until that can be straightened out we will warn on companion objects in package
      // objects. But this code also tries to be friendly by distinguishing between case classes and
      // user written companion pairs
      def warnPackageObjectMembers(mdef : ModuleDef) = for (m <- mdef.symbol.info.members) {
        // ignore synthetic objects, because the "companion" object to a case class is synthetic and
        // we only want one error per case class
        if (!m.isSynthetic) {
          // can't handle case classes in package objects
          if (m.isCaseClass) pkgObjectWarning(m, mdef, "case")
          // can't handle companion class/object pairs in package objects
          else if ((m.isClass && m.companionModule != NoSymbol && !m.companionModule.isSynthetic) ||
                   (m.isModule && m.companionClass != NoSymbol && !m.companionClass.isSynthetic))
                     pkgObjectWarning(m, mdef, "companion")
        }

        def pkgObjectWarning(m : Symbol, mdef : ModuleDef, restricted : String) = {
          val pkgName = mdef.symbol.ownerChain find (_.isPackage) map (_.decodedName) getOrElse mdef.symbol.toString
          context.warning(if (m.pos.isDefined) m.pos else mdef.pos, s"${m} should be placed directly in package ${pkgName} instead of package object ${pkgName}. Under some circumstances companion objects and case classes in package objects can fail to recompile. See https://issues.scala-lang.org/browse/SI-5954.")
        }
      }

      if (mdef.symbol.isPackageObject)
        warnPackageObjectMembers(mdef)

      treeCopy.ModuleDef(mdef, typedMods, mdef.name, impl2) setType NoType
    }

    private def ensurePredefParentsAreInSameSourceFile(template: Template) = {
      val parentSyms = template.parents map (_.symbol) filterNot (_ == AnyRefClass)
      if (parentSyms exists (_.associatedFile != PredefModule.associatedFile))
        unit.error(template.pos, s"All parents of Predef must be defined in ${PredefModule.associatedFile}.")
    }
    /** In order to override this in the TreeCheckers Typer so synthetics aren't re-added
     *  all the time, it is exposed here the module/class typing methods go through it.
     *  ...but it turns out it's also the ideal spot for namer/typer coordination for
     *  the tricky method synthesis scenarios, so we'll make it that.
     */
    protected def finishMethodSynthesis(templ: Template, clazz: Symbol, context: Context): Template = {
      addSyntheticMethods(templ, clazz, context)
    }
    /** For flatMapping a list of trees when you want the DocDefs and Annotated
     *  to be transparent.
     */
    def rewrappingWrapperTrees(f: Tree => List[Tree]): Tree => List[Tree] = {
      case dd @ DocDef(comment, defn) => f(defn) map (stat => DocDef(comment, stat) setPos dd.pos)
      case Annotated(annot, defn)     => f(defn) map (stat => Annotated(annot, stat))
      case tree                       => f(tree)
    }

    protected def enterSyms(txt: Context, trees: List[Tree]) = {
      var txt0 = txt
      for (tree <- trees) txt0 = enterSym(txt0, tree)
    }

    protected def enterSym(txt: Context, tree: Tree): Context =
      if (txt eq context) namer.enterSym(tree)
      else newNamer(txt).enterSym(tree)

    /** <!-- 2 --> Check that inner classes do not inherit from Annotation
     */
    def typedTemplate(templ: Template, parents1: List[Tree]): Template = {
      val clazz = context.owner
      clazz.annotations.map(_.completeInfo())
      if (templ.symbol == NoSymbol)
        templ setSymbol clazz.newLocalDummy(templ.pos)
      val self1 = templ.self match {
        case vd @ ValDef(_, _, tpt, EmptyTree) =>
          val tpt1 = checkNoEscaping.privates(
            clazz.thisSym,
            treeCopy.TypeTree(tpt).setOriginal(tpt) setType vd.symbol.tpe
          )
          copyValDef(vd)(tpt = tpt1, rhs = EmptyTree) setType NoType
      }
      // was:
      //          val tpt1 = checkNoEscaping.privates(clazz.thisSym, typedType(tpt))
      //          treeCopy.ValDef(vd, mods, name, tpt1, EmptyTree) setType NoType
      // but this leads to cycles for existential self types ==> #2545
      if (self1.name != nme.WILDCARD)
        context.scope enter self1.symbol

      val selfType = (
        if (clazz.isAnonymousClass && !phase.erasedTypes)
          intersectionType(clazz.info.parents, clazz.owner)
        else
          clazz.typeOfThis
      )
      // the following is necessary for templates generated later
      assert(clazz.info.decls != EmptyScope, clazz)
      enterSyms(context.outer.make(templ, clazz, clazz.info.decls), templ.body)
      if (!templ.isErrorTyped) // if `parentTypes` has invalidated the template, don't validate it anymore
      validateParentClasses(parents1, selfType)
      if (clazz.isCase)
        validateNoCaseAncestor(clazz)
      if (clazz.isTrait && hasSuperArgs(parents1.head))
        ConstrArgsInParentOfTraitError(parents1.head, clazz)

      if ((clazz isSubClass ClassfileAnnotationClass) && !clazz.isTopLevel)
        unit.error(clazz.pos, "inner classes cannot be classfile annotations")

      if (!phase.erasedTypes && !clazz.info.resultType.isError) // @S: prevent crash for duplicated type members
        checkFinitary(clazz.info.resultType.asInstanceOf[ClassInfoType])

      val body = {
      val body =
        if (isPastTyper || reporter.hasErrors) templ.body
        else templ.body flatMap rewrappingWrapperTrees(namer.addDerivedTrees(Typer.this, _))
        val primaryCtor = treeInfo.firstConstructor(body)
        val primaryCtor1 = primaryCtor match {
          case DefDef(_, _, _, _, _, Block(earlyVals :+ global.pendingSuperCall, unit)) =>
            val argss = superArgs(parents1.head) getOrElse Nil
            val pos = wrappingPos(parents1.head.pos, argss.flatten)
            val superCall = atPos(pos)(PrimarySuperCall(argss))
            deriveDefDef(primaryCtor)(block => Block(earlyVals :+ superCall, unit) setPos pos) setPos pos
          case _ => primaryCtor
        }
        body mapConserve { case `primaryCtor` => primaryCtor1; case stat => stat }
      }

      val body1 = typedStats(body, templ.symbol)

      if (clazz.info.firstParent.typeSymbol == AnyValClass)
        validateDerivedValueClass(clazz, body1)

      if (clazz.isTrait) {
        for (decl <- clazz.info.decls if decl.isTerm && decl.isEarlyInitialized) {
          unit.warning(decl.pos, "Implementation restriction: early definitions in traits are not initialized before the super class is initialized.")
        }
      }

      treeCopy.Template(templ, parents1, self1, body1) setType clazz.tpe_*
    }

    /** Remove definition annotations from modifiers (they have been saved
     *  into the symbol's `annotations` in the type completer / namer)
     *
     *  However reification does need annotation definitions to proceed.
     *  Unfortunately, AnnotationInfo doesn't provide enough info to reify it in general case.
     *  The biggest problem is with the "atp: Type" field, which cannot be reified in some situations
     *  that involve locally defined annotations. See more about that in Reifiers.scala.
     *
     *  That's why the original tree gets saved into `original` field of AnnotationInfo (happens elsewhere).
     *  The field doesn't get pickled/unpickled and exists only during a single compilation run.
     *  This simultaneously allows us to reify annotations and to preserve backward compatibility.
     */
    def typedModifiers(mods: Modifiers): Modifiers =
      mods.copy(annotations = Nil) setPositions mods.positions

    def typedValDef(vdef: ValDef): ValDef = {
      val sym = vdef.symbol
      val valDefTyper = {
        val maybeConstrCtx =
          if ((sym.isParameter || sym.isEarlyInitialized) && sym.owner.isConstructor) context.makeConstructorContext
          else context
        newTyper(maybeConstrCtx.makeNewScope(vdef, sym))
      }
      valDefTyper.typedValDefImpl(vdef)
    }

    // use typedValDef instead. this version is called after creating a new context for the ValDef
    private def typedValDefImpl(vdef: ValDef) = {
      val sym = vdef.symbol.initialize
      val typedMods = typedModifiers(vdef.mods)

      sym.annotations.map(_.completeInfo())
      val tpt1 = checkNoEscaping.privates(sym, typedType(vdef.tpt))
      checkNonCyclic(vdef, tpt1)

      if (sym.hasAnnotation(definitions.VolatileAttr) && !sym.isMutable)
        VolatileValueError(vdef)

      val rhs1 =
        if (vdef.rhs.isEmpty) {
          if (sym.isVariable && sym.owner.isTerm && !sym.isLazy && !isPastTyper)
            LocalVarUninitializedError(vdef)
          vdef.rhs
        } else {
          val tpt2 = if (sym.hasDefault) {
            // When typechecking default parameter, replace all type parameters in the expected type by Wildcard.
            // This allows defining "def foo[T](a: T = 1)"
            val tparams = sym.owner.skipConstructor.info.typeParams
            val subst = new SubstTypeMap(tparams, tparams map (_ => WildcardType)) {
              override def matches(sym: Symbol, sym1: Symbol) =
                if (sym.isSkolem) matches(sym.deSkolemize, sym1)
                else if (sym1.isSkolem) matches(sym, sym1.deSkolemize)
                else super[SubstTypeMap].matches(sym, sym1)
            }
            // allow defaults on by-name parameters
            if (sym hasFlag BYNAMEPARAM)
              if (tpt1.tpe.typeArgs.isEmpty) WildcardType // during erasure tpt1 is Function0
              else subst(tpt1.tpe.typeArgs(0))
            else subst(tpt1.tpe)
          } else tpt1.tpe
          transformedOrTyped(vdef.rhs, EXPRmode | BYVALmode, tpt2)
        }
      treeCopy.ValDef(vdef, typedMods, vdef.name, tpt1, checkDead(rhs1)) setType NoType
    }

    /** Enter all aliases of local parameter accessors.
     */
    def computeParamAliases(clazz: Symbol, vparamss: List[List[ValDef]], rhs: Tree) {
      debuglog(s"computing param aliases for $clazz:${clazz.primaryConstructor.tpe}:$rhs")
      val pending = ListBuffer[AbsTypeError]()

      // !!! This method is redundant with other, less buggy ones.
      def decompose(call: Tree): (Tree, List[Tree]) = call match {
        case _ if call.isErrorTyped => // e.g. SI-7636
          (call, Nil)
        case Apply(fn, args) =>
          // an object cannot be allowed to pass a reference to itself to a superconstructor
          // because of initialization issues; SI-473, SI-3913, SI-6928.
          foreachSubTreeBoundTo(args, clazz) { tree =>
            if (tree.symbol.isModule)
              pending += SuperConstrReferenceError(tree)
            tree match {
              case This(qual) =>
                pending += SuperConstrArgsThisReferenceError(tree)
              case _ => ()
            }
          }
          val (superConstr, preArgs) = decompose(fn)
          val params = fn.tpe.params
          // appending a dummy tree to represent Nil for an empty varargs (is this really necessary?)
          val applyArgs = if (args.length < params.length) args :+ EmptyTree else args take params.length

          assert(sameLength(applyArgs, params) || call.isErrorTyped,
            s"arity mismatch but call is not error typed: $clazz (params=$params, args=$applyArgs)")

          (superConstr, preArgs ::: applyArgs)
        case Block(_ :+ superCall, _) =>
          decompose(superCall)
        case _ =>
          (call, Nil)
      }
      val (superConstr, superArgs) = decompose(rhs)
      assert(superConstr.symbol ne null, superConstr)//debug
      def superClazz = superConstr.symbol.owner
      def superParamAccessors = superClazz.constrParamAccessors

      // associate superclass paramaccessors with their aliases
      if (superConstr.symbol.isPrimaryConstructor && !superClazz.isJavaDefined && sameLength(superParamAccessors, superArgs)) {
        for ((superAcc, superArg @ Ident(name)) <- superParamAccessors zip superArgs) {
          if (mexists(vparamss)(_.symbol == superArg.symbol)) {
            val alias = (
              superAcc.initialize.alias
                orElse (superAcc getter superAcc.owner)
                filter (alias => superClazz.info.nonPrivateMember(alias.name) == alias)
            )
            if (alias.exists && !alias.accessed.isVariable && !isRepeatedParamType(alias.accessed.info)) {
              val ownAcc = clazz.info decl name suchThat (_.isParamAccessor) match {
                case acc if !acc.isDeferred && acc.hasAccessorFlag => acc.accessed
                case acc                                           => acc
              }
              ownAcc match {
                case acc: TermSymbol if !acc.isVariable =>
                  debuglog(s"$acc has alias ${alias.fullLocationString}")
                  acc setAlias alias
                case _ =>
              }
            }
          }
        }
      }
      pending.foreach(ErrorUtils.issueTypeError)
    }

    // Check for SI-4842.
    private def checkSelfConstructorArgs(ddef: DefDef, clazz: Symbol) {
      val pending = ListBuffer[AbsTypeError]()
      ddef.rhs match {
        case Block(stats, expr) =>
          val selfConstructorCall = stats.headOption.getOrElse(expr)
          foreachSubTreeBoundTo(List(selfConstructorCall), clazz) {
            case tree @ This(qual) =>
              pending += SelfConstrArgsThisReferenceError(tree)
            case _ => ()
          }
        case _ =>
      }
      pending.foreach(ErrorUtils.issueTypeError)
    }

    /**
     * Run the provided function for each sub tree of `trees` that
     * are bound to a symbol with `clazz` as a base class.
     *
     * @param f This function can assume that `tree.symbol` is non null
     */
    private def foreachSubTreeBoundTo[A](trees: List[Tree], clazz: Symbol)(f: Tree => Unit): Unit =
      for {
        tree <- trees
        subTree <- tree
      } {
        val sym = subTree.symbol
        if (sym != null && sym.info.baseClasses.contains(clazz))
          f(subTree)
      }

      /** Check if a structurally defined method violates implementation restrictions.
     *  A method cannot be called if it is a non-private member of a refinement type
     *  and if its parameter's types are any of:
     *    - the self-type of the refinement
     *    - a type member of the refinement
     *    - an abstract type declared outside of the refinement.
     *    - an instance of a value class
     *  Furthermore, the result type may not be a value class either
     */
    def checkMethodStructuralCompatible(ddef: DefDef): Unit = {
      val meth = ddef.symbol
      def parentString = meth.owner.parentSymbols filterNot (_ == ObjectClass) match {
        case Nil => ""
        case xs  => xs.map(_.nameString).mkString(" (of ", " with ", ")")
      }
      def fail(pos: Position, msg: String): Boolean = {
        unit.error(pos, msg)
        false
      }
      /* Have to examine all parameters in all lists.
       */
      def paramssTypes(tp: Type): List[List[Type]] = tp match {
        case mt @ MethodType(_, restpe) => mt.paramTypes :: paramssTypes(restpe)
        case PolyType(_, restpe)        => paramssTypes(restpe)
        case _                          => Nil
      }
      def resultType = meth.tpe_*.finalResultType
      def nthParamPos(n1: Int, n2: Int) =
        try ddef.vparamss(n1)(n2).pos catch { case _: IndexOutOfBoundsException => meth.pos }

      def failStruct(pos: Position, what: String, where: String = "Parameter type") =
        fail(pos, s"$where in structural refinement may not refer to $what")

      foreachWithIndex(paramssTypes(meth.tpe)) { (paramList, listIdx) =>
        foreachWithIndex(paramList) { (paramType, paramIdx) =>
          val sym = paramType.typeSymbol
          def paramPos = nthParamPos(listIdx, paramIdx)

          /* Not enough to look for abstract types; have to recursively check the bounds
           * of each abstract type for more abstract types. Almost certainly there are other
           * exploitable type soundness bugs which can be seen by bounding a type parameter
           * by an abstract type which itself is bounded by an abstract type.
           */
          def checkAbstract(tp0: Type, what: String): Boolean = {
            def check(sym: Symbol): Boolean = !sym.isAbstractType || {
              log(s"""checking $tp0 in refinement$parentString at ${meth.owner.owner.fullLocationString}""")
              (    (!sym.hasTransOwner(meth.owner) && failStruct(paramPos, "an abstract type defined outside that refinement", what))
                || (!sym.hasTransOwner(meth) && failStruct(paramPos, "a type member of that refinement", what))
                || checkAbstract(sym.info.bounds.hi, "Type bound")
              )
            }
            tp0.dealiasWidenChain forall (t => check(t.typeSymbol))
          }
          checkAbstract(paramType, "Parameter type")

          if (sym.isDerivedValueClass)
            failStruct(paramPos, "a user-defined value class")
          if (paramType.isInstanceOf[ThisType] && sym == meth.owner)
            failStruct(paramPos, "the type of that refinement (self type)")
        }
      }
      if (resultType.typeSymbol.isDerivedValueClass)
        failStruct(ddef.tpt.pos, "a user-defined value class", where = "Result type")
    }

    def typedDefDef(ddef: DefDef): DefDef = {
      val meth = ddef.symbol.initialize

      reenterTypeParams(ddef.tparams)
      reenterValueParams(ddef.vparamss)

      // for `val` and `var` parameter, look at `target` meta-annotation
      if (!isPastTyper && meth.isPrimaryConstructor) {
        for (vparams <- ddef.vparamss; vd <- vparams) {
          if (vd.mods.isParamAccessor) {
            namer.validateParam(vd)
          }
        }
      }

      val tparams1 = ddef.tparams mapConserve typedTypeDef
      val vparamss1 = ddef.vparamss mapConserve (_ mapConserve typedValDef)

      meth.annotations.map(_.completeInfo())

      for (vparams1 <- vparamss1; vparam1 <- vparams1 dropRight 1)
        if (isRepeatedParamType(vparam1.symbol.tpe))
          StarParamNotLastError(vparam1)

      val tpt1 = checkNoEscaping.privates(meth, typedType(ddef.tpt))
      checkNonCyclic(ddef, tpt1)
      ddef.tpt.setType(tpt1.tpe)
      val typedMods = typedModifiers(ddef.mods)
      var rhs1 =
        if (ddef.name == nme.CONSTRUCTOR && !ddef.symbol.hasStaticFlag) { // need this to make it possible to generate static ctors
          if (!meth.isPrimaryConstructor &&
              (!meth.owner.isClass ||
               meth.owner.isModuleClass ||
               meth.owner.isAnonOrRefinementClass))
            InvalidConstructorDefError(ddef)
          typed(ddef.rhs)
        } else if (meth.isMacro) {
          // typechecking macro bodies is sort of unconventional
          // that's why we employ our custom typing scheme orchestrated outside of the typer
          transformedOr(ddef.rhs, typedMacroBody(this, ddef))
        } else {
          transformedOrTyped(ddef.rhs, EXPRmode, tpt1.tpe)
        }

      if (meth.isClassConstructor && !isPastTyper && !meth.owner.isSubClass(AnyValClass)) {
        // At this point in AnyVal there is no supercall, which will blow up
        // in computeParamAliases; there's nothing to be computed for Anyval anyway.
        if (meth.isPrimaryConstructor)
          computeParamAliases(meth.owner, vparamss1, rhs1)
        else
          checkSelfConstructorArgs(ddef, meth.owner)
      }

      if (tpt1.tpe.typeSymbol != NothingClass && !context.returnsSeen && rhs1.tpe.typeSymbol != NothingClass)
        rhs1 = checkDead(rhs1)

      if (!isPastTyper && meth.owner.isClass &&
          meth.paramss.exists(ps => ps.exists(_.hasDefault) && isRepeatedParamType(ps.last.tpe)))
        StarWithDefaultError(meth)

      if (!isPastTyper) {
        val allParams = meth.paramss.flatten
        for (p <- allParams) {
          for (n <- p.deprecatedParamName) {
            if (allParams.exists(p1 => p1.name == n || (p != p1 && p1.deprecatedParamName.exists(_ == n))))
              DeprecatedParamNameError(p, n)
          }
        }
      }
      if (meth.isStructuralRefinementMember)
        checkMethodStructuralCompatible(ddef)

      if (meth.isImplicit && !meth.isSynthetic) meth.info.paramss match {
        case List(param) :: _ if !param.isImplicit =>
          checkFeature(ddef.pos, ImplicitConversionsFeature, meth.toString)
        case _ =>
      }

      treeCopy.DefDef(ddef, typedMods, ddef.name, tparams1, vparamss1, tpt1, rhs1) setType NoType
    }

    def typedTypeDef(tdef: TypeDef): TypeDef =
      typerWithCondLocalContext(context.makeNewScope(tdef, tdef.symbol))(tdef.tparams.nonEmpty) {
        _.typedTypeDefImpl(tdef)
      }

    // use typedTypeDef instead. this version is called after creating a new context for the TypeDef
    private def typedTypeDefImpl(tdef: TypeDef): TypeDef = {
      tdef.symbol.initialize
      reenterTypeParams(tdef.tparams)
      val tparams1 = tdef.tparams mapConserve typedTypeDef
      val typedMods = typedModifiers(tdef.mods)
      tdef.symbol.annotations.map(_.completeInfo())

      // @specialized should not be pickled when compiling with -no-specialize
      if (settings.nospecialization && currentRun.compiles(tdef.symbol)) {
        tdef.symbol.removeAnnotation(definitions.SpecializedClass)
        tdef.symbol.deSkolemize.removeAnnotation(definitions.SpecializedClass)
      }

      val rhs1 = checkNoEscaping.privates(tdef.symbol, typedType(tdef.rhs))
      checkNonCyclic(tdef.symbol)
      if (tdef.symbol.owner.isType)
        rhs1.tpe match {
          case TypeBounds(lo1, hi1) if (!(lo1 <:< hi1)) => LowerBoundError(tdef, lo1, hi1)
          case _                                        => ()
        }

      if (tdef.symbol.isDeferred && tdef.symbol.info.isHigherKinded)
        checkFeature(tdef.pos, HigherKindsFeature)

      treeCopy.TypeDef(tdef, typedMods, tdef.name, tparams1, rhs1) setType NoType
    }

    private def enterLabelDef(stat: Tree) {
      stat match {
        case ldef @ LabelDef(_, _, _) =>
          if (ldef.symbol == NoSymbol)
            ldef.symbol = namer.enterInScope(
              context.owner.newLabel(ldef.name, ldef.pos) setInfo MethodType(List(), UnitTpe))
        case _ =>
      }
    }

    def typedLabelDef(ldef: LabelDef): LabelDef = {
      if (!nme.isLoopHeaderLabel(ldef.symbol.name) || isPastTyper) {
        val restpe = ldef.symbol.tpe.resultType
        val rhs1 = typed(ldef.rhs, restpe)
        ldef.params foreach (param => param setType param.symbol.tpe)
        deriveLabelDef(ldef)(_ => rhs1) setType restpe
      }
      else {
        val initpe = ldef.symbol.tpe.resultType
        val rhs1 = typed(ldef.rhs)
        val restpe = rhs1.tpe
        if (restpe == initpe) { // stable result, no need to check again
          ldef.params foreach (param => param setType param.symbol.tpe)
          treeCopy.LabelDef(ldef, ldef.name, ldef.params, rhs1) setType restpe
        } else {
          context.scope.unlink(ldef.symbol)
          val sym2 = namer.enterInScope(
            context.owner.newLabel(ldef.name, ldef.pos) setInfo MethodType(List(), restpe))
          val rhs2 = typed(resetAllAttrs(ldef.rhs), restpe)
          ldef.params foreach (param => param setType param.symbol.tpe)
          deriveLabelDef(ldef)(_ => rhs2) setSymbol sym2 setType restpe
        }
      }
    }

    def typedBlock(block: Block, mode: Mode, pt: Type): Block = {
      val syntheticPrivates = new ListBuffer[Symbol]
      try {
        namer.enterSyms(block.stats)
        for (stat <- block.stats) enterLabelDef(stat)

        if (phaseId(currentPeriod) <= currentRun.typerPhase.id) {
          // This is very tricky stuff, because we are navigating the Skylla and Charybdis of
          // anonymous classes and what to return from them here. On the one hand, we cannot admit
          // every non-private member of an anonymous class as a part of the structural type of the
          // enclosing block. This runs afoul of the restriction that a structural type may not
          // refer to an enclosing type parameter or abstract types (which in turn is necessitated
          // by what can be done in Java reflection). On the other hand, making every term member
          // private conflicts with private escape checking - see ticket #3174 for an example.
          //
          // The cleanest way forward is if we would find a way to suppress structural type checking
          // for these members and maybe defer type errors to the places where members are called.
          // But that would be a big refactoring and also a big departure from existing code. The
          // probably safest fix for 2.8 is to keep members of an anonymous class that are not
          // mentioned in a parent type private (as before) but to disable escape checking for code
          // that's in the same anonymous class. That's what's done here.
          //
          // We really should go back and think hard whether we find a better way to address the
          // problem of escaping idents on the one hand and well-formed structural types on the
          // other.
          block match {
            case Block(List(classDef @ ClassDef(_, _, _, _)), Apply(Select(New(_), _), _)) =>
              val classDecls = classDef.symbol.info.decls
              val visibleMembers = pt match {
                case WildcardType                           => classDecls.toList
                case BoundedWildcardType(TypeBounds(lo, _)) => lo.members
                case _                                      => pt.members
              }
              def matchesVisibleMember(member: Symbol) = visibleMembers exists { vis =>
                (member.name == vis.name) &&
                (member.tpe <:< vis.tpe.substThis(vis.owner, classDef.symbol))
              }
              // The block is an anonymous class definitions/instantiation pair
              //   -> members that are hidden by the type of the block are made private
              val toHide = (
                classDecls filter (member =>
                     member.isTerm
                  && member.isPossibleInRefinement
                  && member.isPublic
                  && !matchesVisibleMember(member)
                ) map (member => member
                  resetFlag (PROTECTED | LOCAL)
                  setFlag (PRIVATE | SYNTHETIC_PRIVATE)
                  setPrivateWithin NoSymbol
                )
              )
              syntheticPrivates ++= toHide
            case _ =>
          }
        }
        val stats1 = if (isPastTyper) block.stats else
          block.stats.flatMap(stat => stat match {
            case vd@ValDef(_, _, _, _) if vd.symbol.isLazy =>
              namer.addDerivedTrees(Typer.this, vd)
            case _ => stat::Nil
            })
        val stats2 = typedStats(stats1, context.owner)
        val expr1 = typed(block.expr, mode &~ (FUNmode | QUALmode), pt)
        treeCopy.Block(block, stats2, expr1)
          .setType(if (treeInfo.isExprSafeToInline(block)) expr1.tpe else expr1.tpe.deconst)
      } finally {
        // enable escaping privates checking from the outside and recycle
        // transient flag
        syntheticPrivates foreach (_ resetFlag SYNTHETIC_PRIVATE)
      }
    }

    def typedCase(cdef: CaseDef, pattpe: Type, pt: Type): CaseDef = {
      // verify no _* except in last position
      for (Apply(_, xs) <- cdef.pat ; x <- xs dropRight 1 ; if treeInfo isStar x)
        StarPositionInPatternError(x)

      // withoutAnnotations - see continuations-run/z1673.scala
      // This adjustment is awfully specific to continuations, but AFAICS the
      // whole AnnotationChecker framework is.
      val pat1 = typedPattern(cdef.pat, pattpe.withoutAnnotations)
      // When case classes have more than two parameter lists, the pattern ends
      // up typed as a method.  We only pattern match on the first parameter
      // list, so substitute the final result type of the method, i.e. the type
      // of the case class.
      if (pat1.tpe.paramSectionCount > 0)
        pat1 modifyType (_.finalResultType)

      for (bind @ Bind(name, _) <- cdef.pat) {
        val sym = bind.symbol
        if (name.toTermName != nme.WILDCARD && sym != null) {
          if (sym == NoSymbol) {
            if (context.scope.lookup(name) == NoSymbol)
              namer.enterInScope(context.owner.newErrorSymbol(name))
          } else
            namer.enterIfNotThere(sym)
        }
      }

      val guard1: Tree = if (cdef.guard == EmptyTree) EmptyTree
                         else typed(cdef.guard, BooleanTpe)
      var body1: Tree = typed(cdef.body, pt)

      if (context.enclosingCaseDef.savedTypeBounds.nonEmpty) {
        body1 modifyType context.enclosingCaseDef.restoreTypeBounds
        // insert a cast if something typechecked under the GADT constraints,
        // but not in real life (i.e., now that's we've reset the method's type skolems'
        //   infos back to their pre-GADT-constraint state)
        if (isFullyDefined(pt) && !(body1.tpe <:< pt)) {
          log(s"Adding cast to pattern because ${body1.tpe} does not conform to expected type $pt")
          body1 = typedPos(body1.pos)(gen.mkCast(body1, pt.dealiasWiden))
        }
      }

//    body1 = checkNoEscaping.locals(context.scope, pt, body1)
      treeCopy.CaseDef(cdef, pat1, guard1, body1) setType body1.tpe
    }

    def typedCases(cases: List[CaseDef], pattp: Type, pt: Type): List[CaseDef] =
      cases mapConserve { cdef =>
        newTyper(context.makeNewScope(cdef, context.owner)).typedCase(cdef, pattp, pt)
      }

    def adaptCase(cdef: CaseDef, mode: Mode, tpe: Type): CaseDef = deriveCaseDef(cdef)(adapt(_, mode, tpe))

    def packedTypes(trees: List[Tree]): List[Type] = trees map (c => packedType(c, context.owner).deconst)

    // takes untyped sub-trees of a match and type checks them
    def typedMatch(selector: Tree, cases: List[CaseDef], mode: Mode, pt: Type, tree: Tree = EmptyTree): Match = {
      val selector1  = checkDead(typedByValueExpr(selector))
      val selectorTp = packCaptured(selector1.tpe.widen).skolemizeExistential(context.owner, selector)
      val casesTyped = typedCases(cases, selectorTp, pt)

      def finish(cases: List[CaseDef], matchType: Type) =
        treeCopy.Match(tree, selector1, cases) setType matchType

      if (isFullyDefined(pt))
        finish(casesTyped, pt)
      else packedTypes(casesTyped) match {
        case packed if sameWeakLubAsLub(packed) => finish(casesTyped, lub(packed))
        case packed                             =>
          val lub = weakLub(packed)
          finish(casesTyped map (adaptCase(_, mode, lub)), lub)
      }
    }

    // match has been typed -- virtualize it during type checking so the full context is available
    def virtualizedMatch(match_ : Match, mode: Mode, pt: Type) = {
      import patmat.{ vpmName, PureMatchTranslator }

      // TODO: add fallback __match sentinel to predef
      val matchStrategy: Tree =
        if (!(settings.Xexperimental && context.isNameInScope(vpmName._match))) null    // fast path, avoiding the next line if there's no __match to be seen
        else newTyper(context.makeImplicit(reportAmbiguousErrors = false)).silent(_.typed(Ident(vpmName._match)), reportAmbiguousErrors = false) orElse (_ => null)

      if (matchStrategy ne null) // virtualize
        typed((new PureMatchTranslator(this.asInstanceOf[patmat.global.analyzer.Typer] /*TODO*/, matchStrategy)).translateMatch(match_), mode, pt)
      else
        match_ // will be translated in phase `patmat`
    }

    /** synthesize and type check a PartialFunction implementation based on the match in `tree`
     *
     *  `param => sel match { cases }` becomes:
     *
     *  new AbstractPartialFunction[$argTp, $matchResTp] {
     *    def applyOrElse[A1 <: $argTp, B1 >: $matchResTp]($param: A1, default: A1 => B1): B1 =
     *       $selector match { $cases }
     *    def isDefinedAt(x: $argTp): Boolean =
     *       $selector match { $casesTrue }
     *  }
     *
     * TODO: it would be nicer to generate the tree specified above at once and type it as a whole,
     * there are two gotchas:
     *    - matchResTp may not be known until we've typed the match (can only use resTp when it's fully defined),
     *       - if we typed the match in isolation first, you'd know its result type, but would have to re-jig the owner structure
     *       - could we use a type variable for matchResTp and backpatch it?
     *    - occurrences of `this` in `cases` or `sel` must resolve to the this of the class originally enclosing the match,
     *      not of the anonymous partial function subclass
     *
     * an alternative TODO: add partial function AST node or equivalent and get rid of this synthesis --> do everything in uncurry (or later)
     * however, note that pattern matching codegen is designed to run *before* uncurry
     */
    def synthesizePartialFunction(paramName: TermName, paramPos: Position, tree: Tree, mode: Mode, pt: Type): Tree = {
      assert(pt.typeSymbol == PartialFunctionClass, s"PartialFunction synthesis for match in $tree requires PartialFunction expected type, but got $pt.")
      val targs = pt.dealiasWiden.typeArgs

      // if targs.head isn't fully defined, we can't translate --> error
      targs match {
        case argTp :: _ if isFullyDefined(argTp) => // ok
        case _ => // uh-oh
          MissingParameterTypeAnonMatchError(tree, pt)
          return setError(tree)
      }

      // NOTE: resTp still might not be fully defined
      val argTp :: resTp :: Nil = targs

      // targs must conform to Any for us to synthesize an applyOrElse (fallback to apply otherwise -- typically for @cps annotated targs)
      val targsValidParams = targs forall (_ <:< AnyTpe)

      val anonClass = context.owner newAnonymousFunctionClass tree.pos addAnnotation SerialVersionUIDAnnotation

      import CODE._

      val Match(sel, cases) = tree

      // need to duplicate the cases before typing them to generate the apply method, or the symbols will be all messed up
      val casesTrue = cases map (c => deriveCaseDef(c)(x => atPos(x.pos.focus)(TRUE)).duplicate.asInstanceOf[CaseDef])

      // must generate a new tree every time
      def selector: Tree = gen.mkUnchecked(
        if (sel != EmptyTree) sel.duplicate
        else atPos(tree.pos.focusStart)(
          // SI-6925: subsume type of the selector to `argTp`
          // we don't want/need the match to see the `A1` type that we must use for variance reasons in the method signature
          //
          // this failed: replace `selector` by `Typed(selector, TypeTree(argTp))` -- as it's an upcast, this should never fail,
          //   `(x: A1): A` doesn't always type check, even though `A1 <: A`, due to singleton types (test/files/pos/t4269.scala)
          // hence the cast, which will be erased in posterasure
          // (the cast originally caused  extremely weird types to show up
          //  in test/scaladoc/run/SI-5933.scala because `variantToSkolem` was missing `tpSym.initialize`)
          gen.mkCastPreservingAnnotations(Ident(paramName), argTp)
        ))

      def mkParam(methodSym: Symbol, tp: Type = argTp) =
        methodSym.newValueParameter(paramName, paramPos.focus, SYNTHETIC) setInfo tp

      def mkDefaultCase(body: Tree) =
        atPos(tree.pos.makeTransparent) {
          CaseDef(Bind(nme.DEFAULT_CASE, Ident(nme.WILDCARD)), body)
        }

      // `def applyOrElse[A1 <: $argTp, B1 >: $matchResTp](x: A1, default: A1 => B1): B1 =
      //  ${`$selector match { $cases; case default$ => default(x) }`
      def applyOrElseMethodDef = {
        val methodSym = anonClass.newMethod(nme.applyOrElse, tree.pos, FINAL | OVERRIDE)

        // create the parameter that corresponds to the function's parameter
        val A1 = methodSym newTypeParameter (newTypeName("A1")) setInfo TypeBounds.upper(argTp)
        val x = mkParam(methodSym, A1.tpe)

        // applyOrElse's default parameter:
        val B1 = methodSym newTypeParameter (newTypeName("B1")) setInfo TypeBounds.empty
        val default = methodSym newValueParameter (newTermName("default"), tree.pos.focus, SYNTHETIC) setInfo functionType(List(A1.tpe), B1.tpe)

        val paramSyms = List(x, default)
        methodSym setInfo polyType(List(A1, B1), MethodType(paramSyms, B1.tpe))

        val methodBodyTyper = newTyper(context.makeNewScope(context.tree, methodSym))
        // should use the DefDef for the context's tree, but it doesn't exist yet (we need the typer we're creating to create it)
        paramSyms foreach (methodBodyTyper.context.scope enter _)

        // First, type without the default case; only the cases provided
        // by the user are typed. The LUB of these becomes `B`, the lower
        // bound of `B1`, which in turn is the result type of the default
        // case
        val match0 = methodBodyTyper.typedMatch(selector, cases, mode, resTp)
        val matchResTp = match0.tpe

        B1 setInfo TypeBounds.lower(matchResTp) // patch info

        // the default uses applyOrElse's first parameter since the scrut's type has been widened
        val match_ = {
          val defaultCase = methodBodyTyper.typedCase(
            mkDefaultCase(methodBodyTyper.typed1(REF(default) APPLY (REF(x)), mode, B1.tpe).setType(B1.tpe)), argTp, B1.tpe)
          treeCopy.Match(match0, match0.selector, match0.cases :+ defaultCase)
        }
        match_ setType B1.tpe

        // SI-6187 Do you really want to know? Okay, here's what's going on here.
        //
        //         Well behaved trees satisfy the property:
        //
        //         typed(tree) == typed(resetLocalAttrs(typed(tree))
        //
        //         Trees constructed without low-level symbol manipulation get this for free;
        //         references to local symbols are cleared by `ResetAttrs`, but bind to the
        //         corresponding symbol in the re-typechecked tree. But PartialFunction synthesis
        //         doesn't play by these rules.
        //
        //         During typechecking of method bodies, references to method type parameter from
        //         the declared types of the value parameters should bind to a fresh set of skolems,
        //         which have been entered into scope by `Namer#methodSig`. A comment therein:
        //
        //         "since the skolemized tparams are in scope, the TypeRefs in vparamSymss refer to skolemized tparams"
        //
        //         But, if we retypecheck the reset `applyOrElse`, the TypeTree of the `default`
        //         parameter contains no type. Somehow (where?!) it recovers a type that is _almost_ okay:
        //         `A1 => B1`. But it should really be `A1&0 => B1&0`. In the test, run/t6187.scala, this
        //         difference results in a type error, as `default.apply(x)` types as `B1`, which doesn't
        //         conform to the required `B1&0`
        //
        //         I see three courses of action.
        //
        //         1) synthesize a `asInstanceOf[B1]` below (I tried this first. But... ewwww.)
        //         2) install an 'original' TypeTree that will used after ResetAttrs (the solution below)
        //         3) Figure out how the almost-correct type is recovered on re-typechecking, and
        //            substitute in the skolems.
        //
        //         For 2.11, we'll probably shift this transformation back a phase or two, so macros
        //         won't be affected. But in any case, we should satisfy retypecheckability.
        //
        val originals: Map[Symbol, Tree] = {
          def typedIdent(sym: Symbol) = methodBodyTyper.typedType(Ident(sym), mode)
          val A1Tpt = typedIdent(A1)
          val B1Tpt = typedIdent(B1)
          Map(
            x -> A1Tpt,
            default -> gen.scalaFunctionConstr(List(A1Tpt), B1Tpt)
          )
        }
        def newParam(param: Symbol): ValDef = {
          val vd              = ValDef(param, EmptyTree)
          val tt @ TypeTree() = vd.tpt
          tt setOriginal (originals(param) setPos param.pos.focus)
          vd
        }

        val rhs    = methodBodyTyper.virtualizedMatch(match_, mode, B1.tpe)
        val defdef = newDefDef(methodSym, rhs)(vparamss = mapParamss(methodSym)(newParam), tpt = TypeTree(B1.tpe))

        (defdef, matchResTp)
      }

      // `def isDefinedAt(x: $argTp): Boolean = ${`$selector match { $casesTrue; case default$ => false } }`
      def isDefinedAtMethod = {
        val methodSym = anonClass.newMethod(nme.isDefinedAt, tree.pos.makeTransparent, FINAL)
        val paramSym = mkParam(methodSym)

        val methodBodyTyper = newTyper(context.makeNewScope(context.tree, methodSym)) // should use the DefDef for the context's tree, but it doesn't exist yet (we need the typer we're creating to create it)
        methodBodyTyper.context.scope enter paramSym
        methodSym setInfo MethodType(List(paramSym), BooleanTpe)

        val defaultCase = mkDefaultCase(FALSE)
        val match_ = methodBodyTyper.typedMatch(selector, casesTrue :+ defaultCase, mode, BooleanTpe)

        DefDef(methodSym, methodBodyTyper.virtualizedMatch(match_, mode, BooleanTpe))
      }

      // only used for @cps annotated partial functions
      // `def apply(x: $argTp): $matchResTp = $selector match { $cases }`
      def applyMethod = {
        val methodSym = anonClass.newMethod(nme.apply, tree.pos, FINAL | OVERRIDE)
        val paramSym = mkParam(methodSym)

        methodSym setInfo MethodType(List(paramSym), AnyTpe)

        val methodBodyTyper = newTyper(context.makeNewScope(context.tree, methodSym))
        // should use the DefDef for the context's tree, but it doesn't exist yet (we need the typer we're creating to create it)
        methodBodyTyper.context.scope enter paramSym

        val match_ = methodBodyTyper.typedMatch(selector, cases, mode, resTp)

        val matchResTp = match_.tpe
        methodSym setInfo MethodType(List(paramSym), matchResTp) // patch info

        (DefDef(methodSym, methodBodyTyper.virtualizedMatch(match_, mode, matchResTp)), matchResTp)
      }

      def parents(resTp: Type) = addSerializable(appliedType(AbstractPartialFunctionClass.typeConstructor, List(argTp, resTp)))

      val members = {
        val (applyMeth, matchResTp) = {
          // rig the show so we can get started typing the method body -- later we'll correct the infos...
          // targs were type arguments for PartialFunction, so we know they will work for AbstractPartialFunction as well
          anonClass setInfo ClassInfoType(parents(resTp), newScope, anonClass)

          // somehow @cps annotations upset the typer when looking at applyOrElse's signature, but not apply's
          // TODO: figure out the details (T @cps[U] is not a subtype of Any, but then why does it work for the apply method?)
          if (targsValidParams) applyOrElseMethodDef
          else applyMethod
        }

        // patch info to the class's definitive info
        anonClass setInfo ClassInfoType(parents(matchResTp), newScope, anonClass)
        List(applyMeth, isDefinedAtMethod)
      }

      members foreach (m => anonClass.info.decls enter m.symbol)

      val typedBlock = typedPos(tree.pos, mode, pt) {
        Block(ClassDef(anonClass, NoMods, ListOfNil, members, tree.pos.focus), atPos(tree.pos.focus)(
          Apply(Select(New(Ident(anonClass.name).setSymbol(anonClass)), nme.CONSTRUCTOR), List())
        ))
      }

      if (typedBlock.isErrorTyped) typedBlock
      else // Don't leak implementation details into the type, see SI-6575
        typedPos(tree.pos, mode, pt) {
          Typed(typedBlock, TypeTree(typedBlock.tpe baseType PartialFunctionClass))
        }
    }

    /** Synthesize and type check the implementation of a type with a Single Abstract Method
     *
     *  `{ (p1: T1, ..., pN: TN) => body } : S`
     *
     *  expands to (where `S` is the expected type that defines a single abstract method named `apply`)
     *
     *  `{
     *    def apply$body(p1: T1, ..., pN: TN): T = body
     *    new S {
     *     def apply(p1: T1, ..., pN: TN): T = apply$body(p1,..., pN)
     *    }
     *  }`
     *
     * If 'T' is not fully defined, it is inferred by type checking
     * `apply$body` without a result type before type checking the block.
     * The method's inferred result type is used instead of T`. [See test/files/pos/sammy_poly.scala]
     *
     * The `apply` method is identified by the argument `sam`; `S` corresponds to the argument `samClassTp`,
     * and `resPt` is derived from `samClassTp` -- it may be fully defined, or not...
     *
     * The function's body is put in a method outside of the class definition to enforce scoping.
     * S's members should not be in scope in `body`.
     *
     * The restriction on implicit arguments (neither S's constructor, nor sam may take an implicit argument list),
     * is largely to keep the implementation of type inference (the computation of `samClassTpFullyDefined`) simple.
     *
     * NOTE: it would be nicer to not have to type check `apply$body` separately when `T` is not fully defined.
     * However T must be fully defined before we type the instantiation, as it'll end up as a parent type,
     * which must be fully defined. Would be nice to have some kind of mechanism to insert type vars in a block of code,
     * and have the instantiation of the first occurrence propagate to the rest of the block.
     */
    def synthesizeSAMFunction(sam: Symbol, fun: Function, resPt: Type, samClassTp: Type, mode: Mode): Tree = {
      // assert(fun.vparams forall (vp => isFullyDefined(vp.tpt.tpe))) -- by construction, as we take them from sam's info
      val sampos = fun.pos

      // if the expected sam type is fully defined, use it for the method's result type
      // otherwise, NoType, so that type inference will determine the method's result type
      // resPt is syntactically contained in samClassTp, so if the latter is fully defined, so is the former
      // ultimately, we want to fully define samClassTp as it is used as the superclass of our anonymous class
      val samDefTp = if (isFullyDefined(resPt)) resPt else NoType
      val bodyName = newTermName(sam.name + "$body")

      // `def '${sam.name}\$body'($p1: $T1, ..., $pN: $TN): $resPt = $body`
      val samBodyDef =
        DefDef(NoMods,
          bodyName,
          Nil,
          List(fun.vparams.map(_.duplicate)), // must duplicate as we're also using them for `samDef`
          TypeTree(samDefTp) setPos sampos.focus,
          fun.body)

      // If we need to enter the sym for the body def before type checking the block,
      // we'll create a nested context, as explained below.
      var nestedTyper = this

      // Type check body def before classdef to fully determine samClassTp (if necessary).
      // As `samClassTp` determines a parent type for the class,
      // we can't type check `block` in one go unless `samClassTp` is fully defined.
      val samClassTpFullyDefined =
        if (isFullyDefined(samClassTp)) samClassTp
        else try {
          // This creates a symbol for samBodyDef with a type completer that'll be triggered immediately below.
          // The symbol is entered in the same scope used for the block below, and won't thus be reentered later.
          // It has to be a new scope, though, or we'll "get ambiguous reference to overloaded definition" [pos/sammy_twice.scala]
          // makeSilent: [pos/nonlocal-unchecked.scala -- when translation all functions to sams]
          val nestedCtx = enterSym(context.makeNewScope(context.tree, context.owner).makeSilent(), samBodyDef)
          nestedTyper = newTyper(nestedCtx)

          // NOTE: this `samBodyDef.symbol.info` runs the type completer set up by the enterSym above
          val actualSamType = samBodyDef.symbol.info

          // we're trying to fully define the type arguments for this type constructor
          val samTyCon  = samClassTp.typeSymbol.typeConstructor

          // the unknowns
          val tparams   = samClassTp.typeSymbol.typeParams
          // ... as typevars
          val tvars     = tparams map freshVar

          // 1. Recover partial information:
          //   - derive a type from samClassTp that has the corresponding tparams for type arguments that aren't fully defined
          //   - constrain typevars to be equal to type args that are fully defined
          val samClassTpMoreDefined = appliedType(samTyCon,
            (samClassTp.typeArgs, tparams, tvars).zipped map {
              case (a, _, tv) if isFullyDefined(a) => tv =:= a; a
              case (_, p, _)                       => p.typeConstructor
            })

          // the method type we're expecting the synthesized sam to have, based on the expected sam type,
          // where fully defined type args to samClassTp have been preserved,
          // with the unknown args replaced by their corresponding type param
          val expectedSamType = samClassTpMoreDefined.memberInfo(sam)

          // 2. make sure the body def's actual type (formals and result) conforms to
          //    sam's expected type (in terms of the typevars that represent the sam's class's type params)
          actualSamType <:< expectedSamType.substituteTypes(tparams, tvars)

          // solve constraints tracked by tvars
          val targs = solvedTypes(tvars, tparams, tparams map varianceInType(sam.info), upper = false, lubDepth(sam.info :: Nil))

          debuglog(s"sam infer: $samClassTp --> ${appliedType(samTyCon, targs)} by $actualSamType <:< $expectedSamType --> $targs for $tparams")

          // a fully defined samClassTp
          appliedType(samTyCon, targs)
        } catch {
          case _: NoInstance | _: TypeError =>
            devWarning(sampos, s"Could not define type $samClassTp using ${samBodyDef.symbol.rawInfo} <:< ${samClassTp memberInfo sam} (for $sam)")
            samClassTp
        }

      // `final override def ${sam.name}($p1: $T1, ..., $pN: $TN): $resPt = ${sam.name}\$body'($p1, ..., $pN)`
      val samDef =
        DefDef(Modifiers(FINAL | OVERRIDE | SYNTHETIC),
          sam.name.toTermName,
          Nil,
          List(fun.vparams),
          TypeTree(samBodyDef.tpt.tpe) setPos sampos.focus,
          Apply(Ident(bodyName), fun.vparams map (p => Ident(p.name)))
        )

      val serializableParentAddendum =
        if (typeIsSubTypeOfSerializable(samClassTp)) Nil
        else List(TypeTree(SerializableTpe))

      val classDef =
        ClassDef(Modifiers(FINAL), tpnme.ANON_FUN_NAME, tparams = Nil,
          gen.mkTemplate(
            parents    = TypeTree(samClassTpFullyDefined) :: serializableParentAddendum,
            self       = emptyValDef,
            constrMods = NoMods,
            vparamss   = ListOfNil,
            body       = List(samDef),
            superPos   = sampos.focus
          )
        )

      // type checking the whole block, so that everything is packaged together nicely
      // and we don't have to create any symbols by hand
      val block =
        nestedTyper.typedPos(sampos, mode, samClassTpFullyDefined) {
          Block(
            samBodyDef,
            classDef,
            Apply(Select(New(Ident(tpnme.ANON_FUN_NAME)), nme.CONSTRUCTOR), Nil)
          )
        }

      classDef.symbol addAnnotation SerialVersionUIDAnnotation
      block
    }

    /** Type check a function literal.
     *
     * Based on the expected type pt, potentially synthesize an instance of
     *   - PartialFunction,
     *   - a type with a Single Abstract Method (under -Xexperimental for now).
     */
    private def typedFunction(fun: Function, mode: Mode, pt: Type): Tree = {
      val numVparams = fun.vparams.length
      val FunctionSymbol =
        if (numVparams > definitions.MaxFunctionArity) NoSymbol
        else FunctionClass(numVparams)

<<<<<<< HEAD
      /* The Single Abstract Member of pt, unless pt is the built-in function type of the expected arity,
       * as `(a => a): Int => Int` should not (yet) get the sam treatment.
       */
      val sam =
        if (!settings.Xexperimental || pt.typeSymbol == FunctionSymbol) NoSymbol
        else samOf(pt)

      /* The SAM case comes first so that this works:
       *   abstract class MyFun extends (Int => Int)
       *   (a => a): MyFun
       *
       * Note that the arity of the sam must correspond to the arity of the function.
       */
      val samViable = sam.exists && sameLength(sam.info.params, fun.vparams)
      val (argpts, respt) =
        if (samViable) {
          val samInfo = pt memberInfo sam
          (samInfo.paramTypes, samInfo.resultType)
        } else {
          pt baseType FunctionSymbol match {
            case TypeRef(_, FunctionSymbol, args :+ res) => (args, res)
            case _                                       => (fun.vparams map (_ => NoType), WildcardType)
          }
        }

      if (!FunctionSymbol.exists)
        MaxFunctionArityError(fun)
      else if (argpts.lengthCompare(numVparams) != 0)
=======
      val FunctionSymbol = FunctionClass(numVparams)
      val (argpts, respt) = pt baseType FunctionSymbol match {
        case TypeRef(_, FunctionSymbol, args :+ res) => (args, res)
        case _                                       => (fun.vparams map (_ => if (pt == ErrorType) ErrorType else NoType), WildcardType)
      }
      if (argpts.lengthCompare(numVparams) != 0)
>>>>>>> 392d1ddb
        WrongNumberOfParametersError(fun, argpts)
      else {
        foreach2(fun.vparams, argpts) { (vparam, argpt) =>
          if (vparam.tpt.isEmpty) {
            vparam.tpt.tpe =
              if (isFullyDefined(argpt)) argpt
              else {
                fun match {
                  case etaExpansion(vparams, fn, args) =>
                    silent(_.typed(fn, mode.forFunMode, pt)) filter (_ => context.undetparams.isEmpty) map { fn1 =>
                        // if context.undetparams is not empty, the function was polymorphic,
                        // so we need the missing arguments to infer its type. See #871
                        //println("typing eta "+fun+":"+fn1.tpe+"/"+context.undetparams)
                        val ftpe = normalize(fn1.tpe) baseType FunctionClass(numVparams)
                        if (isFunctionType(ftpe) && isFullyDefined(ftpe))
                          return typedFunction(fun, mode, ftpe)
                    }
                  case _ =>
                }
                MissingParameterTypeError(fun, vparam, pt)
                ErrorType
              }
            if (!vparam.tpt.pos.isDefined) vparam.tpt setPos vparam.pos.focus
          }
        }

        fun.body match {
          // translate `x => x match { <cases> }` : PartialFunction to
          // `new PartialFunction { def applyOrElse(x, default) = x match { <cases> } def isDefinedAt(x) = ... }`
          case Match(sel, cases) if (sel ne EmptyTree) && (pt.typeSymbol == PartialFunctionClass) =>
            // go to outer context -- must discard the context that was created for the Function since we're discarding the function
            // thus, its symbol, which serves as the current context.owner, is not the right owner
            // you won't know you're using the wrong owner until lambda lift crashes (unless you know better than to use the wrong owner)
            val outerTyper = newTyper(context.outer)
            val p = fun.vparams.head
            if (p.tpt.tpe == null) p.tpt setType outerTyper.typedType(p.tpt).tpe

            outerTyper.synthesizePartialFunction(p.name, p.pos, fun.body, mode, pt)

          // Use synthesizeSAMFunction to expand `(p1: T1, ..., pN: TN) => body`
          // to an instance of the corresponding anonymous subclass of `pt`.
          case _ if samViable =>
            newTyper(context.outer).synthesizeSAMFunction(sam, fun, respt, pt, mode)

          // regular Function
          case _ =>
            val vparamSyms = fun.vparams map { vparam =>
              enterSym(context, vparam)
              if (context.retyping) context.scope enter vparam.symbol
              vparam.symbol
            }
            val vparams = fun.vparams mapConserve typedValDef
            val formals = vparamSyms map (_.tpe)
            val body1 = typed(fun.body, respt)
            val restpe = packedType(body1, fun.symbol).deconst.resultType
            val funtpe  = appliedType(FunctionSymbol, formals :+ restpe: _*)

            treeCopy.Function(fun, vparams, body1) setType funtpe
        }
      }
    }

    def typedRefinement(templ: Template) {
      val stats = templ.body
      namer.enterSyms(stats)

      // need to delay rest of typedRefinement to avoid cyclic reference errors
      unit.toCheck += { () =>
        val stats1 = typedStats(stats, NoSymbol)
        // this code kicks in only after typer, so `stats` will never be filled in time
        // as a result, most of compound type trees with non-empty stats will fail to reify
        // todo. investigate whether something can be done about this
        val att = templ.attachments.get[CompoundTypeTreeOriginalAttachment].getOrElse(CompoundTypeTreeOriginalAttachment(Nil, Nil))
        templ.removeAttachment[CompoundTypeTreeOriginalAttachment]
        templ updateAttachment att.copy(stats = stats1)
        for (stat <- stats1 if stat.isDef && stat.symbol.isOverridingSymbol)
          stat.symbol setFlag OVERRIDE
      }
    }

    def typedImport(imp : Import) : Import = (transformed remove imp) match {
      case Some(imp1: Import) => imp1
      case _                  => log("unhandled import: "+imp+" in "+unit); imp
    }

    def typedStats(stats: List[Tree], exprOwner: Symbol): List[Tree] = {
      val inBlock = exprOwner == context.owner
      def includesTargetPos(tree: Tree) =
        tree.pos.isRange && context.unit.exists && (tree.pos includes context.unit.targetPos)
      val localTarget = stats exists includesTargetPos
      def typedStat(stat: Tree): Tree = {
        if (context.owner.isRefinementClass && !treeInfo.isDeclarationOrTypeDef(stat))
          OnlyDeclarationsError(stat)
        else
          stat match {
            case imp @ Import(_, _) =>
              imp.symbol.initialize
              if (!imp.symbol.isError) {
                context = context.make(imp)
                typedImport(imp)
              } else EmptyTree
            case _ =>
              if (localTarget && !includesTargetPos(stat)) {
                // skip typechecking of statements in a sequence where some other statement includes
                // the targetposition
                stat
              } else {
                val localTyper = if (inBlock || (stat.isDef && !stat.isInstanceOf[LabelDef])) {
                  this
                } else newTyper(context.make(stat, exprOwner))
                // XXX this creates a spurious dead code warning if an exception is thrown
                // in a constructor, even if it is the only thing in the constructor.
                val result = checkDead(localTyper.typedByValueExpr(stat))

                if (treeInfo.isSelfOrSuperConstrCall(result)) {
                  context.inConstructorSuffix = true
                  if (treeInfo.isSelfConstrCall(result) && result.symbol.pos.pointOrElse(0) >= exprOwner.enclMethod.pos.pointOrElse(0))
                    ConstructorsOrderError(stat)
                }

                if (treeInfo.isPureExprForWarningPurposes(result)) context.warning(stat.pos,
                  "a pure expression does nothing in statement position; " +
                  "you may be omitting necessary parentheses"
                )
                result
              }
          }
      }

      /* 'accessor' and 'accessed' are so similar it becomes very difficult to
       * follow the logic, so I renamed one to something distinct.
       */
      def accesses(looker: Symbol, accessed: Symbol) = accessed.hasLocalFlag && (
           (accessed.isParamAccessor)
        || (looker.hasAccessorFlag && !accessed.hasAccessorFlag && accessed.isPrivate)
      )

      def checkNoDoubleDefs(stats: List[Tree]): Unit = {
        val scope = if (inBlock) context.scope else context.owner.info.decls
        var e = scope.elems
        while ((e ne null) && e.owner == scope) {
          var e1 = scope.lookupNextEntry(e)
          while ((e1 ne null) && e1.owner == scope) {
            if (!accesses(e.sym, e1.sym) && !accesses(e1.sym, e.sym) &&
                (e.sym.isType || inBlock || (e.sym.tpe matches e1.sym.tpe)))
              // default getters are defined twice when multiple overloads have defaults. an
              // error for this is issued in RefChecks.checkDefaultsInOverloaded
              if (!e.sym.isErroneous && !e1.sym.isErroneous && !e.sym.hasDefault &&
                  !e.sym.hasAnnotation(BridgeClass) && !e1.sym.hasAnnotation(BridgeClass)) {
                log("Double definition detected:\n  " +
                    ((e.sym.getClass, e.sym.info, e.sym.ownerChain)) + "\n  " +
                    ((e1.sym.getClass, e1.sym.info, e1.sym.ownerChain)))

                DefDefinedTwiceError(e.sym, e1.sym)
                scope.unlink(e1) // need to unlink to avoid later problems with lub; see #2779
              }
              e1 = scope.lookupNextEntry(e1)
          }
          e = e.next
        }
      }

      def addSynthetics(stats: List[Tree]): List[Tree] = {
        val scope = if (inBlock) context.scope else context.owner.info.decls
        var newStats = new ListBuffer[Tree]
        var moreToAdd = true
        while (moreToAdd) {
          val initElems = scope.elems
          // SI-5877 The decls of a package include decls of the package object. But we don't want to add
          //         the corresponding synthetics to the package class, only to the package object class.
          def shouldAdd(sym: Symbol) =
            inBlock || !context.isInPackageObject(sym, context.owner)
          for (sym <- scope if shouldAdd(sym))
            for (tree <- context.unit.synthetics get sym) {
              newStats += typedStat(tree) // might add even more synthetics to the scope
              context.unit.synthetics -= sym
            }
          // the type completer of a synthetic might add more synthetics. example: if the
          // factory method of a case class (i.e. the constructor) has a default.
          moreToAdd = scope.elems ne initElems
        }
        if (newStats.isEmpty) stats
        else {
          // put default getters next to the method they belong to,
          // same for companion objects. fixes #2489 and #4036.
          // [Martin] This is pretty ugly. I think we could avoid
          // this code by associating defaults and companion objects
          // with the original tree instead of the new symbol.
          def matches(stat: Tree, synt: Tree) = (stat, synt) match {
            // synt is default arg for stat
            case (DefDef(_, statName, _, _, _, _), DefDef(mods, syntName, _, _, _, _)) =>
              mods.hasDefault && syntName.toString.startsWith(statName.toString)

            // synt is companion module
            case (ClassDef(_, className, _, _), ModuleDef(_, moduleName, _)) =>
              className.toTermName == moduleName

            // synt is implicit def for implicit class (#6278)
            case (ClassDef(cmods, cname, _, _), DefDef(dmods, dname, _, _, _, _)) =>
              cmods.isImplicit && dmods.isImplicit && cname.toTermName == dname

            case _ => false
          }

          def matching(stat: Tree): List[Tree] = {
            val (pos, neg) = newStats.partition(synt => matches(stat, synt))
            newStats = neg
            pos.toList
          }

          (stats foldRight List[Tree]())((stat, res) => {
            stat :: matching(stat) ::: res
          }) ::: newStats.toList
        }
      }

      val stats1 = stats mapConserve typedStat
      if (phase.erasedTypes) stats1
      else {
        checkNoDoubleDefs(stats1)
        addSynthetics(stats1)
      }
    }

    def typedArg(arg: Tree, mode: Mode, newmode: Mode, pt: Type): Tree = {
      val typedMode = mode.onlySticky | newmode
      val t = withCondConstrTyper(mode.inSccMode)(_.typed(arg, typedMode, pt))
      checkDead.inMode(typedMode, t)
    }

    def typedArgs(args: List[Tree], mode: Mode) =
      args mapConserve (arg => typedArg(arg, mode, NOmode, WildcardType))

    /** Does function need to be instantiated, because a missing parameter
     *  in an argument closure overlaps with an uninstantiated formal?
     */
    def needsInstantiation(tparams: List[Symbol], formals: List[Type], args: List[Tree]) = {
      def isLowerBounded(tparam: Symbol) = !tparam.info.bounds.lo.typeSymbol.isBottomClass

      exists2(formals, args) {
        case (formal, Function(vparams, _)) =>
          (vparams exists (_.tpt.isEmpty)) &&
          vparams.length <= MaxFunctionArity &&
          (formal baseType FunctionClass(vparams.length) match {
            case TypeRef(_, _, formalargs) =>
              ( exists2(formalargs, vparams)((formal, vparam) =>
                        vparam.tpt.isEmpty && (tparams exists formal.contains))
                && (tparams forall isLowerBounded)
              )
            case _ =>
              false
          })
        case _ =>
          false
      }
    }

    /** Is `tree` a block created by a named application?
     */
    def isNamedApplyBlock(tree: Tree) =
      context.namedApplyBlockInfo exists (_._1 == tree)

    def callToCompanionConstr(context: Context, calledFun: Symbol) = {
      calledFun.isConstructor && {
        val methCtx = context.enclMethod
        (methCtx != NoContext) && {
          val contextFun = methCtx.tree.symbol
          contextFun.isPrimaryConstructor && contextFun.owner.isModuleClass &&
          companionSymbolOf(calledFun.owner, context).moduleClass == contextFun.owner
        }
      }
    }

    def doTypedApply(tree: Tree, fun0: Tree, args: List[Tree], mode: Mode, pt: Type): Tree = {
      // TODO_NMT: check the assumption that args nonEmpty
      def duplErrTree = setError(treeCopy.Apply(tree, fun0, args))
      def duplErrorTree(err: AbsTypeError) = { issue(err); duplErrTree }

      def preSelectOverloaded(fun: Tree): Tree = {
        if (fun.hasSymbolField && fun.symbol.isOverloaded) {
          // remove alternatives with wrong number of parameters without looking at types.
          // less expensive than including them in inferMethodAlternative (see below).
          def shapeType(arg: Tree): Type = arg match {
            case Function(vparams, body) =>
              functionType(vparams map (_ => AnyTpe), shapeType(body))
            case AssignOrNamedArg(Ident(name), rhs) =>
              NamedType(name, shapeType(rhs))
            case _ =>
              NothingTpe
          }
          val argtypes = args map shapeType
          val pre = fun.symbol.tpe.prefix
          var sym = fun.symbol filter { alt =>
            // must use pt as expected type, not WildcardType (a tempting quick fix to #2665)
            // now fixed by using isWeaklyCompatible in exprTypeArgs
            // TODO: understand why exactly -- some types were not inferred anymore (`ant clean quick.bin` failed)
            // (I had expected inferMethodAlternative to pick up the slack introduced by using WildcardType here)
            //
            // @PP responds: I changed it to pass WildcardType instead of pt and only one line in
            // trunk (excluding scalacheck, which had another) failed to compile. It was this line in
            // Types: "refs = Array(Map(), Map())".  I determined that inference fails if there are at
            // least two invariant type parameters. See the test case I checked in to help backstop:
            // pos/isApplicableSafe.scala.
            isApplicableSafe(context.undetparams, followApply(pre memberType alt), argtypes, pt)
          }
          if (sym.isOverloaded) {
              // eliminate functions that would result from tupling transforms
              // keeps alternatives with repeated params
            val sym1 = sym filter (alt =>
                 isApplicableBasedOnArity(pre memberType alt, argtypes.length, varargsStar = false, tuplingAllowed = false)
              || alt.tpe.params.exists(_.hasDefault)
            )
            if (sym1 != NoSymbol) sym = sym1
          }
          if (sym == NoSymbol) fun
          else adapt(fun setSymbol sym setType pre.memberType(sym), mode.forFunMode, WildcardType)
        } else fun
      }

      val fun = preSelectOverloaded(fun0)

      fun.tpe match {
        case OverloadedType(pre, alts) =>
          def handleOverloaded = {
            val undetparams = context.undetparams
            val (args1, argTpes) = context.savingUndeterminedTypeParams() {
              val amode = forArgMode(fun, mode)
              def typedArg0(tree: Tree) = typedArg(tree, amode, BYVALmode, WildcardType)
              args.map {
                case arg @ AssignOrNamedArg(Ident(name), rhs) =>
                  // named args: only type the righthand sides ("unknown identifier" errors otherwise)
                  val rhs1 = typedArg0(rhs)
                  // the assign is untyped; that's ok because we call doTypedApply
                  val arg1 = treeCopy.AssignOrNamedArg(arg, arg.lhs, rhs1)
                  (arg1, NamedType(name, rhs1.tpe.deconst))
                case arg @ treeInfo.WildcardStarArg(repeated) =>
                  val arg1 = typedArg0(arg)
                  (arg1, RepeatedType(arg1.tpe.deconst))
                case arg =>
                  val arg1 = typedArg0(arg)
                  (arg1, arg1.tpe.deconst)
              }.unzip
            }
            if (context.hasErrors)
              setError(tree)
            else {
              inferMethodAlternative(fun, undetparams, argTpes, pt)
              doTypedApply(tree, adapt(fun, mode.forFunMode, WildcardType), args1, mode, pt)
            }
          }
          handleOverloaded

        case mt @ MethodType(params, _) =>
          val paramTypes = mt.paramTypes
          // repeat vararg as often as needed, remove by-name
          val argslen = args.length
          val formals = formalTypes(paramTypes, argslen)

          /* Try packing all arguments into a Tuple and apply `fun`
           * to that. This is the last thing which is tried (after
           * default arguments)
           */
          def tryTupleApply: Tree = (
            if (eligibleForTupleConversion(paramTypes, argslen) && !phase.erasedTypes) {
              val tupleArgs = List(atPos(tree.pos.makeTransparent)(gen.mkTuple(args)))
              // expected one argument, but got 0 or >1 ==>  try applying to tuple
              // the inner "doTypedApply" does "extractUndetparams" => restore when it fails
              val savedUndetparams = context.undetparams
              silent(_.doTypedApply(tree, fun, tupleArgs, mode, pt)) map { t =>
                  // Depending on user options, may warn or error here if
                  // a Unit or tuple was inserted.
                  val keepTree = (
                       !mode.typingExprNotFun
                    || t.symbol == null
                    || checkValidAdaptation(t, args)
                  )
                  if (keepTree) t else EmptyTree
              } orElse { _ => context.undetparams = savedUndetparams ; EmptyTree }
            }
            else EmptyTree
          )

          /* Treats an application which uses named or default arguments.
           * Also works if names + a vararg used: when names are used, the vararg
           * parameter has to be specified exactly once. Note that combining varargs
           * and defaults is ruled out by typedDefDef.
           */
          def tryNamesDefaults: Tree = {
            val lencmp = compareLengths(args, formals)

            def checkNotMacro() = {
              if (treeInfo.isMacroApplication(fun))
                tryTupleApply orElse duplErrorTree(NamedAndDefaultArgumentsNotSupportedForMacros(tree, fun))
            }

            if (mt.isErroneous) duplErrTree
            else if (mode.inPatternMode) {
              // #2064
              duplErrorTree(WrongNumberOfArgsError(tree, fun))
            } else if (lencmp > 0) {
              tryTupleApply orElse duplErrorTree(TooManyArgsNamesDefaultsError(tree, fun))
            } else if (lencmp == 0) {
              // we don't need defaults. names were used, so this application is transformed
              // into a block (@see transformNamedApplication in NamesDefaults)
              val (namelessArgs, argPos) = removeNames(Typer.this)(args, params)
              if (namelessArgs exists (_.isErroneous)) {
                duplErrTree
              } else if (!allArgsArePositional(argPos) && !sameLength(formals, params))
                // !allArgsArePositional indicates that named arguments are used to re-order arguments
                duplErrorTree(MultipleVarargError(tree))
              else if (allArgsArePositional(argPos) && !isNamedApplyBlock(fun)) {
                // if there's no re-ordering, and fun is not transformed, no need to transform
                // more than an optimization, e.g. important in "synchronized { x = update-x }"
                checkNotMacro()
                doTypedApply(tree, fun, namelessArgs, mode, pt)
              } else {
                checkNotMacro()
                transformNamedApplication(Typer.this, mode, pt)(
                                          treeCopy.Apply(tree, fun, namelessArgs), argPos)
              }
            } else {
              // defaults are needed. they are added to the argument list in named style as
              // calls to the default getters. Example:
              //  foo[Int](a)()  ==>  foo[Int](a)(b = foo$qual.foo$default$2[Int](a))
              checkNotMacro()
              val fun1 = transformNamedApplication(Typer.this, mode, pt)(fun, x => x)
              if (fun1.isErroneous) duplErrTree
              else {
                assert(isNamedApplyBlock(fun1), fun1)
                val NamedApplyInfo(qual, targs, previousArgss, _) = context.namedApplyBlockInfo.get._2
                val blockIsEmpty = fun1 match {
                  case Block(Nil, _) =>
                    // if the block does not have any ValDef we can remove it. Note that the call to
                    // "transformNamedApplication" is always needed in order to obtain targs/previousArgss
                    context.namedApplyBlockInfo = None
                    true
                  case _ => false
                }
                val (allArgs, missing) = addDefaults(args, qual, targs, previousArgss, params, fun.pos.focus, context)
                val funSym = fun1 match { case Block(_, expr) => expr.symbol }
                val lencmp2 = compareLengths(allArgs, formals)

                if (!sameLength(allArgs, args) && callToCompanionConstr(context, funSym)) {
                  duplErrorTree(ModuleUsingCompanionClassDefaultArgsErrror(tree))
                } else if (lencmp2 > 0) {
                  removeNames(Typer.this)(allArgs, params) // #3818
                  duplErrTree
                } else if (lencmp2 == 0) {
                  // useful when a default doesn't match parameter type, e.g. def f[T](x:T="a"); f[Int]()
                  val note = "Error occurred in an application involving default arguments."
                  if (!(context.diagnostic contains note)) context.diagnostic = note :: context.diagnostic
                  doTypedApply(tree, if (blockIsEmpty) fun else fun1, allArgs, mode, pt)
                } else {
                  tryTupleApply orElse duplErrorTree(NotEnoughArgsError(tree, fun, missing))
                }
              }
            }
          }

          if (!sameLength(formals, args) ||   // wrong nb of arguments
              (args exists isNamedArg) ||     // uses a named argument
              isNamedApplyBlock(fun)) {       // fun was transformed to a named apply block =>
                                              // integrate this application into the block
            if (dyna.isApplyDynamicNamed(fun)) dyna.typedNamedApply(tree, fun, args, mode, pt)
            else tryNamesDefaults
          } else {
            val tparams = context.extractUndetparams()
            if (tparams.isEmpty) { // all type params are defined
              def handleMonomorphicCall: Tree = {
                // no expected type when jumping to a match label -- anything goes (this is ok since we're typing the translation of well-typed code)
                // ... except during erasure: we must take the expected type into account as it drives the insertion of casts!
                // I've exhausted all other semi-clean approaches I could think of in balancing GADT magic, SI-6145, CPS type-driven transforms and other existential trickiness
                // (the right thing to do -- packing existential types -- runs into limitations in subtyping existential types,
                //  casting breaks SI-6145,
                //  not casting breaks GADT typing as it requires sneaking ill-typed trees past typer)
                def noExpectedType = !phase.erasedTypes && fun.symbol.isLabel && treeInfo.isSynthCaseSymbol(fun.symbol)

                val args1 = (
                  if (noExpectedType)
                    typedArgs(args, forArgMode(fun, mode))
                  else
                    typedArgsForFormals(args, paramTypes, forArgMode(fun, mode))
                )

                // instantiate dependent method types, must preserve singleton types where possible (stableTypeFor) -- example use case:
                // val foo = "foo"; def precise(x: String)(y: x.type): x.type = {...}; val bar : foo.type = precise(foo)(foo)
                // precise(foo) : foo.type => foo.type
                val restpe = mt.resultType(args1 map (arg => gen stableTypeFor arg orElse arg.tpe))
                def ifPatternSkipFormals(tp: Type) = tp match {
                  case MethodType(_, rtp) if (mode.inPatternMode) => rtp
                  case _ => tp
                }

                /*
                 * This is translating uses of List() into Nil.  This is less
                 *  than ideal from a consistency standpoint, but it shouldn't be
                 *  altered without due caution.
                 *  ... this also causes bootstrapping cycles if List_apply is
                 *  forced during kind-arity checking, so it is guarded by additional
                 *  tests to ensure we're sufficiently far along.
                 */
                if (args.isEmpty && canTranslateEmptyListToNil && fun.symbol.isInitialized && ListModule.hasCompleteInfo && (fun.symbol == List_apply))
                  atPos(tree.pos)(gen.mkNil setType restpe)
                else
                  constfold(treeCopy.Apply(tree, fun, args1) setType ifPatternSkipFormals(restpe))
              }
              checkDead.updateExpr(fun) {
                handleMonomorphicCall
              }
            } else if (needsInstantiation(tparams, formals, args)) {
              //println("needs inst "+fun+" "+tparams+"/"+(tparams map (_.info)))
              inferExprInstance(fun, tparams)
              doTypedApply(tree, fun, args, mode, pt)
            } else {
              def handlePolymorphicCall = {
                assert(!mode.inPatternMode, mode) // this case cannot arise for patterns
                val lenientTargs = protoTypeArgs(tparams, formals, mt.resultApprox, pt)
                val strictTargs = map2(lenientTargs, tparams)((targ, tparam) =>
                  if (targ == WildcardType) tparam.tpeHK else targ)
                var remainingParams = paramTypes
                def typedArgToPoly(arg: Tree, formal: Type): Tree = { //TR TODO: cleanup
                  val lenientPt = formal.instantiateTypeParams(tparams, lenientTargs)
                  val newmode =
                    if (isByNameParamType(remainingParams.head)) POLYmode
                    else POLYmode | BYVALmode
                  if (remainingParams.tail.nonEmpty) remainingParams = remainingParams.tail
                  val arg1 = typedArg(arg, forArgMode(fun, mode), newmode, lenientPt)
                  val argtparams = context.extractUndetparams()
                  if (!argtparams.isEmpty) {
                    val strictPt = formal.instantiateTypeParams(tparams, strictTargs)
                    inferArgumentInstance(arg1, argtparams, strictPt, lenientPt)
                    arg1
                  } else arg1
                }
                val args1 = map2(args, formals)(typedArgToPoly)
                if (args1 exists { _.isErrorTyped }) duplErrTree
                else {
                  debuglog("infer method inst " + fun + ", tparams = " + tparams + ", args = " + args1.map(_.tpe) + ", pt = " + pt + ", lobounds = " + tparams.map(_.tpe.bounds.lo) + ", parambounds = " + tparams.map(_.info)) //debug
                  // define the undetparams which have been fixed by this param list, replace the corresponding symbols in "fun"
                  // returns those undetparams which have not been instantiated.
                  val undetparams = inferMethodInstance(fun, tparams, args1, pt)
                  try doTypedApply(tree, fun, args1, mode, pt)
                  finally context.undetparams = undetparams
                }
              }
              handlePolymorphicCall
            }
          }

        case SingleType(_, _) =>
          doTypedApply(tree, fun setType fun.tpe.widen, args, mode, pt)

        case ErrorType =>
          if (!tree.isErrorTyped) setError(tree) else tree
          // @H change to setError(treeCopy.Apply(tree, fun, args))

        // SI-7877 `isTerm` needed to exclude `class T[A] { def unapply(..) }; ... case T[X] =>`
        case HasUnapply(unapply) if mode.inPatternMode && fun.isTerm =>
          if (unapply == QuasiquoteClass_api_unapply) macroExpandUnapply(this, tree, fun, unapply, args, mode, pt)
          else doTypedUnapply(tree, fun0, fun, args, mode, pt)

        case _ =>
          if (treeInfo.isMacroApplication(tree)) duplErrorTree(MacroTooManyArgumentListsError(tree, fun.symbol))
          else duplErrorTree(ApplyWithoutArgsError(tree, fun))
      }
    }

    /**
     * Convert an annotation constructor call into an AnnotationInfo.
     */
    def typedAnnotation(ann: Tree, mode: Mode = EXPRmode, selfsym: Symbol = NoSymbol): AnnotationInfo = {
      var hasError: Boolean = false
      val pending = ListBuffer[AbsTypeError]()

      def finish(res: AnnotationInfo): AnnotationInfo = {
        if (hasError) {
          pending.foreach(ErrorUtils.issueTypeError)
          ErroneousAnnotation
        }
        else res
      }

      def reportAnnotationError(err: AbsTypeError) = {
        pending += err
        hasError = true
        ErroneousAnnotation
      }

      /* Calling constfold right here is necessary because some trees (negated
       * floats and literals in particular) are not yet folded.
       */
      def tryConst(tr: Tree, pt: Type): Option[LiteralAnnotArg] = {
        // The typed tree may be relevantly different than the tree `tr`,
        // e.g. it may have encountered an implicit conversion.
        val ttree = typed(constfold(tr), pt)
        val const: Constant = ttree match {
          case l @ Literal(c) if !l.isErroneous => c
          case tree => tree.tpe match {
            case ConstantType(c)  => c
            case tpe              => null
          }
        }

        if (const == null) {
          reportAnnotationError(AnnotationNotAConstantError(ttree)); None
        } else if (const.value == null) {
          reportAnnotationError(AnnotationArgNullError(tr)); None
        } else
          Some(LiteralAnnotArg(const))
      }

      /* Converts an untyped tree to a ClassfileAnnotArg. If the conversion fails,
       * an error message is reported and None is returned.
       */
      def tree2ConstArg(tree: Tree, pt: Type): Option[ClassfileAnnotArg] = tree match {
        case Apply(Select(New(tpt), nme.CONSTRUCTOR), args) if (pt.typeSymbol == ArrayClass) =>
          reportAnnotationError(ArrayConstantsError(tree)); None

        case ann @ Apply(Select(New(tpt), nme.CONSTRUCTOR), args) =>
          val annInfo = typedAnnotation(ann, mode, NoSymbol)
          val annType = annInfo.tpe

          if (!annType.typeSymbol.isSubClass(pt.typeSymbol))
            reportAnnotationError(AnnotationTypeMismatchError(tpt, annType, annType))
          else if (!annType.typeSymbol.isSubClass(ClassfileAnnotationClass))
            reportAnnotationError(NestedAnnotationError(ann, annType))

          if (annInfo.atp.isErroneous) { hasError = true; None }
          else Some(NestedAnnotArg(annInfo))

        // use of Array.apply[T: ClassTag](xs: T*): Array[T]
        // and    Array.apply(x: Int, xs: Int*): Array[Int]       (and similar)
        case Apply(fun, args) =>
          val typedFun = typed(fun, mode.forFunMode)
          if (typedFun.symbol.owner == ArrayModule.moduleClass && typedFun.symbol.name == nme.apply)
            pt match {
              case TypeRef(_, ArrayClass, targ :: _) =>
                trees2ConstArg(args, targ)
              case _ =>
                // For classfile annotations, pt can only be T:
                //   BT = Int, .., String, Class[_], JavaAnnotClass
                //   T = BT | Array[BT]
                // So an array literal as argument can only be valid if pt is Array[_]
                reportAnnotationError(ArrayConstantsTypeMismatchError(tree, pt))
                None
            }
          else tryConst(tree, pt)

        case Typed(t, _) =>
          tree2ConstArg(t, pt)

        case tree =>
          tryConst(tree, pt)
      }
      def trees2ConstArg(trees: List[Tree], pt: Type): Option[ArrayAnnotArg] = {
        val args = trees.map(tree2ConstArg(_, pt))
        if (args.exists(_.isEmpty)) None
        else Some(ArrayAnnotArg(args.flatten.toArray))
      }

      // begin typedAnnotation
      val treeInfo.Applied(fun0, targs, argss) = ann
      if (fun0.isErroneous)
        return finish(ErroneousAnnotation)
      val typedFun0 = typed(fun0, mode.forFunMode)
      val typedFunPart = (
        // If there are dummy type arguments in typeFun part, it suggests we
        // must type the actual constructor call, not only the select. The value
        // arguments are how the type arguments will be inferred.
        if (targs.isEmpty && typedFun0.exists(t => t.tpe != null && isDummyAppliedType(t.tpe)))
          logResult(s"Retyped $typedFun0 to find type args")(typed(argss.foldLeft(fun0)(Apply(_, _))))
        else
          typedFun0
      )
      val treeInfo.Applied(typedFun @ Select(New(annTpt), _), _, _) = typedFunPart
      val annType = annTpt.tpe

      finish(
        if (typedFun.isErroneous)
          ErroneousAnnotation
        else if (annType.typeSymbol isNonBottomSubClass ClassfileAnnotationClass) {
          // annotation to be saved as java classfile annotation
          val isJava = typedFun.symbol.owner.isJavaDefined
          if (argss.length > 1) {
            reportAnnotationError(MultipleArgumentListForAnnotationError(ann))
          }
          else {
            val annScope = annType.decls
                .filter(sym => sym.isMethod && !sym.isConstructor && sym.isJavaDefined)
            val names = new scala.collection.mutable.HashSet[Symbol]
            names ++= (if (isJava) annScope.iterator
                       else typedFun.tpe.params.iterator)

            def hasValue = names exists (_.name == nme.value)
            val args = argss match {
              case (arg :: Nil) :: Nil if !isNamedArg(arg) && hasValue => gen.mkNamedArg(nme.value, arg) :: Nil
              case args :: Nil                                         => args
            }

            val nvPairs = args map {
              case arg @ AssignOrNamedArg(Ident(name), rhs) =>
                val sym = if (isJava) annScope.lookup(name)
                          else typedFun.tpe.params.find(p => p.name == name).getOrElse(NoSymbol)
                if (sym == NoSymbol) {
                  reportAnnotationError(UnknownAnnotationNameError(arg, name))
                  (nme.ERROR, None)
                } else if (!names.contains(sym)) {
                  reportAnnotationError(DuplicateValueAnnotationError(arg, name))
                  (nme.ERROR, None)
                } else {
                  names -= sym
                  if (isJava) sym.cookJavaRawInfo() // #3429
                  val annArg = tree2ConstArg(rhs, sym.tpe.resultType)
                  (sym.name, annArg)
                }
              case arg =>
                reportAnnotationError(ClassfileAnnotationsAsNamedArgsError(arg))
                (nme.ERROR, None)
            }
            for (sym <- names) {
              // make sure the flags are up to date before erroring (jvm/t3415 fails otherwise)
              sym.initialize
              if (!sym.hasAnnotation(AnnotationDefaultAttr) && !sym.hasDefault)
                reportAnnotationError(AnnotationMissingArgError(ann, annType, sym))
            }

            if (hasError) ErroneousAnnotation
            else AnnotationInfo(annType, List(), nvPairs map {p => (p._1, p._2.get)}).setOriginal(Apply(typedFun, args).setPos(ann.pos))
          }
        }
        else {
          val typedAnn = if (selfsym == NoSymbol) {
            // local dummy fixes SI-5544
            val localTyper = newTyper(context.make(ann, context.owner.newLocalDummy(ann.pos)))
            localTyper.typed(ann, mode, annType)
          }
          else {
            // Since a selfsym is supplied, the annotation should have an extra
            // "self" identifier in scope for type checking. This is implemented
            // by wrapping the rhs in a function like "self => rhs" during type
            // checking, and then stripping the "self =>" and substituting in
            // the supplied selfsym.
            val funcparm = ValDef(NoMods, nme.self, TypeTree(selfsym.info), EmptyTree)
            // The .duplicate of annot.constr deals with problems that accur
            // if this annotation is later typed again, which the compiler
            // sometimes does. The problem is that "self" ident's within
            // annot.constr will retain the old symbol from the previous typing.
            val func     = Function(funcparm :: Nil, ann.duplicate)
            val funcType = appliedType(FunctionClass(1), selfsym.info, annType)
            val Function(arg :: Nil, rhs) = typed(func, mode, funcType)

            rhs.substituteSymbols(arg.symbol :: Nil, selfsym :: Nil)
          }
          def annInfo(t: Tree): AnnotationInfo = t match {
            case Apply(Select(New(tpt), nme.CONSTRUCTOR), args) =>
              AnnotationInfo(annType, args, List()).setOriginal(typedAnn).setPos(t.pos)

            case Block(stats, expr) =>
              context.warning(t.pos, "Usage of named or default arguments transformed this annotation\n"+
                                "constructor call into a block. The corresponding AnnotationInfo\n"+
                                "will contain references to local values and default getters instead\n"+
                                "of the actual argument trees")
              annInfo(expr)

            case Apply(fun, args) =>
              context.warning(t.pos, "Implementation limitation: multiple argument lists on annotations are\n"+
                                     "currently not supported; ignoring arguments "+ args)
              annInfo(fun)

            case _ =>
              reportAnnotationError(UnexpectedTreeAnnotationError(t, typedAnn))
          }

          if (annType.typeSymbol == DeprecatedAttr && argss.flatten.size < 2)
            unit.deprecationWarning(ann.pos, "@deprecated now takes two arguments; see the scaladoc.")

          if ((typedAnn.tpe == null) || typedAnn.tpe.isErroneous) ErroneousAnnotation
          else annInfo(typedAnn)
        }
      )
    }

    /** Compute an existential type from raw hidden symbols `syms` and type `tp`
     */
    def packSymbols(hidden: List[Symbol], tp: Type): Type = global.packSymbols(hidden, tp, context0.owner)

    def isReferencedFrom(ctx: Context, sym: Symbol): Boolean = (
       ctx.owner.isTerm && (ctx.scope.exists { dcl => dcl.isInitialized && (dcl.info contains sym) }) || {
          var ctx1 = ctx.outer
          while ((ctx1 != NoContext) && (ctx1.scope eq ctx.scope))
            ctx1 = ctx1.outer

          (ctx1 != NoContext) && isReferencedFrom(ctx1, sym)
       }
    )

    def isCapturedExistential(sym: Symbol) = (
      (sym hasAllFlags EXISTENTIAL | CAPTURED) && {
        val start = if (Statistics.canEnable) Statistics.startTimer(isReferencedNanos) else null
        try !isReferencedFrom(context, sym)
        finally if (Statistics.canEnable) Statistics.stopTimer(isReferencedNanos, start)
      }
    )

    def packCaptured(tpe: Type): Type = {
      val captured = mutable.Set[Symbol]()
      for (tp <- tpe)
        if (isCapturedExistential(tp.typeSymbol))
          captured += tp.typeSymbol
      existentialAbstraction(captured.toList, tpe)
    }

    /** convert local symbols and skolems to existentials */
    def packedType(tree: Tree, owner: Symbol): Type = {
      def defines(tree: Tree, sym: Symbol) = (
           sym.isExistentialSkolem && sym.unpackLocation == tree
        || tree.isDef && tree.symbol == sym
      )
      def isVisibleParameter(sym: Symbol) = (
           sym.isParameter
        && (sym.owner == owner)
        && (sym.isType || !owner.isAnonymousFunction)
      )
      def containsDef(owner: Symbol, sym: Symbol): Boolean =
        (!sym.hasPackageFlag) && {
          var o = sym.owner
          while (o != owner && o != NoSymbol && !o.hasPackageFlag) o = o.owner
          o == owner && !isVisibleParameter(sym)
        }
      var localSyms = scala.collection.immutable.Set[Symbol]()
      var boundSyms = scala.collection.immutable.Set[Symbol]()
      def isLocal(sym: Symbol): Boolean =
        if (sym == NoSymbol || sym.isRefinementClass || sym.isLocalDummy) false
        else if (owner == NoSymbol) tree exists (defines(_, sym))
        else containsDef(owner, sym) || isRawParameter(sym) || isCapturedExistential(sym)
      def containsLocal(tp: Type): Boolean =
        tp exists (t => isLocal(t.typeSymbol) || isLocal(t.termSymbol))

      val dealiasLocals = new TypeMap {
        def apply(tp: Type): Type = tp match {
          case TypeRef(pre, sym, args) =>
            if (sym.isAliasType && containsLocal(tp)) apply(tp.dealias)
            else {
              if (pre.isVolatile)
                InferTypeWithVolatileTypeSelectionError(tree, pre)
              mapOver(tp)
            }
          case _ =>
            mapOver(tp)
        }
      }
      // add all local symbols of `tp` to `localSyms`
      // TODO: expand higher-kinded types into individual copies for each instance.
      def addLocals(tp: Type) {
        val remainingSyms = new ListBuffer[Symbol]
        def addIfLocal(sym: Symbol, tp: Type) {
          if (isLocal(sym) && !localSyms(sym) && !boundSyms(sym)) {
            if (sym.typeParams.isEmpty) {
              localSyms += sym
              remainingSyms += sym
            } else {
              AbstractExistentiallyOverParamerizedTpeError(tree, tp)
            }
          }
        }

        for (t <- tp) {
          t match {
            case ExistentialType(tparams, _) =>
              boundSyms ++= tparams
            case AnnotatedType(annots, _, _) =>
              for (annot <- annots; arg <- annot.args) {
                arg match {
                  case Ident(_) =>
                    // Check the symbol of an Ident, unless the
                    // Ident's type is already over an existential.
                    // (If the type is already over an existential,
                    // then remap the type, not the core symbol.)
                    if (!arg.tpe.typeSymbol.hasFlag(EXISTENTIAL))
                      addIfLocal(arg.symbol, arg.tpe)
                  case _ => ()
                }
              }
            case _ =>
          }
          addIfLocal(t.termSymbol, t)
          addIfLocal(t.typeSymbol, t)
        }
        for (sym <- remainingSyms) addLocals(sym.existentialBound)
      }

      val dealiasedType = dealiasLocals(tree.tpe)
      addLocals(dealiasedType)
      packSymbols(localSyms.toList, dealiasedType)
    }

    def typedClassOf(tree: Tree, tpt: Tree, noGen: Boolean = false) =
      if (!checkClassType(tpt) && noGen) tpt
      else atPos(tree.pos)(gen.mkClassOf(tpt.tpe))

    protected def typedExistentialTypeTree(tree: ExistentialTypeTree, mode: Mode): Tree = {
      for (wc <- tree.whereClauses)
        if (wc.symbol == NoSymbol) { namer.enterSym(wc); wc.symbol setFlag EXISTENTIAL }
        else context.scope enter wc.symbol
      val whereClauses1 = typedStats(tree.whereClauses, context.owner)
      for (vd @ ValDef(_, _, _, _) <- whereClauses1)
        if (vd.symbol.tpe.isVolatile)
          AbstractionFromVolatileTypeError(vd)
      val tpt1 = typedType(tree.tpt, mode)
      existentialTransform(whereClauses1 map (_.symbol), tpt1.tpe)((tparams, tp) => {
        val original = tpt1 match {
          case tpt : TypeTree => atPos(tree.pos)(ExistentialTypeTree(tpt.original, tree.whereClauses))
          case _ => {
            debuglog(s"cannot reconstruct the original for $tree, because $tpt1 is not a TypeTree")
            tree
          }
        }
        TypeTree(newExistentialType(tparams, tp)) setOriginal original
      }
      )
    }

    // lifted out of typed1 because it's needed in typedImplicit0
    protected def typedTypeApply(tree: Tree, mode: Mode, fun: Tree, args: List[Tree]): Tree = fun.tpe match {
      case OverloadedType(pre, alts) =>
        inferPolyAlternatives(fun, args map (_.tpe))
        val tparams = fun.symbol.typeParams //@M TODO: fun.symbol.info.typeParams ? (as in typedAppliedTypeTree)
        val args1 = if (sameLength(args, tparams)) {
          //@M: in case TypeApply we can't check the kind-arities of the type arguments,
          // as we don't know which alternative to choose... here we do
          map2Conserve(args, tparams) {
            //@M! the polytype denotes the expected kind
            (arg, tparam) => typedHigherKindedType(arg, mode, GenPolyType(tparam.typeParams, AnyTpe))
          }
        } else // @M: there's probably something wrong when args.length != tparams.length... (triggered by bug #320)
         // Martin, I'm using fake trees, because, if you use args or arg.map(typedType),
         // inferPolyAlternatives loops...  -- I have no idea why :-(
         // ...actually this was looping anyway, see bug #278.
          return TypedApplyWrongNumberOfTpeParametersError(fun, fun)

        typedTypeApply(tree, mode, fun, args1)
      case SingleType(_, _) =>
        typedTypeApply(tree, mode, fun setType fun.tpe.widen, args)
      case PolyType(tparams, restpe) if tparams.nonEmpty =>
        if (sameLength(tparams, args)) {
          val targs = args map (_.tpe)
          checkBounds(tree, NoPrefix, NoSymbol, tparams, targs, "")
          if (fun.symbol == Predef_classOf)
            typedClassOf(tree, args.head, noGen = true)
          else {
            if (!isPastTyper && fun.symbol == Any_isInstanceOf && targs.nonEmpty) {
              val scrutineeType = fun match {
                case Select(qual, _) => qual.tpe
                case _               => AnyTpe
              }
              checkCheckable(tree, targs.head, scrutineeType, inPattern = false)
            }
            val resultpe = restpe.instantiateTypeParams(tparams, targs)
            //@M substitution in instantiateParams needs to be careful!
            //@M example: class Foo[a] { def foo[m[x]]: m[a] = error("") } (new Foo[Int]).foo[List] : List[Int]
            //@M    --> first, m[a] gets changed to m[Int], then m gets substituted for List,
            //          this must preserve m's type argument, so that we end up with List[Int], and not List[a]
            //@M related bug: #1438
            //println("instantiating type params "+restpe+" "+tparams+" "+targs+" = "+resultpe)
            treeCopy.TypeApply(tree, fun, args) setType resultpe
          }
        }
        else {
          TypedApplyWrongNumberOfTpeParametersError(tree, fun)
        }
      case ErrorType =>
        setError(treeCopy.TypeApply(tree, fun, args))
      case _ =>
        fun match {
          // drop the application for an applyDynamic or selectDynamic call since it has been pushed down
          case treeInfo.DynamicApplication(_, _) => fun
          case _ => TypedApplyDoesNotTakeTpeParametersError(tree, fun)
        }
    }

    object dyna {
      import treeInfo.{isApplyDynamicName, DynamicUpdate, DynamicApplicationNamed}

      def acceptsApplyDynamic(tp: Type) = tp.typeSymbol isNonBottomSubClass DynamicClass

      /** Returns `Some(t)` if `name` can be selected dynamically on `qual`, `None` if not.
       * `t` specifies the type to be passed to the applyDynamic/selectDynamic call (unless it is NoType)
       * NOTE: currently either returns None or Some(NoType) (scala-virtualized extends this to Some(t) for selections on staged Structs)
       */
      def acceptsApplyDynamicWithType(qual: Tree, name: Name): Option[Type] =
        // don't selectDynamic selectDynamic, do select dynamic at unknown type,
        // in scala-virtualized, we may return a Some(tp) where tp ne NoType
        if (!isApplyDynamicName(name) && acceptsApplyDynamic(qual.tpe.widen)) Some(NoType)
        else None

      def isDynamicallyUpdatable(tree: Tree) = tree match {
        case DynamicUpdate(qual, name) =>
          // if the qualifier is a Dynamic, that's all we need to know
          acceptsApplyDynamic(qual.tpe)
        case _ => false
      }

      def isApplyDynamicNamed(fun: Tree): Boolean = fun match {
        case DynamicApplicationNamed(qual, _) if acceptsApplyDynamic(qual.tpe.widen) => true
        case _ => false
          // look deeper?
          // val treeInfo.Applied(methPart, _, _) = fun
          // println("methPart of "+ fun +" is "+ methPart)
          // if (methPart ne fun) isApplyDynamicNamed(methPart)
          // else false
      }

      def typedNamedApply(orig: Tree, fun: Tree, args: List[Tree], mode: Mode, pt: Type): Tree = {
        def argToBinding(arg: Tree): Tree = arg match {
          case AssignOrNamedArg(Ident(name), rhs) => gen.mkTuple(List(CODE.LIT(name.toString), rhs))
          case _ => gen.mkTuple(List(CODE.LIT(""), arg))
        }
        val t = treeCopy.Apply(orig, fun, args map argToBinding)
        wrapErrors(t, _.typed(t, mode, pt))
      }

      /** Translate selection that does not typecheck according to the normal rules into a selectDynamic/applyDynamic.
       *
       * foo.method("blah")  ~~> foo.applyDynamic("method")("blah")
       * foo.method(x = "blah")  ~~> foo.applyDynamicNamed("method")(("x", "blah"))
       * foo.varia = 10      ~~> foo.updateDynamic("varia")(10)
       * foo.field           ~~> foo.selectDynamic("field")
       * foo.arr(10) = 13    ~~> foo.selectDynamic("arr").update(10, 13)
       *
       * what if we want foo.field == foo.selectDynamic("field") == 1, but `foo.field = 10` == `foo.selectDynamic("field").update(10)` == ()
       * what would the signature for selectDynamic be? (hint: it needs to depend on whether an update call is coming or not)
       *
       * need to distinguish selectDynamic and applyDynamic somehow: the former must return the selected value, the latter must accept an apply or an update
       *  - could have only selectDynamic and pass it a boolean whether more is to come,
       *    so that it can either return the bare value or something that can handle the apply/update
       *      HOWEVER that makes it hard to return unrelated values for the two cases
       *      --> selectDynamic's return type is now dependent on the boolean flag whether more is to come
       *  - simplest solution: have two method calls
       *
       */
      def mkInvoke(cxTree: Tree, tree: Tree, qual: Tree, name: Name): Option[Tree] = {
        debuglog(s"dyna.mkInvoke($cxTree, $tree, $qual, $name)")
        val treeInfo.Applied(treeSelection, _, _) = tree
        def isDesugaredApply = treeSelection match {
          case Select(`qual`, nme.apply) => true
          case _                         => false
        }
        acceptsApplyDynamicWithType(qual, name) map { tp =>
          // If tp == NoType, pass only explicit type arguments to applyXXX.  Not used at all
          // here - it is for scala-virtualized, where tp will be passed as an argument (for
          // selection on a staged Struct)
          def hasNamed(args: List[Tree]): Boolean = args exists (_.isInstanceOf[AssignOrNamedArg])
          // not supported: foo.bar(a1,..., an: _*)
          def hasStar(args: List[Tree]) = treeInfo.isWildcardStarArgList(args)
          def applyOp(args: List[Tree]) = if (hasNamed(args)) nme.applyDynamicNamed else nme.applyDynamic
          def matches(t: Tree)          = isDesugaredApply || treeInfo.dissectApplied(t).core == treeSelection

          /* Note that the trees which arrive here are potentially some distance from
           * the trees of direct interest. `cxTree` is some enclosing expression which
           * may apparently be arbitrarily larger than `tree`; and `tree` itself is
           * too small, having at least in some cases lost its explicit type parameters.
           * This logic is designed to use `tree` to pinpoint the immediately surrounding
           * Apply/TypeApply/Select node, and only then creates the dynamic call.
           * See SI-6731 among others.
           */
          def findSelection(t: Tree): Option[(TermName, Tree)] = t match {
            case Apply(fn, args) if hasStar(args) => DynamicVarArgUnsupported(tree, applyOp(args)) ; None
            case Apply(fn, args) if matches(fn)   => Some((applyOp(args), fn))
            case Assign(lhs, _) if matches(lhs)   => Some((nme.updateDynamic, lhs))
            case _ if matches(t)                  => Some((nme.selectDynamic, t))
            case _                                => (t.children flatMap findSelection).headOption
          }
          findSelection(cxTree) match {
            case Some((opName, treeInfo.Applied(_, targs, _))) =>
              val fun = gen.mkTypeApply(Select(qual, opName), targs)
              if (opName == nme.updateDynamic) suppressMacroExpansion(fun) // SI-7617
              atPos(qual.pos)(Apply(fun, Literal(Constant(name.decode)) :: Nil))
            case _ =>
              setError(tree)
          }
        }
      }
      def wrapErrors(tree: Tree, typeTree: Typer => Tree): Tree = silent(typeTree) orElse (err => DynamicRewriteError(tree, err.head))
    }

    def typed1(tree: Tree, mode: Mode, pt: Type): Tree = {
      // Lookup in the given class using the root mirror.
      def lookupInOwner(owner: Symbol, name: Name): Symbol =
        if (mode.inQualMode) rootMirror.missingHook(owner, name) else NoSymbol

      // Lookup in the given qualifier.  Used in last-ditch efforts by typedIdent and typedSelect.
      def lookupInRoot(name: Name): Symbol  = lookupInOwner(rootMirror.RootClass, name)
      def lookupInEmpty(name: Name): Symbol = rootMirror.EmptyPackageClass.info member name

      def lookupInQualifier(qual: Tree, name: Name): Symbol = (
        if (name == nme.ERROR || qual.tpe.widen.isErroneous)
          NoSymbol
        else lookupInOwner(qual.tpe.typeSymbol, name) orElse {
          NotAMemberError(tree, qual, name)
          NoSymbol
        }
      )

      def typedAnnotated(atd: Annotated): Tree = {
        val ann = atd.annot
        val arg1 = typed(atd.arg, mode, pt)
        /* mode for typing the annotation itself */
        val annotMode = (mode &~ TYPEmode) | EXPRmode

        def resultingTypeTree(tpe: Type) = {
          // we need symbol-ful originals for reification
          // hence we go the extra mile to hand-craft tis guy
          val original = arg1 match {
            case tt @ TypeTree() if tt.original != null => Annotated(ann, tt.original)
            // this clause is needed to correctly compile stuff like "new C @D" or "@(inline @getter)"
            case _ => Annotated(ann, arg1)
          }
          original setType ann.tpe
          TypeTree(tpe) setOriginal original setPos tree.pos.focus
        }

        if (arg1.isType) {
          // make sure the annotation is only typechecked once
          if (ann.tpe == null) {
            // an annotated type
            val selfsym =
              if (!settings.selfInAnnots)
                NoSymbol
              else
                arg1.tpe.selfsym orElse {
                  /* Implementation limitation: Currently this
                   * can cause cyclical reference errors even
                   * when the self symbol is not referenced at all.
                   * Surely at least some of these cases can be
                   * fixed by proper use of LazyType's.  Lex tinkered
                   * on this but did not succeed, so is leaving
                   * it alone for now. Example code with the problem:
                   *  class peer extends Annotation
                   *  class NPE[T <: NPE[T] @peer]
                   *
                   * (Note: -Yself-in-annots must be on to see the problem)
                   * */
                  ( context.owner
                      newLocalDummy (ann.pos)
                      newValue (nme.self, ann.pos)
                      setInfo (arg1.tpe.withoutAnnotations)
                  )
                }

            val ainfo = typedAnnotation(ann, annotMode, selfsym)
            val atype0 = arg1.tpe.withAnnotation(ainfo)
            val atype =
              if ((selfsym != NoSymbol) && (ainfo.refsSymbol(selfsym)))
                atype0.withSelfsym(selfsym)
              else
                atype0 // do not record selfsym if
                       // this annotation did not need it

            if (ainfo.isErroneous)
              // Erroneous annotations were already reported in typedAnnotation
              arg1  // simply drop erroneous annotations
            else {
              ann setType atype
              resultingTypeTree(atype)
            }
          } else {
            // the annotation was typechecked before
            resultingTypeTree(ann.tpe)
          }
        }
        else {
          if (ann.tpe == null) {
            val annotInfo = typedAnnotation(ann, annotMode)
            ann setType arg1.tpe.withAnnotation(annotInfo)
          }
          val atype = ann.tpe
          Typed(arg1, resultingTypeTree(atype)) setPos tree.pos setType atype
        }
      }

      def typedBind(tree: Bind) = {
        val name = tree.name
        val body = tree.body
        name match {
          case name: TypeName  => assert(body == EmptyTree, context.unit + " typedBind: " + name.debugString + " " + body + " " + body.getClass)
            val sym =
              if (tree.symbol != NoSymbol) tree.symbol
              else {
                if (isFullyDefined(pt))
                  context.owner.newAliasType(name, tree.pos) setInfo pt
                else
                  context.owner.newAbstractType(name, tree.pos) setInfo TypeBounds.empty
              }

            if (name != tpnme.WILDCARD) namer.enterInScope(sym)
            else context.scope.enter(sym)

            tree setSymbol sym setType sym.tpeHK

          case name: TermName  =>
            val sym =
              if (tree.symbol != NoSymbol) tree.symbol
              else context.owner.newValue(name, tree.pos)

            if (name != nme.WILDCARD) {
              if (context.inPatAlternative)
                VariableInPatternAlternativeError(tree)

              namer.enterInScope(sym)
            }

            val body1 = typed(body, mode, pt)
            val symTp =
              if (treeInfo.isSequenceValued(body)) seqType(body1.tpe)
              else body1.tpe
            sym setInfo symTp

            // have to imperatively set the symbol for this bind to keep it in sync with the symbols used in the body of a case
            // when type checking a case we imperatively update the symbols in the body of the case
            // those symbols are bound by the symbols in the Binds in the pattern of the case,
            // so, if we set the symbols in the case body, but not in the patterns,
            // then re-type check the casedef (for a second try in typedApply for example -- SI-1832),
            // we are no longer in sync: the body has symbols set that do not appear in the patterns
            // since body1 is not necessarily equal to body, we must return a copied tree,
            // but we must still mutate the original bind
            tree setSymbol sym
            treeCopy.Bind(tree, name, body1) setSymbol sym setType body1.tpe
        }
      }

      def typedArrayValue(tree: ArrayValue) = {
        val elemtpt1 = typedType(tree.elemtpt, mode)
        val elems1   = tree.elems mapConserve (elem => typed(elem, mode, elemtpt1.tpe))
        // see run/t6126 for an example where `pt` does not suffice (tagged types)
        val tpe1     = if (isFullyDefined(pt) && !phase.erasedTypes) pt else arrayType(elemtpt1.tpe)

        treeCopy.ArrayValue(tree, elemtpt1, elems1) setType tpe1
      }

      def typedAssign(lhs: Tree, rhs: Tree): Tree = {
        // see SI-7617 for an explanation of why macro expansion is suppressed
        def typedLhs(lhs: Tree) = typed(lhs, EXPRmode | LHSmode)
        val lhs1    = unsuppressMacroExpansion(typedLhs(suppressMacroExpansion(lhs)))
        val varsym  = lhs1.symbol

        // see #2494 for double error message example
        def fail() =
          if (lhs1.isErrorTyped) lhs1
          else AssignmentError(tree, varsym)

        if (varsym == null)
          return fail()

        if (treeInfo.mayBeVarGetter(varsym)) {
          lhs1 match {
            case treeInfo.Applied(Select(qual, name), _, _) =>
              val sel = Select(qual, name.setterName) setPos lhs.pos
              val app = Apply(sel, List(rhs)) setPos tree.pos
              return typed(app, mode, pt)

            case _ =>
          }
        }
//      if (varsym.isVariable ||
//        // setter-rewrite has been done above, so rule out methods here, but, wait a minute, why are we assigning to non-variables after erasure?!
//        (phase.erasedTypes && varsym.isValue && !varsym.isMethod)) {
        if (varsym.isVariable || varsym.isValue && phase.erasedTypes) {
          val rhs1 = typedByValueExpr(rhs, lhs1.tpe)
          treeCopy.Assign(tree, lhs1, checkDead(rhs1)) setType UnitTpe
        }
        else if(dyna.isDynamicallyUpdatable(lhs1)) {
          val rhs1 = typedByValueExpr(rhs)
          val t = Apply(lhs1, List(rhs1))
          dyna.wrapErrors(t, _.typed1(t, mode, pt))
        }
        else fail()
      }

      def typedIf(tree: If): If = {
        val cond1 = checkDead(typedByValueExpr(tree.cond, BooleanTpe))
        // One-legged ifs don't need a lot of analysis
        if (tree.elsep.isEmpty)
          return treeCopy.If(tree, cond1, typed(tree.thenp, UnitTpe), tree.elsep) setType UnitTpe

        val thenp1 = typed(tree.thenp, pt)
        val elsep1 = typed(tree.elsep, pt)

        // in principle we should pack the types of each branch before lubbing, but lub doesn't really work for existentials anyway
        // in the special (though common) case where the types are equal, it pays to pack before comparing
        // especially virtpatmat needs more aggressive unification of skolemized types
        // this breaks src/library/scala/collection/immutable/TrieIterator.scala
        // annotated types need to be lubbed regardless (at least, continations break if you by pass them like this)
        def samePackedTypes = (
             !isPastTyper
          && thenp1.tpe.annotations.isEmpty
          && elsep1.tpe.annotations.isEmpty
          && packedType(thenp1, context.owner) =:= packedType(elsep1, context.owner)
        )
        def finish(ownType: Type) = treeCopy.If(tree, cond1, thenp1, elsep1) setType ownType
        // TODO: skolemize (lub of packed types) when that no longer crashes on files/pos/t4070b.scala
        // @PP: This was doing the samePackedTypes check BEFORE the isFullyDefined check,
        // which based on everything I see everywhere else was a bug. I reordered it.
        if (isFullyDefined(pt))
          finish(pt)
        // Important to deconst, otherwise `if (???) 0 else 0` evaluates to 0 (SI-6331)
        else thenp1.tpe.deconst :: elsep1.tpe.deconst :: Nil match {
          case tp :: _ if samePackedTypes     => finish(tp)
          case tpes if sameWeakLubAsLub(tpes) => finish(lub(tpes))
          case tpes                           =>
            val lub = weakLub(tpes)
            treeCopy.If(tree, cond1, adapt(thenp1, mode, lub), adapt(elsep1, mode, lub)) setType lub
        }
      }

      // When there's a suitable __match in scope, virtualize the pattern match
      // otherwise, type the Match and leave it until phase `patmat` (immediately after typer)
      // empty-selector matches are transformed into synthetic PartialFunction implementations when the expected type demands it
      def typedVirtualizedMatch(tree: Match): Tree = {
        val selector = tree.selector
        val cases = tree.cases
        if (selector == EmptyTree) {
          if (pt.typeSymbol == PartialFunctionClass)
            synthesizePartialFunction(newTermName(context.unit.fresh.newName("x")), tree.pos, tree, mode, pt)
          else {
            val arity = if (isFunctionType(pt)) pt.dealiasWiden.typeArgs.length - 1 else 1
            val params = for (i <- List.range(0, arity)) yield
              atPos(tree.pos.focusStart) {
                ValDef(Modifiers(PARAM | SYNTHETIC),
                       unit.freshTermName("x" + i + "$"), TypeTree(), EmptyTree)
              }
            val ids = for (p <- params) yield Ident(p.name)
            val selector1 = atPos(tree.pos.focusStart) { if (arity == 1) ids.head else gen.mkTuple(ids) }
            val body = treeCopy.Match(tree, selector1, cases)
            typed1(atPos(tree.pos) { Function(params, body) }, mode, pt)
          }
        } else
          virtualizedMatch(typedMatch(selector, cases, mode, pt, tree), mode, pt)
      }

      def typedReturn(tree: Return) = {
        val expr = tree.expr
        val enclMethod = context.enclMethod
        if (enclMethod == NoContext ||
            enclMethod.owner.isConstructor ||
            context.enclClass.enclMethod == enclMethod // i.e., we are in a constructor of a local class
            ) {
          ReturnOutsideOfDefError(tree)
        } else {
          val DefDef(_, name, _, _, restpt, _) = enclMethod.tree
          if (restpt.tpe eq null) {
            ReturnWithoutTypeError(tree, enclMethod.owner)
          }
          else {
            val expr1 = context withinReturnExpr typedByValueExpr(expr, restpt.tpe)
            // Warn about returning a value if no value can be returned.
            if (restpt.tpe.typeSymbol == UnitClass) {
              // The typing in expr1 says expr is Unit (it has already been coerced if
              // it is non-Unit) so we have to retype it.  Fortunately it won't come up much
              // unless the warning is legitimate.
              if (typed(expr).tpe.typeSymbol != UnitClass)
                unit.warning(tree.pos, "enclosing method " + name + " has result type Unit: return value discarded")
            }
            val res = treeCopy.Return(tree, checkDead(expr1)).setSymbol(enclMethod.owner)
            val tp = pluginsTypedReturn(NothingTpe, this, res, restpt.tpe)
            res.setType(tp)
          }
        }
      }

      def typedNew(tree: New) = {
        val tpt = tree.tpt
        val tpt1 = {
          // This way typedNew always returns a dealiased type. This used to happen by accident
          // for instantiations without type arguments due to ad hoc code in typedTypeConstructor,
          // and annotations depended on it (to the extent that they worked, which they did
          // not when given a parameterized type alias which dealiased to an annotation.)
          // typedTypeConstructor dealiases nothing now, but it makes sense for a "new" to always be
          // given a dealiased type.
          val tpt0 = typedTypeConstructor(tpt) modifyType (_.dealias)
          if (checkStablePrefixClassType(tpt0))
            if (tpt0.hasSymbolField && !tpt0.symbol.typeParams.isEmpty) {
              context.undetparams = cloneSymbols(tpt0.symbol.typeParams)
              notifyUndetparamsAdded(context.undetparams)
              TypeTree().setOriginal(tpt0)
                        .setType(appliedType(tpt0.tpe, context.undetparams map (_.tpeHK))) // @PP: tpeHK! #3343, #4018, #4347.
            } else tpt0
          else tpt0
        }

        /* If current tree <tree> appears in <val x(: T)? = <tree>>
         * return `tp with x.type' else return `tp`.
         */
        def narrowRhs(tp: Type) = { val sym = context.tree.symbol
          context.tree match {
            case ValDef(mods, _, _, Apply(Select(`tree`, _), _)) if !mods.isMutable && sym != null && sym != NoSymbol =>
              val sym1 = if (sym.owner.isClass && sym.getter(sym.owner) != NoSymbol) sym.getter(sym.owner)
                else sym.lazyAccessorOrSelf
              val pre = if (sym1.owner.isClass) sym1.owner.thisType else NoPrefix
              intersectionType(List(tp, singleType(pre, sym1)))
            case _ => tp
          }}

        val tp = tpt1.tpe
        val sym = tp.typeSymbol.initialize
        if (sym.isAbstractType || sym.hasAbstractFlag)
          IsAbstractError(tree, sym)
        else if (isPrimitiveValueClass(sym)) {
          NotAMemberError(tpt, TypeTree(tp), nme.CONSTRUCTOR)
          setError(tpt)
        }
        else if (!(  tp == sym.thisSym.tpe_* // when there's no explicit self type -- with (#3612) or without self variable
                     // sym.thisSym.tpe == tp.typeOfThis (except for objects)
                  || narrowRhs(tp) <:< tp.typeOfThis
                  || phase.erasedTypes
                  )) {
          DoesNotConformToSelfTypeError(tree, sym, tp.typeOfThis)
        } else
          treeCopy.New(tree, tpt1).setType(tp)
      }

      def functionTypeWildcard(tree: Tree, arity: Int): Type = {
        val tp = functionType(List.fill(arity)(WildcardType), WildcardType)
        if (tp == NoType) MaxFunctionArityError(tree)
        tp
      }

      def typedEta(expr1: Tree): Tree = expr1.tpe match {
        case TypeRef(_, ByNameParamClass, _) =>
          val expr2 = Function(List(), expr1) setPos expr1.pos
          new ChangeOwnerTraverser(context.owner, expr2.symbol).traverse(expr2)
          typed1(expr2, mode, pt)
        case NullaryMethodType(restpe) =>
          val expr2 = Function(List(), expr1) setPos expr1.pos
          new ChangeOwnerTraverser(context.owner, expr2.symbol).traverse(expr2)
          typed1(expr2, mode, pt)
        case PolyType(_, MethodType(formals, _)) =>
          if (isFunctionType(pt)) expr1
          else adapt(expr1, mode, functionTypeWildcard(expr1, formals.length))
        case MethodType(formals, _) =>
          if (isFunctionType(pt)) expr1
          else adapt(expr1, mode, functionTypeWildcard(expr1, formals.length))
        case ErrorType =>
          expr1
        case _ =>
          UnderscoreEtaError(expr1)
      }

      def tryTypedArgs(args: List[Tree], mode: Mode): Option[List[Tree]] = {
        val c = context.makeSilent(reportAmbiguousErrors = false)
        c.retyping = true
        try {
          val res = newTyper(c).typedArgs(args, mode)
          if (c.hasErrors) None else Some(res)
        } catch {
          case ex: CyclicReference =>
            throw ex
          case te: TypeError =>
            // @H some of typer errors can still leak,
            // for instance in continuations
            None
        }
      }

      /* Try to apply function to arguments; if it does not work, try to convert Java raw to existentials, or try to
       * insert an implicit conversion.
       */
      def tryTypedApply(fun: Tree, args: List[Tree]): Tree = {
        val start = if (Statistics.canEnable) Statistics.startTimer(failedApplyNanos) else null

        def onError(typeErrors: Seq[AbsTypeError]): Tree = {
          if (Statistics.canEnable) Statistics.stopTimer(failedApplyNanos, start)

          // If the problem is with raw types, copnvert to existentials and try again.
          // See #4712 for a case where this situation arises,
          if ((fun.symbol ne null) && fun.symbol.isJavaDefined) {
            val newtpe = rawToExistential(fun.tpe)
            if (fun.tpe ne newtpe) {
              // println("late cooking: "+fun+":"+fun.tpe) // DEBUG
              return tryTypedApply(fun setType newtpe, args)
            }
          }
          def treesInResult(tree: Tree): List[Tree] = tree :: (tree match {
            case Block(_, r)                        => treesInResult(r)
            case Match(_, cases)                    => cases
            case CaseDef(_, _, r)                   => treesInResult(r)
            case Annotated(_, r)                    => treesInResult(r)
            case If(_, t, e)                        => treesInResult(t) ++ treesInResult(e)
            case Try(b, catches, _)                 => treesInResult(b) ++ catches
            case Typed(r, Function(Nil, EmptyTree)) => treesInResult(r)
            case Select(qual, name)                 => treesInResult(qual)
            case Apply(fun, args)                   => treesInResult(fun) ++ args.flatMap(treesInResult)
            case TypeApply(fun, args)               => treesInResult(fun) ++ args.flatMap(treesInResult)
            case _                                  => Nil
          })
          def errorInResult(tree: Tree) = treesInResult(tree) exists (err => typeErrors.exists(_.errPos == err.pos))

          val retry = (typeErrors.forall(_.errPos != null)) && (fun :: tree :: args exists errorInResult)
          typingStack.printTyping({
            val funStr = ptTree(fun) + " and " + (args map ptTree mkString ", ")
            if (retry) "second try: " + funStr
            else "no second try: " + funStr + " because error not in result: " + typeErrors.head.errPos+"!="+tree.pos
          })
          if (retry) {
            val Select(qual, name) = fun
            tryTypedArgs(args, forArgMode(fun, mode)) match {
              case Some(args1) =>
                val qual1 =
                  if (!pt.isError) adaptToArguments(qual, name, args1, pt, reportAmbiguous = true, saveErrors = true)
                  else qual
                if (qual1 ne qual) {
                  val tree1 = Apply(Select(qual1, name) setPos fun.pos, args1) setPos tree.pos
                  return context withinSecondTry typed1(tree1, mode, pt)
                }
              case _ => ()
            }
          }
          typeErrors foreach issue
          setError(treeCopy.Apply(tree, fun, args))
        }

        silent(_.doTypedApply(tree, fun, args, mode, pt)) orElse onError
      }

      def normalTypedApply(tree: Tree, fun: Tree, args: List[Tree]) = {
        // TODO: replace `fun.symbol.isStable` by `treeInfo.isStableIdentifierPattern(fun)`
        val stableApplication = (fun.symbol ne null) && fun.symbol.isMethod && fun.symbol.isStable
        val funpt = if (mode.inPatternMode) pt else WildcardType
        val appStart = if (Statistics.canEnable) Statistics.startTimer(failedApplyNanos) else null
        val opeqStart = if (Statistics.canEnable) Statistics.startTimer(failedOpEqNanos) else null

        def onError(reportError: => Tree): Tree = fun match {
          case Select(qual, name) if !mode.inPatternMode && nme.isOpAssignmentName(newTermName(name.decode)) =>
            val qual1 = typedQualifier(qual)
            if (treeInfo.isVariableOrGetter(qual1)) {
              if (Statistics.canEnable) Statistics.stopTimer(failedOpEqNanos, opeqStart)
              convertToAssignment(fun, qual1, name, args)
            }
            else {
              if (Statistics.canEnable) Statistics.stopTimer(failedApplyNanos, appStart)
                reportError
            }
          case _ =>
            if (Statistics.canEnable) Statistics.stopTimer(failedApplyNanos, appStart)
            reportError
        }
        val silentResult = silent(
          op                    = _.typed(fun, mode.forFunMode, funpt),
          reportAmbiguousErrors = !mode.inExprMode && context.ambiguousErrors,
          newtree               = if (mode.inExprMode) tree else context.tree
        )
        silentResult match {
          case SilentResultValue(fun1) =>
            val fun2 = if (stableApplication) stabilizeFun(fun1, mode, pt) else fun1
            if (Statistics.canEnable) Statistics.incCounter(typedApplyCount)
            val noSecondTry = (
                 isPastTyper
              || context.inSecondTry
              || (fun2.symbol ne null) && fun2.symbol.isConstructor
              || isImplicitMethodType(fun2.tpe)
            )
            val isFirstTry = fun2 match {
              case Select(_, _) => !noSecondTry && mode.inExprMode
              case _            => false
            }
            if (isFirstTry)
              tryTypedApply(fun2, args)
            else
              doTypedApply(tree, fun2, args, mode, pt)
          case err: SilentTypeError =>
            onError({
              err.reportableErrors foreach issue
              args foreach (arg => typed(arg, mode, ErrorType))
              setError(tree)
            })
        }
      }

      // convert new Array[T](len) to evidence[ClassTag[T]].newArray(len)
      // convert new Array^N[T](len) for N > 1 to evidence[ClassTag[Array[...Array[T]...]]].newArray(len)
      // where Array HK gets applied (N-1) times
      object ArrayInstantiation {
        def unapply(tree: Apply) = tree match {
          case Apply(Select(New(tpt), name), arg :: Nil) if tpt.tpe != null && tpt.tpe.typeSymbol == ArrayClass =>
            Some(tpt.tpe) collect {
              case erasure.GenericArray(level, componentType) =>
                val tagType = (1 until level).foldLeft(componentType)((res, _) => arrayType(res))

                resolveClassTag(tree.pos, tagType) match {
                  case EmptyTree => MissingClassTagError(tree, tagType)
                  case tag       => atPos(tree.pos)(new ApplyToImplicitArgs(Select(tag, nme.newArray), arg :: Nil))
                }
            }
          case _ => None
        }
      }

      def typedApply(tree: Apply) = tree match {
        case Apply(Block(stats, expr), args) =>
          typed1(atPos(tree.pos)(Block(stats, Apply(expr, args) setPos tree.pos.makeTransparent)), mode, pt)
        case Apply(fun, args) =>
          normalTypedApply(tree, fun, args) match {
            case ArrayInstantiation(tree1)                                           => typed(tree1, mode, pt)
            case Apply(Select(fun, nme.apply), _) if treeInfo.isSuperConstrCall(fun) => TooManyArgumentListsForConstructor(tree) //SI-5696
            case tree1                                                               => tree1
          }
      }

      def convertToAssignment(fun: Tree, qual: Tree, name: Name, args: List[Tree]): Tree = {
        val prefix = name.toTermName stripSuffix nme.EQL
        def mkAssign(vble: Tree): Tree =
          Assign(
            vble,
            Apply(
              Select(vble.duplicate, prefix) setPos fun.pos.focus, args) setPos tree.pos.makeTransparent
          ) setPos tree.pos

        def mkUpdate(table: Tree, indices: List[Tree]) = {
          gen.evalOnceAll(table :: indices, context.owner, context.unit) {
            case tab :: is =>
              def mkCall(name: Name, extraArgs: Tree*) = (
                Apply(
                  Select(tab(), name) setPos table.pos,
                  is.map(i => i()) ++ extraArgs
                ) setPos tree.pos
              )
              mkCall(
                nme.update,
                Apply(Select(mkCall(nme.apply), prefix) setPos fun.pos, args) setPos tree.pos
              )
            case _ => EmptyTree
          }
        }

        val tree1 = qual match {
          case Ident(_) =>
            mkAssign(qual)

          case Select(qualqual, vname) =>
            gen.evalOnce(qualqual, context.owner, context.unit) { qq =>
              val qq1 = qq()
              mkAssign(Select(qq1, vname) setPos qual.pos)
            }

          case Apply(fn, indices) =>
            fn match {
              case treeInfo.Applied(Select(table, nme.apply), _, _) => mkUpdate(table, indices)
              case _  => UnexpectedTreeAssignmentConversionError(qual)
            }
        }
        typed1(tree1, mode, pt)
      }

      def typedSuper(tree: Super) = {
        val mix = tree.mix
        val qual1 = typed(tree.qual)

        val clazz = qual1 match {
          case This(_) => qual1.symbol
          case _ => qual1.tpe.typeSymbol
        }
        def findMixinSuper(site: Type): Type = {
          var ps = site.parents filter (_.typeSymbol.name == mix)
          if (ps.isEmpty)
            ps = site.parents filter (_.typeSymbol.toInterface.name == mix)
          if (ps.isEmpty) {
            debuglog("Fatal: couldn't find site " + site + " in " + site.parents.map(_.typeSymbol.name))
            if (phase.erasedTypes && context.enclClass.owner.isImplClass) {
              // the reference to super class got lost during erasure
              restrictionError(tree.pos, unit, "traits may not select fields or methods from super[C] where C is a class")
              ErrorType
            } else {
              MixinMissingParentClassNameError(tree, mix, clazz)
              ErrorType
            }
          } else if (!ps.tail.isEmpty) {
            AmbiguousParentClassError(tree)
            ErrorType
          } else {
            ps.head
          }
        }

        val owntype = (
          if (!mix.isEmpty) findMixinSuper(clazz.tpe)
          else if (context.inSuperInit) clazz.info.firstParent
          else intersectionType(clazz.info.parents)
        )
        treeCopy.Super(tree, qual1, mix) setType SuperType(clazz.thisType, owntype)
      }

      def typedThis(tree: This) =
        tree.symbol orElse qualifyingClass(tree, tree.qual, packageOK = false) match {
          case NoSymbol => tree
          case clazz    =>
            tree setSymbol clazz setType clazz.thisType.underlying
            if (isStableContext(tree, mode, pt)) tree setType clazz.thisType else tree
        }

      /* Attribute a selection where `tree` is `qual.name`.
       * `qual` is already attributed.
       */
      def typedSelect(tree: Tree, qual: Tree, name: Name): Tree = {
        val t = typedSelectInternal(tree, qual, name)
        // Checking for OverloadedTypes being handed out after overloading
        // resolution has already happened.
        if (isPastTyper) t.tpe match {
          case OverloadedType(pre, alts) =>
            if (alts forall (s => (s.owner == ObjectClass) || (s.owner == AnyClass) || isPrimitiveValueClass(s.owner))) ()
            else if (settings.debug) printCaller(
              s"""|Select received overloaded type during $phase, but typer is over.
                  |If this type reaches the backend, we are likely doomed to crash.
                  |$t has these overloads:
                  |${alts map (s => "  " + s.defStringSeenAs(pre memberType s)) mkString "\n"}
                  |""".stripMargin
            )("")
          case _ =>
        }
        t
      }
      def typedSelectInternal(tree: Tree, qual: Tree, name: Name): Tree = {
        def asDynamicCall = dyna.mkInvoke(context.tree, tree, qual, name) map { t =>
          dyna.wrapErrors(t, (_.typed1(t, mode, pt)))
        }

        val sym = tree.symbol orElse member(qual, name) orElse {
          // symbol not found? --> try to convert implicitly to a type that does have the required
          // member.  Added `| PATTERNmode` to allow enrichment in patterns (so we can add e.g., an
          // xml member to StringContext, which in turn has an unapply[Seq] method)
          if (name != nme.CONSTRUCTOR && mode.inAny(EXPRmode | PATTERNmode)) {
            val qual1 = adaptToMemberWithArgs(tree, qual, name, mode, reportAmbiguous = true, saveErrors = true)
            if ((qual1 ne qual) && !qual1.isErrorTyped)
              return typed(treeCopy.Select(tree, qual1, name), mode, pt)
          }
          NoSymbol
        }
        if (phase.erasedTypes && qual.isInstanceOf[Super] && tree.symbol != NoSymbol)
          qual setType tree.symbol.owner.tpe

        if (!reallyExists(sym)) {
          def handleMissing: Tree = {
            def errorTree = missingSelectErrorTree(tree, qual, name)
            def asTypeSelection = (
              if (context.unit.isJava && name.isTypeName) {
                // SI-3120 Java uses the same syntax, A.B, to express selection from the
                // value A and from the type A. We have to try both.
                atPos(tree.pos)(gen.convertToSelectFromType(qual, name)) match {
                  case EmptyTree => None
                  case tree1     => Some(typed1(tree1, mode, pt))
                }
              }
              else None
            )
            debuglog(s"""
              |qual=$qual:${qual.tpe}
              |symbol=${qual.tpe.termSymbol.defString}
              |scope-id=${qual.tpe.termSymbol.info.decls.hashCode}
              |members=${qual.tpe.members mkString ", "}
              |name=$name
              |found=$sym
              |owner=${context.enclClass.owner}
              """.stripMargin)

            // 1) Try converting a term selection on a java class into a type selection.
            // 2) Try expanding according to Dynamic rules.
            // 3) Try looking up the name in the qualifier.
            asTypeSelection orElse asDynamicCall getOrElse (lookupInQualifier(qual, name) match {
              case NoSymbol => setError(errorTree)
              case found    => typed1(tree setSymbol found, mode, pt)
            })
          }
          handleMissing
        }
        else {
          val tree1 = tree match {
            case Select(_, _) => treeCopy.Select(tree, qual, name)
            case SelectFromTypeTree(_, _) => treeCopy.SelectFromTypeTree(tree, qual, name)
          }
          val (result, accessibleError) = silent(_.makeAccessible(tree1, sym, qual.tpe, qual)) match {
            case SilentTypeError(err: AccessTypeError) =>
              (tree1, Some(err))
            case SilentTypeError(err) =>
              context issue err
              return setError(tree)
            case SilentResultValue(treeAndPre) =>
              (stabilize(treeAndPre._1, treeAndPre._2, mode, pt), None)
          }

          result match {
            // could checkAccessible (called by makeAccessible) potentially have skipped checking a type application in qual?
            case SelectFromTypeTree(qual@TypeTree(), name) if qual.tpe.typeArgs.nonEmpty => // TODO: somehow the new qual is not checked in refchecks
              treeCopy.SelectFromTypeTree(
                result,
                (TypeTreeWithDeferredRefCheck(){ () => val tp = qual.tpe; val sym = tp.typeSymbolDirect
                  // will execute during refchecks -- TODO: make private checkTypeRef in refchecks public and call that one?
                  checkBounds(qual, tp.prefix, sym.owner, sym.typeParams, tp.typeArgs, "")
                  qual // you only get to see the wrapped tree after running this check :-p
                }) setType qual.tpe setPos qual.pos,
                name)
            case _ if accessibleError.isDefined =>
              // don't adapt constructor, SI-6074
              val qual1 = if (name == nme.CONSTRUCTOR) qual
                          else adaptToMemberWithArgs(tree, qual, name, mode, reportAmbiguous = false, saveErrors = false)
              if (!qual1.isErrorTyped && (qual1 ne qual))
                typed(Select(qual1, name) setPos tree.pos, mode, pt)
              else
                // before failing due to access, try a dynamic call.
                asDynamicCall getOrElse {
                  issue(accessibleError.get)
                  setError(tree)
                }
            case _ =>
              result
          }
        }
      }

      // temporarily use `filter` as an alternative for `withFilter`
      def tryWithFilterAndFilter(tree: Select, qual: Tree): Tree = {
        def warn() = unit.deprecationWarning(tree.pos, s"`withFilter' method does not yet exist on ${qual.tpe.widen}, using `filter' method instead")
        silent(_ => typedSelect(tree, qual, nme.withFilter)) orElse { _ =>
          silent(_ => typed1(Select(qual, nme.filter) setPos tree.pos, mode, pt)) match {
            case SilentResultValue(res) => warn() ; res
            case SilentTypeError(err)   => WithFilterError(tree, err)
          }
        }
      }
      def typedSelectOrSuperCall(tree: Select) = tree match {
        case Select(qual @ Super(_, _), nme.CONSTRUCTOR) =>
          // the qualifier type of a supercall constructor is its first parent class
          typedSelect(tree, typedSelectOrSuperQualifier(qual), nme.CONSTRUCTOR)
        case Select(qual, name) =>
          if (Statistics.canEnable) Statistics.incCounter(typedSelectCount)
          val qualTyped = checkDead(typedQualifier(qual, mode))
          val qualStableOrError = (
            if (qualTyped.isErrorTyped || !name.isTypeName || treeInfo.admitsTypeSelection(qualTyped))
              qualTyped
            else
              UnstableTreeError(qualTyped)
          )
          val tree1 = name match {
            case nme.withFilter => tryWithFilterAndFilter(tree, qualStableOrError)
            case _              => typedSelect(tree, qualStableOrError, name)
          }
          def sym = tree1.symbol
          if (tree.isInstanceOf[PostfixSelect])
            checkFeature(tree.pos, PostfixOpsFeature, name.decode)
          if (sym != null && sym.isOnlyRefinementMember)
            checkFeature(tree1.pos, ReflectiveCallsFeature, sym.toString)

          qualStableOrError.symbol match {
            case s: Symbol if s.isRootPackage => treeCopy.Ident(tree1, name)
            case _                            => tree1
          }
      }

      /* A symbol qualifies if:
       *  - it exists
       *  - it is not stale (stale symbols are made to disappear here)
       *  - if we are in a constructor pattern, method definitions do not qualify
       *    unless they are stable.  Otherwise, 'case x :: xs' would find the :: method.
       */
      def qualifies(sym: Symbol) = (
           sym.hasRawInfo
        && reallyExists(sym)
        && !(mode.typingConstructorPattern && sym.isMethod && !sym.isStable)
      )

      /* Attribute an identifier consisting of a simple name or an outer reference.
       *
       * @param tree      The tree representing the identifier.
       * @param name      The name of the identifier.
       * Transformations: (1) Prefix class members with this.
       *                  (2) Change imported symbols to selections
       */
      def typedIdent(tree: Tree, name: Name): Tree = {
        // setting to enable unqualified idents in empty package (used by the repl)
        def inEmptyPackage = if (settings.exposeEmptyPackage) lookupInEmpty(name) else NoSymbol

        def issue(err: AbsTypeError) = {
          // Avoiding some spurious error messages: see SI-2388.
          val suppress = reporter.hasErrors && (name startsWith tpnme.ANON_CLASS_NAME)
          if (!suppress)
            ErrorUtils.issueTypeError(err)

          setError(tree)
        }
          // ignore current variable scope in patterns to enforce linearity
        val startContext = if (mode.typingPatternOrTypePat) context.outer else context
        val nameLookup   = tree.symbol match {
          case NoSymbol   => startContext.lookupSymbol(name, qualifies)
          case sym        => LookupSucceeded(EmptyTree, sym)
        }
        import InferErrorGen._
        nameLookup match {
          case LookupAmbiguous(msg)         => issue(AmbiguousIdentError(tree, name, msg))
          case LookupInaccessible(sym, msg) => issue(AccessError(tree, sym, context, msg))
          case LookupNotFound               =>
            inEmptyPackage orElse lookupInRoot(name) match {
              case NoSymbol => issue(SymbolNotFoundError(tree, name, context.owner, startContext))
              case sym      => typed1(tree setSymbol sym, mode, pt)
                }
          case LookupSucceeded(qual, sym)   =>
            (// this -> Foo.this
            if (sym.isThisSym)
              typed1(This(sym.owner) setPos tree.pos, mode, pt)
          // Inferring classOf type parameter from expected type.  Otherwise an
          // actual call to the stubbed classOf method is generated, returning null.
            else if (isPredefMemberNamed(sym, nme.classOf) && pt.typeSymbol == ClassClass && pt.typeArgs.nonEmpty)
            typedClassOf(tree, TypeTree(pt.typeArgs.head))
          else {
              val pre1  = if (sym.isTopLevel) sym.owner.thisType else if (qual == EmptyTree) NoPrefix else qual.tpe
              val tree1 = if (qual == EmptyTree) tree else atPos(tree.pos)(Select(atPos(tree.pos.focusStart)(qual), name))
              val (tree2, pre2) = makeAccessible(tree1, sym, pre1, qual)
            // SI-5967 Important to replace param type A* with Seq[A] when seen from from a reference, to avoid
            //         inference errors in pattern matching.
              stabilize(tree2, pre2, mode, pt) modifyType dropIllegalStarTypes
            }) setAttachments tree.attachments
          }
        }

      def typedIdentOrWildcard(tree: Ident) = {
        val name = tree.name
        if (Statistics.canEnable) Statistics.incCounter(typedIdentCount)
        if ((name == nme.WILDCARD && mode.typingPatternNotConstructor) ||
            (name == tpnme.WILDCARD && mode.inTypeMode))
          tree setType makeFullyDefined(pt)
        else
          typedIdent(tree, name)
      }

      def typedCompoundTypeTree(tree: CompoundTypeTree) = {
        val templ = tree.templ
        val parents1 = templ.parents mapConserve (typedType(_, mode))

        // This is also checked later in typedStats, but that is too late for SI-5361, so
        // we eagerly check this here.
        for (stat <- templ.body if !treeInfo.isDeclarationOrTypeDef(stat))
          OnlyDeclarationsError(stat)

        if ((parents1 ++ templ.body) exists (_.isErrorTyped)) tree setType ErrorType
        else {
          val decls = newScope
          //Console.println("Owner: " + context.enclClass.owner + " " + context.enclClass.owner.id)
          val self = refinedType(parents1 map (_.tpe), context.enclClass.owner, decls, templ.pos)
          newTyper(context.make(templ, self.typeSymbol, decls)).typedRefinement(templ)
          templ updateAttachment CompoundTypeTreeOriginalAttachment(parents1, Nil) // stats are set elsewhere
          tree setType (if (templ.exists(_.isErroneous)) ErrorType else self) // Being conservative to avoid SI-5361
        }
      }

      def typedAppliedTypeTree(tree: AppliedTypeTree) = {
        val tpt        = tree.tpt
        val args       = tree.args
        val tpt1       = typed1(tpt, mode | FUNmode | TAPPmode, WildcardType)
        def isPoly     = tpt1.tpe.isInstanceOf[PolyType]
        def isComplete = tpt1.symbol.rawInfo.isComplete

        if (tpt1.isErrorTyped) {
          tpt1
        } else if (!tpt1.hasSymbolField) {
          AppliedTypeNoParametersError(tree, tpt1.tpe)
        } else {
          val tparams = tpt1.symbol.typeParams

          if (sameLength(tparams, args)) {
            // @M: kind-arity checking is done here and in adapt, full kind-checking is in checkKindBounds (in Infer)
            val args1 =
              if (!isComplete)
                args mapConserve (typedHigherKindedType(_, mode))
                // if symbol hasn't been fully loaded, can't check kind-arity
              else map2Conserve(args, tparams) { (arg, tparam) =>
                //@M! the polytype denotes the expected kind
                typedHigherKindedType(arg, mode, GenPolyType(tparam.typeParams, AnyTpe))
              }
            val argtypes = args1 map (_.tpe)

            foreach2(args, tparams) { (arg, tparam) =>
              // note: can't use args1 in selector, because Binds got replaced
              val asym = arg.symbol
              def abounds = asym.info.bounds
              def tbounds = tparam.info.bounds
              def enhanceBounds(): Unit = {
                val TypeBounds(lo0, hi0) = abounds
                val TypeBounds(lo1, hi1) = tbounds.subst(tparams, argtypes)
                val lo = lub(List(lo0, lo1))
                val hi = glb(List(hi0, hi1))
                if (!(lo =:= lo0 && hi =:= hi0))
                  asym setInfo logResult(s"Updating bounds of ${asym.fullLocationString} in $tree from '$abounds' to")(TypeBounds(lo, hi))
              }
              if (asym != null && asym.isAbstractType) {
                // See pos/t1786 to follow what's happening here.
                def canEnhanceIdent = (
                     asym.hasCompleteInfo
                  && tparam.exists          /* sometimes it is NoSymbol */
                  && tparam.hasCompleteInfo /* SI-2940 */
                  && !tparam.isFBounded     /* SI-2251 */
                  && !tparam.isHigherOrderTypeParameter
                  && !(abounds.hi <:< tbounds.hi)
                  && asym.isSynthetic     /* this limits us to placeholder tparams, excluding named ones */
                )
                arg match {
                  case Bind(_, _)                     => enhanceBounds()
                  case Ident(name) if canEnhanceIdent => enhanceBounds()
                  case _                              =>
                }
              }
            }
            val original = treeCopy.AppliedTypeTree(tree, tpt1, args1)
            val result = TypeTree(appliedType(tpt1.tpe, argtypes)) setOriginal original
            if (isPoly) // did the type application (performed by appliedType) involve an unchecked beta-reduction?
              TypeTreeWithDeferredRefCheck(){ () =>
                // wrap the tree and include the bounds check -- refchecks will perform this check (that the beta reduction was indeed allowed) and unwrap
                // we can't simply use original in refchecks because it does not contains types
                // (and the only typed trees we have have been mangled so they're not quite the original tree anymore)
                checkBounds(result, tpt1.tpe.prefix, tpt1.symbol.owner, tpt1.symbol.typeParams, argtypes, "")
                result // you only get to see the wrapped tree after running this check :-p
              } setType (result.tpe) setPos(result.pos)
            else result
          } else if (tparams.isEmpty) {
            AppliedTypeNoParametersError(tree, tpt1.tpe)
          } else {
            //Console.println("\{tpt1}:\{tpt1.symbol}:\{tpt1.symbol.info}")
            if (settings.debug) Console.println(tpt1+":"+tpt1.symbol+":"+tpt1.symbol.info)//debug
            AppliedTypeWrongNumberOfArgsError(tree, tpt1, tparams)
          }
        }
      }

      val sym: Symbol = tree.symbol
      if ((sym ne null) && (sym ne NoSymbol)) sym.initialize

      def typedPackageDef(pdef: PackageDef) = {
        val pid1 = typedQualifier(pdef.pid).asInstanceOf[RefTree]
        assert(sym.moduleClass ne NoSymbol, sym)
        val stats1 = newTyper(context.make(tree, sym.moduleClass, sym.info.decls))
          .typedStats(pdef.stats, NoSymbol)
        treeCopy.PackageDef(tree, pid1, stats1) setType NoType
      }

      /*
       * The typer with the correct context for a method definition. If the method is a default getter for
       * a constructor default, the resulting typer has a constructor context (fixes SI-5543).
       */
      def defDefTyper(ddef: DefDef) = {
        val isConstrDefaultGetter = ddef.mods.hasDefault && sym.owner.isModuleClass &&
            nme.defaultGetterToMethod(sym.name) == nme.CONSTRUCTOR
        newTyper(context.makeNewScope(ddef, sym)).constrTyperIf(isConstrDefaultGetter)
      }

      def typedAlternative(alt: Alternative) = {
        context withinPatAlternative (
          treeCopy.Alternative(tree, alt.trees mapConserve (alt => typed(alt, mode, pt))) setType pt
        )
      }
      def typedStar(tree: Star) = {
        if (!context.starPatterns && !isPastTyper)
          StarPatternWithVarargParametersError(tree)

        treeCopy.Star(tree, typed(tree.elem, mode, pt)) setType makeFullyDefined(pt)
      }
      def issueTryWarnings(tree: Try): Try = {
        def checkForCatchAll(cdef: CaseDef) {
          def unbound(t: Tree) = t.symbol == null || t.symbol == NoSymbol
          def warn(name: Name) = {
            val msg = s"This catches all Throwables. If this is really intended, use `case ${name.decoded} : Throwable` to clear this warning."
            context.warning(cdef.pat.pos, msg)
          }
          if (cdef.guard.isEmpty) cdef.pat match {
            case Bind(name, i @ Ident(_)) if unbound(i) => warn(name)
            case i @ Ident(name) if unbound(i)          => warn(name)
            case _                                      =>
          }
        }
        if (!isPastTyper) tree match {
          case Try(_, Nil, fin) =>
            if (fin eq EmptyTree)
              context.warning(tree.pos, "A try without a catch or finally is equivalent to putting its body in a block; no exceptions are handled.")
          case Try(_, catches, _) =>
            catches foreach checkForCatchAll
        }
        tree
      }

      def typedTry(tree: Try) = {
        val Try(block, catches, fin) = tree
        val block1   = typed(block, pt)
        val catches1 = typedCases(catches, ThrowableTpe, pt)
        val fin1     = if (fin.isEmpty) fin else typed(fin, UnitTpe)

        def finish(ownType: Type) = treeCopy.Try(tree, block1, catches1, fin1) setType ownType

        issueTryWarnings(
          if (isFullyDefined(pt))
            finish(pt)
          else block1 :: catches1 map (_.tpe.deconst) match {
            case tpes if sameWeakLubAsLub(tpes) => finish(lub(tpes))
            case tpes                           =>
              val lub      = weakLub(tpes)
              val block2   = adapt(block1, mode, lub)
              val catches2 = catches1 map (adaptCase(_, mode, lub))
              treeCopy.Try(tree, block2, catches2, fin1) setType lub
          }
        )
      }

      def typedThrow(tree: Throw) = {
        val expr1 = typedByValueExpr(tree.expr, ThrowableTpe)
        treeCopy.Throw(tree, expr1) setType NothingTpe
      }

      def typedTyped(tree: Typed) = {
        if (treeInfo isWildcardStarType tree.tpt)
          typedStarInPattern(tree, mode.onlySticky, pt)
        else if (mode.inPatternMode)
          typedInPattern(tree, mode.onlySticky, pt)
        else tree match {
          // find out whether the programmer is trying to eta-expand a macro def
          // to do that we need to typecheck the tree first (we need a symbol of the eta-expandee)
          // that typecheck must not trigger macro expansions, so we explicitly prohibit them
          // however we cannot do `context.withMacrosDisabled`
          // because `expr` might contain nested macro calls (see SI-6673)
          //
          // Note: apparently `Function(Nil, EmptyTree)` is the secret parser marker
          // which means trailing underscore.
          case Typed(expr, Function(Nil, EmptyTree)) =>
            typed1(suppressMacroExpansion(expr), mode, pt) match {
              case macroDef if treeInfo.isMacroApplication(macroDef) => MacroEtaError(macroDef)
              case exprTyped                                         => typedEta(checkDead(exprTyped))
            }
          case Typed(expr, tpt) =>
            val tpt1  = typedType(tpt, mode)                           // type the ascribed type first
            val expr1 = typed(expr, mode.onlySticky, tpt1.tpe.deconst) // then type the expression with tpt1 as the expected type
            treeCopy.Typed(tree, expr1, tpt1) setType tpt1.tpe
        }
      }

      def typedTypeApply(tree: TypeApply) = {
        val fun = tree.fun
        val args = tree.args
        // @M: kind-arity checking is done here and in adapt, full kind-checking is in checkKindBounds (in Infer)
        //@M! we must type fun in order to type the args, as that requires the kinds of fun's type parameters.
        // However, args should apparently be done first, to save context.undetparams. Unfortunately, the args
        // *really* have to be typed *after* fun. We escape from this classic Catch-22 by simply saving&restoring undetparams.

        // @M TODO: the compiler still bootstraps&all tests pass when this is commented out..
        //val undets = context.undetparams

        // @M: fun is typed in TAPPmode because it is being applied to its actual type parameters
        val fun1 = typed(fun, mode.forFunMode | TAPPmode)
        val tparams = fun1.symbol.typeParams

        //@M TODO: val undets_fun = context.undetparams  ?
        // "do args first" (by restoring the context.undetparams) in order to maintain context.undetparams on the function side.

        // @M TODO: the compiler still bootstraps when this is commented out.. TODO: run tests
        //context.undetparams = undets

        // @M maybe the well-kindedness check should be done when checking the type arguments conform to the type parameters' bounds?
        val args1 = if (sameLength(args, tparams)) map2Conserve(args, tparams) {
          //@M! the polytype denotes the expected kind
          (arg, tparam) => typedHigherKindedType(arg, mode, GenPolyType(tparam.typeParams, AnyTpe))
        }
        else {
          //@M  this branch is correctly hit for an overloaded polymorphic type. It also has to handle erroneous cases.
          // Until the right alternative for an overloaded method is known, be very liberal,
          // typedTypeApply will find the right alternative and then do the same check as
          // in the then-branch above. (see pos/tcpoly_overloaded.scala)
          // this assert is too strict: be tolerant for errors like trait A { def foo[m[x], g]=error(""); def x[g] = foo[g/*ERR: missing argument type*/] }
          //assert(fun1.symbol.info.isInstanceOf[OverloadedType] || fun1.symbol.isError) //, (fun1.symbol,fun1.symbol.info,fun1.symbol.info.getClass,args,tparams))
          args mapConserve (typedHigherKindedType(_, mode))
        }

        //@M TODO: context.undetparams = undets_fun ?
        Typer.this.typedTypeApply(tree, mode, fun1, args1)
      }

      def typedApplyDynamic(tree: ApplyDynamic) = {
        assert(phase.erasedTypes)
        val qual1 = typed(tree.qual, AnyRefTpe)
        val args1 = tree.args mapConserve (arg => typed(arg, AnyRefTpe))
        treeCopy.ApplyDynamic(tree, qual1, args1) setType AnyRefTpe
      }

      def typedReferenceToBoxed(tree: ReferenceToBoxed) = {
        val id = tree.ident
        val id1 = typed1(id, mode, pt) match { case id: Ident => id }
        // [Eugene] am I doing it right?
        val erasedTypes = phaseId(currentPeriod) >= currentRun.erasurePhase.id
        val tpe = capturedVariableType(id.symbol, erasedTypes = erasedTypes)
        treeCopy.ReferenceToBoxed(tree, id1) setType tpe
      }

      // Warn about likely interpolated strings which are missing their interpolators
      def warnMissingInterpolator(lit: Literal): Unit = if (!isPastTyper) {
        // attempt to avoid warning about the special interpolated message string
        // for implicitNotFound or any standard interpolation (with embedded $$).
        def isRecognizablyNotForInterpolation = context.enclosingApply.tree match {
          case Apply(Select(Apply(RefTree(_, nme.StringContext), _), _), _) => true
          case Apply(Select(New(RefTree(_, tpnme.implicitNotFound)), _), _) => true
          case _                                                            => false
        }
        def requiresNoArgs(tp: Type): Boolean = tp match {
          case PolyType(_, restpe)     => requiresNoArgs(restpe)
          case MethodType(Nil, restpe) => requiresNoArgs(restpe)  // may be a curried method - can't tell yet
          case MethodType(p :: _, _)   => p.isImplicit            // implicit method requires no args
          case _                       => true                    // catches all others including NullaryMethodType
        }
        def isPlausible(m: Symbol) = m.alternatives exists (m => requiresNoArgs(m.info))

        def maybeWarn(s: String): Unit = {
          def warn(message: String)         = context.unit.warning(lit.pos, s"$message Did you forget the interpolator?")
          def suspiciousSym(name: TermName) = context.lookupSymbol(name, _ => true).symbol
          def suspiciousExpr                = InterpolatorCodeRegex findFirstIn s
          def suspiciousIdents              = InterpolatorIdentRegex findAllIn s map (s => suspiciousSym(s drop 1))

          // heuristics - no warning on e.g. a string with only "$asInstanceOf"
          if (s contains ' ') (
            if (suspiciousExpr.nonEmpty)
              warn("That looks like an interpolated expression!") // "${...}"
            else
              suspiciousIdents find isPlausible foreach (sym => warn(s"`$$${sym.name}` looks like an interpolated identifier!")) // "$id"
          )
        }
        lit match {
          case Literal(Constant(s: String)) if !isRecognizablyNotForInterpolation => maybeWarn(s)
          case _                                                                  =>
        }
      }

      def typedLiteral(tree: Literal) = {
        if (settings.lint)
          warnMissingInterpolator(tree)

        tree setType (
          if (tree.value.tag == UnitTag) UnitTpe
          else ConstantType(tree.value))
      }

      def typedSingletonTypeTree(tree: SingletonTypeTree) = {
        val refTyped =
          context.withImplicitsDisabled {
            typed(tree.ref, MonoQualifierModes | mode.onlyTypePat, AnyRefTpe)
          }

        if (!refTyped.isErrorTyped)
          tree setType refTyped.tpe.resultType

        if (treeInfo.admitsTypeSelection(refTyped)) tree
        else UnstableTreeError(refTyped)
      }

      def typedSelectFromTypeTree(tree: SelectFromTypeTree) = {
        val qual1 = typedType(tree.qualifier, mode)
        if (qual1.tpe.isVolatile) TypeSelectionFromVolatileTypeError(tree, qual1)
        else typedSelect(tree, qual1, tree.name)
      }

      def typedTypeBoundsTree(tree: TypeBoundsTree) = {
        val lo1 = if (tree.lo.isEmpty) TypeTree(NothingTpe) else typedType(tree.lo, mode)
        val hi1 = if (tree.hi.isEmpty) TypeTree(AnyTpe) else typedType(tree.hi, mode)
        treeCopy.TypeBoundsTree(tree, lo1, hi1) setType TypeBounds(lo1.tpe, hi1.tpe)
      }

      def typedExistentialTypeTree(tree: ExistentialTypeTree) = {
        val tree1 = typerWithLocalContext(context.makeNewScope(tree, context.owner)){
          _.typedExistentialTypeTree(tree, mode)
        }
        checkExistentialsFeature(tree1.pos, tree1.tpe, "the existential type")
        tree1
      }

      def typedTypeTree(tree: TypeTree) = {
        if (tree.original != null) {
          val newTpt = typedType(tree.original, mode)
          tree setType newTpt.tpe
          newTpt match {
            case tt @ TypeTree() => tree setOriginal tt.original
            case _ => tree
          }
        }
        else {
          // we should get here only when something before failed
          // and we try again (@see tryTypedApply). In that case we can assign
          // whatever type to tree; we just have to survive until a real error message is issued.
          devWarning(tree.pos, s"Assigning Any type to TypeTree because tree.original is null: tree is $tree/${System.identityHashCode(tree)}, sym=${tree.symbol}, tpe=${tree.tpe}")
          tree setType AnyTpe
        }
      }
      def typedFunction(fun: Function) = {
        if (fun.symbol == NoSymbol)
          fun.symbol = context.owner.newAnonymousFunctionValue(fun.pos)

        typerWithLocalContext(context.makeNewScope(fun, fun.symbol))(_.typedFunction(fun, mode, pt))
      }

      // Trees only allowed during pattern mode.
      def typedInPatternMode(tree: Tree): Tree = tree match {
        case tree: Alternative => typedAlternative(tree)
        case tree: Star        => typedStar(tree)
        case _                 => abort(s"unexpected tree in pattern mode: ${tree.getClass}\n$tree")
      }

      def typedTypTree(tree: TypTree): Tree = tree match {
        case tree: TypeTree                     => typedTypeTree(tree)
        case tree: AppliedTypeTree              => typedAppliedTypeTree(tree)
        case tree: TypeBoundsTree               => typedTypeBoundsTree(tree)
        case tree: SingletonTypeTree            => typedSingletonTypeTree(tree)
        case tree: SelectFromTypeTree           => typedSelectFromTypeTree(tree)
        case tree: CompoundTypeTree             => typedCompoundTypeTree(tree)
        case tree: ExistentialTypeTree          => typedExistentialTypeTree(tree)
        case tree: TypeTreeWithDeferredRefCheck => tree // TODO: retype the wrapped tree? TTWDRC would have to change to hold the wrapped tree (not a closure)
        case _                                  => abort(s"unexpected type-representing tree: ${tree.getClass}\n$tree")
      }

      def typedMemberDef(tree: MemberDef): Tree = tree match {
        case tree: ValDef     => typedValDef(tree)
        case tree: DefDef     => defDefTyper(tree).typedDefDef(tree)
        case tree: ClassDef   => newTyper(context.makeNewScope(tree, sym)).typedClassDef(tree)
        case tree: ModuleDef  => newTyper(context.makeNewScope(tree, sym.moduleClass)).typedModuleDef(tree)
        case tree: TypeDef    => typedTypeDef(tree)
        case tree: PackageDef => typedPackageDef(tree)
        case _                => abort(s"unexpected member def: ${tree.getClass}\n$tree")
      }

      // Trees not allowed during pattern mode.
      def typedOutsidePatternMode(tree: Tree): Tree = tree match {
        case tree: Block            => typerWithLocalContext(context.makeNewScope(tree, context.owner))(_.typedBlock(tree, mode, pt))
        case tree: If               => typedIf(tree)
        case tree: TypeApply        => typedTypeApply(tree)
        case tree: Function         => typedFunction(tree)
        case tree: Match            => typedVirtualizedMatch(tree)
        case tree: New              => typedNew(tree)
        case tree: Assign           => typedAssign(tree.lhs, tree.rhs)
        case tree: AssignOrNamedArg => typedAssign(tree.lhs, tree.rhs) // called by NamesDefaults in silent typecheck
        case tree: Super            => typedSuper(tree)
        case tree: Annotated        => typedAnnotated(tree)
        case tree: Return           => typedReturn(tree)
        case tree: Try              => typedTry(tree)
        case tree: Throw            => typedThrow(tree)
        case tree: ArrayValue       => typedArrayValue(tree)
        case tree: ApplyDynamic     => typedApplyDynamic(tree)
        case tree: ReferenceToBoxed => typedReferenceToBoxed(tree)
        case tree: LabelDef         => labelTyper(tree).typedLabelDef(tree)
        case tree: DocDef           => typedDocDef(tree, mode, pt)
        case _                      => abort(s"unexpected tree: ${tree.getClass}\n$tree")
      }

      // Trees allowed in or out of pattern mode.
      def typedInAnyMode(tree: Tree): Tree = tree match {
        case tree: Ident   => typedIdentOrWildcard(tree)
        case tree: Bind    => typedBind(tree)
        case tree: Apply   => typedApply(tree)
        case tree: Select  => typedSelectOrSuperCall(tree)
        case tree: Literal => typedLiteral(tree)
        case tree: Typed   => typedTyped(tree)
        case tree: This    => typedThis(tree)  // SI-6104
        case tree: UnApply => abort(s"unexpected UnApply $tree") // turns out UnApply never reaches here
        case _             =>
          if (mode.inPatternMode)
            typedInPatternMode(tree)
          else
            typedOutsidePatternMode(tree)
      }

      // begin typed1
      tree match {
        case tree: TypTree   => typedTypTree(tree)
        case tree: MemberDef => typedMemberDef(tree)
        case _               => typedInAnyMode(tree)
      }
    }

    def typed(tree: Tree, mode: Mode, pt: Type): Tree = {
      lastTreeToTyper = tree
      def body = (
        if (printTypings && !phase.erasedTypes && !noPrintTyping(tree))
          typingStack.nextTyped(tree, mode, pt, context)(typedInternal(tree, mode, pt))
        else
          typedInternal(tree, mode, pt)
      )
      val startByType = if (Statistics.canEnable) Statistics.pushTimer(byTypeStack, byTypeNanos(tree.getClass)) else null
      if (Statistics.canEnable) Statistics.incCounter(visitsByType, tree.getClass)
      try body
      finally if (Statistics.canEnable) Statistics.popTimer(byTypeStack, startByType)
    }

    private def typedInternal(tree: Tree, mode: Mode, pt: Type): Tree = {
      val ptPlugins = pluginsPt(pt, this, tree, mode)
      def retypingOk = (
            context.retyping
        && (tree.tpe ne null)
        && (tree.tpe.isErroneous || !(tree.tpe <:< ptPlugins))
      )
      def runTyper(): Tree = {
        if (retypingOk) {
          tree.tpe = null
          if (tree.hasSymbol) tree.symbol = NoSymbol
        }
        val alreadyTyped = tree.tpe ne null
        val shouldPrint = !alreadyTyped && !phase.erasedTypes
        val ptWild = if (mode.inPatternMode)
          ptPlugins // SI-5022 don't widen pt for patterns as types flow from it to the case body.
        else
          dropExistential(ptPlugins) // FIXME: document why this is done.
        val tree1: Tree = if (alreadyTyped) tree else typed1(tree, mode, ptWild)
        if (shouldPrint)
          typingStack.showTyped(tree1)

        // Can happen during erroneous compilation - error(s) have been
        // reported, but we need to avoid causing an NPE with this tree
        if (tree1.tpe eq null)
          return setError(tree)

        tree1 modifyType (pluginsTyped(_, this, tree1, mode, ptPlugins))

        val result =
          if (tree1.isEmpty) tree1
          else {
            val result = adapt(tree1, mode, ptPlugins, tree)
            if (hasPendingMacroExpansions) macroExpandAll(this, result) else result
          }

        if (shouldPrint)
          typingStack.showAdapt(tree1, result, ptPlugins, context)

        if (!isPastTyper)
          signalDone(context.asInstanceOf[analyzer.Context], tree, result)

        result
      }

      try runTyper() catch {
        case ex: TypeError =>
          tree.clearType()
          // The only problematic case are (recoverable) cyclic reference errors which can pop up almost anywhere.
          typingStack.printTyping(tree, "caught %s: while typing %s".format(ex, tree)) //DEBUG
          reportTypeError(context, tree.pos, ex)
          setError(tree)
        case ex: Exception =>
          // @M causes cyclic reference error
          devWarning(s"exception when typing $tree, pt=$ptPlugins")
          if (context != null && context.unit.exists && tree != null)
            logError("AT: " + tree.pos, ex)
          throw ex
      }
    }

    def atOwner(owner: Symbol): Typer =
      newTyper(context.make(owner = owner))

    def atOwner(tree: Tree, owner: Symbol): Typer =
      newTyper(context.make(tree, owner))

    /** Types expression or definition `tree`.
     */
    def typed(tree: Tree): Tree = {
      val ret = typed(tree, context.defaultModeForTyped, WildcardType)
      ret
    }

    def typedByValueExpr(tree: Tree, pt: Type = WildcardType): Tree = typed(tree, EXPRmode | BYVALmode, pt)

    def typedPos(pos: Position, mode: Mode, pt: Type)(tree: Tree) = typed(atPos(pos)(tree), mode, pt)
    def typedPos(pos: Position)(tree: Tree) = typed(atPos(pos)(tree))
    // TODO: see if this formulation would impose any penalty, since
    // it makes for a lot less casting.
    // def typedPos[T <: Tree](pos: Position)(tree: T): T = typed(atPos(pos)(tree)).asInstanceOf[T]

    /** Types expression `tree` with given prototype `pt`.
     */
    def typed(tree: Tree, pt: Type): Tree =
      typed(tree, context.defaultModeForTyped, pt)

    def typed(tree: Tree, mode: Mode): Tree =
      typed(tree, mode, WildcardType)

    /** Types qualifier `tree` of a select node.
     *  E.g. is tree occurs in a context like `tree.m`.
     */
    def typedQualifier(tree: Tree, mode: Mode, pt: Type): Tree =
      typed(tree, PolyQualifierModes | mode.onlyTypePat, pt) // TR: don't set BYVALmode, since qualifier might end up as by-name param to an implicit

    /** Types qualifier `tree` of a select node.
     *  E.g. is tree occurs in a context like `tree.m`.
     */
    def typedQualifier(tree: Tree, mode: Mode): Tree =
      typedQualifier(tree, mode, WildcardType)

    def typedQualifier(tree: Tree): Tree = typedQualifier(tree, NOmode, WildcardType)

    /** Types function part of an application */
    def typedOperator(tree: Tree): Tree = typed(tree, OperatorModes)

    // the qualifier type of a supercall constructor is its first parent class
    private def typedSelectOrSuperQualifier(qual: Tree) =
      context withinSuperInit typed(qual, PolyQualifierModes)

    /** Types a pattern with prototype `pt` */
    def typedPattern(tree: Tree, pt: Type): Tree = {
      // We disable implicits because otherwise some constructs will
      // type check which should not.  The pattern matcher does not
      // perform implicit conversions in an attempt to consummate a match.

      // on the one hand,
      //   "abc" match { case Seq('a', 'b', 'c') => true }
      // should be ruled out statically, otherwise this is a runtime
      // error both because there is an implicit from String to Seq
      // (even though such implicits are not used by the matcher) and
      // because the typer is fine with concluding that "abc" might
      // be of type "String with Seq[T]" and thus eligible for a call
      // to unapplySeq.

      // on the other hand, we want to be able to use implicits to add members retro-actively (e.g., add xml to StringContext)

      // as a compromise, context.enrichmentEnabled tells adaptToMember to go ahead and enrich,
      // but arbitrary conversions (in adapt) are disabled
      // TODO: can we achieve the pattern matching bit of the string interpolation SIP without this?
      typingInPattern(context.withImplicitsDisabledAllowEnrichment(typed(tree, PATTERNmode, pt))) match {
        case tpt if tpt.isType => PatternMustBeValue(tpt, pt); tpt
        case pat               => pat
      }
    }

    /** Types a (fully parameterized) type tree */
    def typedType(tree: Tree, mode: Mode): Tree =
      typed(tree, mode.forTypeMode, WildcardType)

    /** Types a (fully parameterized) type tree */
    def typedType(tree: Tree): Tree = typedType(tree, NOmode)

    /** Types a higher-kinded type tree -- pt denotes the expected kind*/
    def typedHigherKindedType(tree: Tree, mode: Mode, pt: Type): Tree =
      if (pt.typeParams.isEmpty) typedType(tree, mode) // kind is known and it's *
      else context withinTypeConstructorAllowed typed(tree, NOmode, pt)

    def typedHigherKindedType(tree: Tree, mode: Mode): Tree =
      context withinTypeConstructorAllowed typed(tree)

    /** Types a type constructor tree used in a new or supertype */
    def typedTypeConstructor(tree: Tree, mode: Mode): Tree = {
      val result = typed(tree, mode.forTypeMode | FUNmode, WildcardType)

      // get rid of type aliases for the following check (#1241)
      result.tpe.dealias match {
        case restpe @ TypeRef(pre, _, _) if !phase.erasedTypes && !pre.isStable && !context.unit.isJava =>
          // The isJava exception if OK only because the only type constructors scalac gets
          // to see are those in the signatures. These do not need a unique object as a prefix.
          // The situation is different for new's and super's, but scalac does not look deep
          // enough to see those. See #3938
          ConstructorPrefixError(tree, restpe)
        case _ =>
          // must not normalize: type application must be (bounds-)checked (during RefChecks), see #2208
          // during uncurry (after refchecks), all types are normalized
          result
      }
    }

    def typedTypeConstructor(tree: Tree): Tree = typedTypeConstructor(tree, NOmode)

    def computeType(tree: Tree, pt: Type): Type = {
      // macros employ different logic of `computeType`
      assert(!context.owner.isMacro, context.owner)
      val tree1 = typed(tree, pt)
      transformed(tree) = tree1
      val tpe = packedType(tree1, context.owner)
      checkExistentialsFeature(tree.pos, tpe, "inferred existential type")
      tpe
    }

    def computeMacroDefType(tree: Tree, pt: Type): Type = {
      assert(context.owner.isMacro, context.owner)
      assert(tree.symbol.isMacro, tree.symbol)
      assert(tree.isInstanceOf[DefDef], tree.getClass)
      val ddef = tree.asInstanceOf[DefDef]

      val tree1 =
        if (transformed contains ddef.rhs) {
          // macro defs are typechecked in `methodSig` (by calling this method) in order to establish their link to macro implementation asap
          // if a macro def doesn't have explicitly specified return type, this method will be called again by `assignTypeToTree`
          // here we guard against this case
          transformed(ddef.rhs)
        } else {
          val tree1 = typedMacroBody(this, ddef)
          transformed(ddef.rhs) = tree1
          tree1
        }

      val isMacroBodyOkay = !tree.symbol.isErroneous && !(tree1 exists (_.isErroneous)) && tree1 != EmptyTree
      val shouldInheritMacroImplReturnType = ddef.tpt.isEmpty
      if (isMacroBodyOkay && shouldInheritMacroImplReturnType) computeMacroDefTypeFromMacroImplRef(ddef, tree1) else AnyTpe
    }

    def transformedOr(tree: Tree, op: => Tree): Tree = transformed remove tree match {
      case Some(tree1) => tree1
      case _           => op
    }

    def transformedOrTyped(tree: Tree, mode: Mode, pt: Type): Tree = transformed remove tree match {
      case Some(tree1) => tree1
      case _           => typed(tree, mode, pt)
    }
  }
}

object TypersStats {
  import scala.reflect.internal.TypesStats._
  val typedIdentCount     = Statistics.newCounter("#typechecked identifiers")
  val typedSelectCount    = Statistics.newCounter("#typechecked selections")
  val typedApplyCount     = Statistics.newCounter("#typechecked applications")
  val rawTypeFailed       = Statistics.newSubCounter ("  of which in failed", rawTypeCount)
  val subtypeFailed       = Statistics.newSubCounter("  of which in failed", subtypeCount)
  val findMemberFailed    = Statistics.newSubCounter("  of which in failed", findMemberCount)
  val failedSilentNanos   = Statistics.newSubTimer("time spent in failed", typerNanos)
  val failedApplyNanos    = Statistics.newSubTimer("  failed apply", typerNanos)
  val failedOpEqNanos     = Statistics.newSubTimer("  failed op=", typerNanos)
  val isReferencedNanos   = Statistics.newSubTimer("time spent ref scanning", typerNanos)
  val visitsByType        = Statistics.newByClass("#visits by tree node", "typer")(Statistics.newCounter(""))
  val byTypeNanos         = Statistics.newByClass("time spent by tree node", "typer")(Statistics.newStackableTimer("", typerNanos))
  val byTypeStack         = Statistics.newTimerStack()
}<|MERGE_RESOLUTION|>--- conflicted
+++ resolved
@@ -2873,7 +2873,6 @@
         if (numVparams > definitions.MaxFunctionArity) NoSymbol
         else FunctionClass(numVparams)
 
-<<<<<<< HEAD
       /* The Single Abstract Member of pt, unless pt is the built-in function type of the expected arity,
        * as `(a => a): Int => Int` should not (yet) get the sam treatment.
        */
@@ -2895,21 +2894,13 @@
         } else {
           pt baseType FunctionSymbol match {
             case TypeRef(_, FunctionSymbol, args :+ res) => (args, res)
-            case _                                       => (fun.vparams map (_ => NoType), WildcardType)
+            case _                                       => (fun.vparams map (_ => if (pt == ErrorType) ErrorType else NoType), WildcardType)
           }
         }
 
       if (!FunctionSymbol.exists)
         MaxFunctionArityError(fun)
       else if (argpts.lengthCompare(numVparams) != 0)
-=======
-      val FunctionSymbol = FunctionClass(numVparams)
-      val (argpts, respt) = pt baseType FunctionSymbol match {
-        case TypeRef(_, FunctionSymbol, args :+ res) => (args, res)
-        case _                                       => (fun.vparams map (_ => if (pt == ErrorType) ErrorType else NoType), WildcardType)
-      }
-      if (argpts.lengthCompare(numVparams) != 0)
->>>>>>> 392d1ddb
         WrongNumberOfParametersError(fun, argpts)
       else {
         foreach2(fun.vparams, argpts) { (vparam, argpt) =>
