package scala.tools.nsc
package typechecker

import symtab.Flags._
import scala.tools.nsc.util._
import scala.reflect.runtime.ReflectionUtils
import scala.collection.mutable.ListBuffer
import scala.reflect.ClassTag
import scala.reflect.internal.util.Statistics
import scala.reflect.macros.util._
import scala.util.control.ControlThrowable
import scala.reflect.macros.runtime.AbortMacroException

/**
 *  Code to deal with macros, namely with:
 *    * Compilation of macro definitions
 *    * Expansion of macro applications
 *
 *  Say we have in a class C:
 *
 *    def foo[T](xs: List[T]): T = macro fooBar
 *
 *  Then fooBar needs to point to a static method of the following form:
 *
 *    def fooBar[T: c.WeakTypeTag] // type tag annotation is optional
 *           (c: scala.reflect.macros.Context)
 *           (xs: c.Expr[List[T]])
 *           : c.Expr[T] = {
 *      ...
 *    }
 *
 *  Then, if foo is called in qual.foo[Int](elems), where qual: D,
 *  the macro application is expanded to a reflective invocation of fooBar with parameters:
 *
 *    (simpleMacroContext{ type PrefixType = D; val prefix = qual })
 *    (Expr(elems))
 *    (TypeTag(Int))
 */
trait Macros extends scala.tools.reflect.FastTrack with Traces {
  self: Analyzer =>

  import global._
  import definitions._
  import treeInfo.{isRepeatedParamType => _, _}
  import MacrosStats._
  def globalSettings = global.settings

  /** `MacroImplBinding` and its companion module are responsible for
   *  serialization/deserialization of macro def -> impl bindings.
   *
   *  The first officially released version of macros persisted these bindings across compilation runs
   *  using a neat trick. The right-hand side of a macro definition (which contains a reference to a macro impl)
   *  was typechecked and then put verbatim into an annotation on the macro definition.
   *
   *  This solution is very simple, but unfortunately it's also lacking. If we use it, then
   *  signatures of macro defs become transitively dependent on scala-reflect.jar
   *  (because they refer to macro impls, and macro impls refer to scala.reflect.macros.Context defined in scala-reflect.jar).
   *  More details can be found in comments to https://issues.scala-lang.org/browse/SI-5940.
   *
   *  Therefore we have to avoid putting macro impls into binding pickles and come up with our own serialization format.
   *  Situation is further complicated by the fact that it's not enough to just pickle macro impl's class name and method name,
   *  because macro expansion needs some knowledge about the shape of macro impl's signature (which we can't pickle).
   *  Hence we precompute necessary stuff (e.g. the layout of type parameters) when compiling macro defs.
   */

  /** Represents all the information that a macro definition needs to know about its implementation.
   *  Includes a path to load the implementation via Java reflection,
   *  and various accounting information necessary when composing an argument list for the reflective invocation.
   */
  private case class MacroImplBinding(
    // Java class name of the class that contains the macro implementation
    // is used to load the corresponding object with Java reflection
    val className: String,
    // method name of the macro implementation
    // `className` and `methName` are all we need to reflectively invoke a macro implementation
    // because macro implementations cannot be overloaded
    val methName: String,
    // flattens the macro impl's parameter lists having symbols replaced with metadata
    // currently metadata is an index of the type parameter corresponding to that type tag (if applicable)
    // f.ex. for: def impl[T: WeakTypeTag, U: WeakTypeTag, V](c: Context)(x: c.Expr[T]): (U, V) = ???
    // `signature` will be equal to List(-1, -1, 0, 1)
    val signature: List[Int],
    // type arguments part of a macro impl ref (the right-hand side of a macro definition)
    // these trees don't refer to a macro impl, so we can pickle them as is
    val targs: List[Tree])

  /** Macro def -> macro impl bindings are serialized into a `macroImpl` annotation
   *  with synthetic content that carries the payload described in `MacroImplBinding`.
   *
   *  For example, for a pair of macro definition and macro implementation:
   *    def impl(c: scala.reflect.macros.Context): c.Expr[Unit] = c.literalUnit;
   *    def foo: Unit = macro impl
   *
   *  We will have the following annotation added on the macro definition `foo`:
   *
   *    @scala.reflect.macros.internal.macroImpl(
   *      `macro`(
   *        "signature" = List(-1),
   *        "methodName" = "impl",
   *        "versionFormat" = 1,
   *        "className" = "Macros$"))
   */
  private object MacroImplBinding {
    val versionFormat = 1

    def pickleAtom(obj: Any): Tree =
      obj match {
        case list: List[_] => Apply(Ident(ListModule), list map pickleAtom)
        case s: String => Literal(Constant(s))
        case i: Int => Literal(Constant(i))
      }

    def unpickleAtom(tree: Tree): Any =
      tree match {
        case Apply(list @ Ident(_), args) if list.symbol == ListModule => args map unpickleAtom
        case Literal(Constant(s: String)) => s
        case Literal(Constant(i: Int)) => i
      }

    def pickle(macroImplRef: Tree): Tree = {
      val MacroImplReference(owner, macroImpl, targs) = macroImplRef
      val paramss = macroImpl.paramss

      // todo. refactor when fixing SI-5498
      def className: String = {
        def loop(sym: Symbol): String = sym match {
          case sym if sym.owner.isPackageClass =>
            val suffix = if (sym.isModuleClass) "$" else ""
            sym.fullName + suffix
          case sym =>
            val separator = if (sym.owner.isModuleClass) "" else "$"
            loop(sym.owner) + separator + sym.javaSimpleName.toString
        }

        loop(owner)
      }

      def signature: List[Int] = {
        val transformed = transformTypeTagEvidenceParams(paramss, (param, tparam) => tparam)
        transformed.flatten map (p => if (p.isTerm) -1 else p.paramPos)
      }

      val payload = List[(String, Any)](
        "versionFormat" -> versionFormat,
        "className"     -> className,
        "methodName"    -> macroImpl.name.toString,
        "signature"     -> signature
      )

      // the shape of the nucleus is chosen arbitrarily. it doesn't carry any payload.
      // it's only necessary as a stub `fun` for an Apply node that carries metadata in its `args`
      // so don't try to find a program element named "macro" that corresponds to the nucleus
      // I just named it "macro", because it's macro-related, but I could as well name it "foobar"
      val nucleus = Ident(newTermName("macro"))
      val wrapped = Apply(nucleus, payload map { case (k, v) => Assign(pickleAtom(k), pickleAtom(v)) })
      val pickle = gen.mkTypeApply(wrapped, targs map (_.duplicate))

      // assign NoType to all freshly created AST nodes
      // otherwise pickler will choke on tree.tpe being null
      // there's another gotcha
      // if you don't assign a ConstantType to a constant
      // then pickling will crash
      new Transformer {
        override def transform(tree: Tree) = {
          tree match {
            case Literal(const @ Constant(x)) if tree.tpe == null => tree setType ConstantType(const)
            case _ if tree.tpe == null => tree setType NoType
            case _ => ;
          }
          super.transform(tree)
        }
      }.transform(pickle)
    }

    def unpickle(pickle: Tree): MacroImplBinding = {
      val (wrapped, targs) =
        pickle match {
          case TypeApply(wrapped, targs) => (wrapped, targs)
          case wrapped => (wrapped, Nil)
        }
      val Apply(_, pickledPayload) = wrapped
      val payload = pickledPayload.map{ case Assign(k, v) => (unpickleAtom(k), unpickleAtom(v)) }.toMap

      val pickleVersionFormat = payload("versionFormat").asInstanceOf[Int]
      if (versionFormat != pickleVersionFormat) throw new Error("macro impl binding format mismatch: expected $versionFormat, actual $pickleVersionFormat")

      val className = payload("className").asInstanceOf[String]
      val methodName = payload("methodName").asInstanceOf[String]
      val signature = payload("signature").asInstanceOf[List[Int]]
      MacroImplBinding(className, methodName, signature, targs)
    }
  }

  private def bindMacroImpl(macroDef: Symbol, macroImplRef: Tree): Unit = {
    val pickle = MacroImplBinding.pickle(macroImplRef)
    macroDef withAnnotation AnnotationInfo(MacroImplAnnotation.tpe, List(pickle), Nil)
  }

  private def loadMacroImplBinding(macroDef: Symbol): MacroImplBinding = {
    val Some(AnnotationInfo(_, List(pickle), _)) = macroDef.getAnnotation(MacroImplAnnotation)
    MacroImplBinding.unpickle(pickle)
  }

  /** Transforms parameters lists of a macro impl.
   *  The `transform` function is invoked only for WeakTypeTag evidence parameters.
   *
   *  The transformer takes two arguments: a value parameter from the parameter list
   *  and a type parameter that is witnesses by the value parameter.
   *
   *  If the transformer returns a NoSymbol, the value parameter is not included from the result.
   *  If the transformer returns something else, this something else is included in the result instead of the value parameter.
   *
   *  Despite of being highly esoteric, this function significantly simplifies signature analysis.
   *  For example, it can be used to strip macroImpl.paramss from the evidences (necessary when checking def <-> impl correspondence)
   *  or to streamline creation of the list of macro arguments.
   */
  private def transformTypeTagEvidenceParams(paramss: List[List[Symbol]], transform: (Symbol, Symbol) => Symbol): List[List[Symbol]] = {
    if (paramss.isEmpty || paramss.last.isEmpty) return paramss // no implicit parameters in the signature => nothing to do
    if (paramss.head.isEmpty || !(paramss.head.head.tpe <:< MacroContextClass.tpe)) return paramss // no context parameter in the signature => nothing to do
    def transformTag(param: Symbol): Symbol = param.tpe.dealias match {
      case TypeRef(SingleType(SingleType(NoPrefix, c), universe), WeakTypeTagClass, targ :: Nil)
      if c == paramss.head.head && universe == MacroContextUniverse =>
        transform(param, targ.typeSymbol)
      case _ =>
        param
    }
    val transformed = paramss.last map transformTag filter (_ ne NoSymbol)
    if (transformed.isEmpty) paramss.init else paramss.init :+ transformed
  }

  def computeMacroDefTypeFromMacroImpl(macroDdef: DefDef, macroImpl: Symbol): Type = {
    // Step I. Transform c.Expr[T] to T
    var runtimeType = macroImpl.tpe.finalResultType.dealias match {
      case TypeRef(_, ExprClass, runtimeType :: Nil) => runtimeType
      case _ => AnyTpe // so that macro impls with rhs = ??? don't screw up our inference
    }

    // Step II. Transform type parameters of a macro implementation into type arguments in a macro definition's body
    runtimeType = runtimeType.substituteTypes(macroImpl.typeParams, loadMacroImplBinding(macroDdef.symbol).targs.map(_.tpe))

    // Step III. Transform c.prefix.value.XXX to this.XXX and implParam.value.YYY to defParam.YYY
    def unsigma(tpe: Type): Type =
      transformTypeTagEvidenceParams(macroImpl.paramss, (param, tparam) => NoSymbol) match {
        case (implCtxParam :: Nil) :: implParamss =>
          val implToDef = flatMap2(implParamss, macroDdef.vparamss)(map2(_, _)((_, _))).toMap
          object UnsigmaTypeMap extends TypeMap {
            def apply(tp: Type): Type = tp match {
              case TypeRef(pre, sym, args) =>
                val pre1 = pre match {
                  case SingleType(SingleType(SingleType(NoPrefix, c), prefix), value) if c == implCtxParam && prefix == MacroContextPrefix && value == ExprValue =>
                    ThisType(macroDdef.symbol.owner)
                  case SingleType(SingleType(NoPrefix, implParam), value) if value == ExprValue =>
                    implToDef get implParam map (defParam => SingleType(NoPrefix, defParam.symbol)) getOrElse pre
                  case _ =>
                    pre
                }
                val args1 = args map mapOver
                TypeRef(pre1, sym, args1)
              case _ =>
                mapOver(tp)
            }
          }

          UnsigmaTypeMap(tpe)
        case _ =>
          tpe
      }

    unsigma(runtimeType)
  }

  /** A reference macro implementation signature compatible with a given macro definition.
   *
   *  In the example above for the following macro def:
   *    def foo[T](xs: List[T]): T = macro fooBar
   *
   *  This function will return:
   *    (c: scala.reflect.macros.Context)(xs: c.Expr[List[T]]): c.Expr[T]
   *
   *  Note that type tag evidence parameters are not included into the result.
   *  Type tag context bounds for macro impl tparams are optional.
   *  Therefore compatibility checks ignore such parameters, and we don't need to bother about them here.
   *
   *  @param macroDef The macro definition symbol
   *  @param tparams  The type parameters of the macro definition
   *  @param vparamss The value parameters of the macro definition
   *  @param retTpe   The return type of the macro definition
   */
  private def macroImplSig(macroDef: Symbol, tparams: List[TypeDef], vparamss: List[List[ValDef]], retTpe: Type): (List[List[Symbol]], Type) = {
    // had to move method's body to an object because of the recursive dependencies between sigma and param
    object SigGenerator {
      def WeakTagClass   = getMember(MacroContextClass, tpnme.WeakTypeTag)
      def ExprClass      = getMember(MacroContextClass, tpnme.Expr)
      val cache          = scala.collection.mutable.Map[Symbol, Symbol]()
      val ctxParam       = makeParam(nme.macroContext, macroDef.pos, MacroContextClass.tpe, SYNTHETIC)
      val paramss        = List(ctxParam) :: mmap(vparamss)(param)
      val implReturnType = typeRef(singleType(NoPrefix, ctxParam), ExprClass, List(sigma(retTpe)))

      object SigmaTypeMap extends TypeMap {
        def mapPrefix(pre: Type) = pre match {
          case ThisType(sym) if sym == macroDef.owner =>
            singleType(singleType(singleType(NoPrefix, ctxParam), MacroContextPrefix), ExprValue)
          case SingleType(NoPrefix, sym) =>
            mfind(vparamss)(_.symbol == sym).fold(pre)(p => singleType(singleType(NoPrefix, param(p)), ExprValue))
          case _ =>
            mapOver(pre)
        }
        def apply(tp: Type): Type = tp match {
          case TypeRef(pre, sym, args) =>
            val pre1  = mapPrefix(pre)
            val args1 = mapOverArgs(args, sym.typeParams)
            if ((pre eq pre1) && (args eq args1)) tp
            else typeRef(pre1, sym, args1)
          case _ =>
            mapOver(tp)
        }
      }
      def sigma(tpe: Type): Type = SigmaTypeMap(tpe)

      def makeParam(name: Name, pos: Position, tpe: Type, flags: Long) =
        macroDef.newValueParameter(name.toTermName, pos, flags) setInfo tpe
      def implType(isType: Boolean, origTpe: Type): Type = {
        def tsym = if (isType) WeakTagClass else ExprClass
        def targ = origTpe.typeArgs.headOption getOrElse NoType

        if (isRepeatedParamType(origTpe))
          scalaRepeatedType(implType(isType, sigma(targ)))
        else
          typeRef(singleType(NoPrefix, ctxParam), tsym, List(sigma(origTpe)))
      }
      def param(tree: Tree): Symbol = (
        cache.getOrElseUpdate(tree.symbol, {
          val sym = tree.symbol
          makeParam(sym.name, sym.pos, implType(sym.isType, sym.tpe), sym getFlag SYNTHETIC)
        })
      )
    }

    import SigGenerator._
    macroTraceVerbose("generating macroImplSigs for: ")(macroDef)
    macroTraceVerbose("tparams are: ")(tparams)
    macroTraceVerbose("vparamss are: ")(vparamss)
    macroTraceVerbose("retTpe is: ")(retTpe)
    macroTraceVerbose("macroImplSig is: ")((paramss, implReturnType))
  }

  /** Verifies that the body of a macro def typechecks to a reference to a static public non-overloaded method,
   *  and that that method is signature-wise compatible with the given macro definition.
   *
   *  @return Typechecked rhs of the given macro definition if everything is okay.
   *          EmptyTree if an error occurs.
   */
  def typedMacroBody(typer: Typer, macroDdef: DefDef): Tree =
    try new MacroTyper(typer, macroDdef).typed
    catch { case MacroBodyTypecheckException => EmptyTree }

  class MacroTyper(val typer: Typer, val macroDdef: DefDef) extends MacroErrors {
    // Phase I: sanity checks
    val macroDef = macroDdef.symbol
    macroLogVerbose("typechecking macro def %s at %s".format(macroDef, macroDdef.pos))
    assert(macroDef.isMacro, macroDdef)
    if (fastTrack contains macroDef) MacroDefIsFastTrack()
    if (!typer.checkFeature(macroDdef.pos, MacrosFeature, immediate = true)) MacroFeatureNotEnabled()

    // we use typed1 instead of typed, because otherwise adapt is going to mess us up
    // if adapt sees <qualifier>.<method>, it will want to perform eta-expansion and will fail
    // unfortunately, this means that we have to manually trigger macro expansion
    // because it's adapt which is responsible for automatic expansion during typechecking
    def typecheckRhs(rhs: Tree): Tree = {
      try {
        // interestingly enough, just checking isErroneous doesn't cut it
        // e.g. a "type arguments [U] do not conform to method foo's type parameter bounds" error
        // doesn't manifest itself as an error in the resulting tree
        val prevNumErrors = reporter.ERROR.count
        var rhs1 = typer.typed1(rhs, EXPRmode, WildcardType)
        def rhsNeedsMacroExpansion = rhs1.symbol != null && rhs1.symbol.isMacro && !rhs1.symbol.isErroneous
        while (rhsNeedsMacroExpansion) {
          rhs1 = macroExpand1(typer, rhs1) match {
            case Success(expanded) =>
              try {
                val typechecked = typer.typed1(expanded, EXPRmode, WildcardType)
                macroLogVerbose("typechecked1:%n%s%n%s".format(typechecked, showRaw(typechecked)))
                typechecked
              } finally {
                popMacroContext()
              }
            case Fallback(fallback) =>
              typer.typed1(fallback, EXPRmode, WildcardType)
            case Delayed(delayed) =>
              delayed
            case Skipped(skipped) =>
              skipped
            case Failure(failure) =>
              failure
          }
        }
        val typecheckedWithErrors = (rhs1 exists (_.isErroneous)) || reporter.ERROR.count != prevNumErrors
        if (typecheckedWithErrors) MacroDefUntypeableBodyError()
        rhs1
      } catch {
        case ex: TypeError =>
          typer.reportTypeError(context, rhs.pos, ex)
          MacroDefUntypeableBodyError()
      }
    }

    // Phase II: typecheck the right-hand side of the macro def
    val typed = typecheckRhs(macroDdef.rhs)
    typed match {
      case MacroImplReference(owner, meth, targs) =>
        if (!meth.isMethod) MacroDefInvalidBodyError()
        if (!meth.isPublic) MacroImplNotPublicError()
        if (meth.isOverloaded) MacroImplOverloadedError()
        if (!owner.isStaticOwner && !owner.moduleClass.isStaticOwner) MacroImplNotStaticError()
        if (meth.typeParams.length != targs.length) MacroImplWrongNumberOfTypeArgumentsError(typed)
        bindMacroImpl(macroDef, typed)
      case _ =>
        MacroDefInvalidBodyError()
    }

    // Phase III: check compatibility between the macro def and its macro impl
    // this check ignores type tag evidence parameters, because type tag context bounds are optional
    // aXXX (e.g. aparamss) => characteristics of the macro impl ("a" stands for "actual")
    // rXXX (e.g. rparamss) => characteristics of a reference macro impl signature synthesized from the macro def ("r" stands for "reference")
    val macroImpl = typed.symbol
    val aparamss = transformTypeTagEvidenceParams(macroImpl.paramss, (param, tparam) => NoSymbol)
    val aret = macroImpl.tpe.finalResultType
    val macroDefRet =
      if (!macroDdef.tpt.isEmpty) typer.typedType(macroDdef.tpt).tpe
      else computeMacroDefTypeFromMacroImpl(macroDdef, macroImpl)
    val (rparamss, rret) = macroImplSig(macroDef, macroDdef.tparams, macroDdef.vparamss, macroDefRet)

    val implicitParams = aparamss.flatten filter (_.isImplicit)
    if (implicitParams.nonEmpty) MacroImplNonTagImplicitParameters(implicitParams)
    if (aparamss.length != rparamss.length) MacroImplParamssMismatchError()

    val atparams = macroImpl.typeParams
    val atvars = atparams map freshVar
    def atpeToRtpe(atpe: Type) = atpe.substSym(aparamss.flatten, rparamss.flatten).instantiateTypeParams(atparams, atvars)

    try {
      map2(aparamss, rparamss)((aparams, rparams) => {
        if (aparams.length < rparams.length) MacroImplMissingParamsError(aparams, rparams)
        if (rparams.length < aparams.length) MacroImplExtraParamsError(aparams, rparams)
      })

      // cannot fuse these loops because if aparamss.flatten != rparamss.flatten
      // then `atpeToRtpe` is going to fail with an unsound substitution
      map2(aparamss.flatten, rparamss.flatten)((aparam, rparam) => {
        if (aparam.name != rparam.name && !rparam.isSynthetic) MacroImplParamNameMismatchError(aparam, rparam)
        if (isRepeated(aparam) ^ isRepeated(rparam)) MacroImplVarargMismatchError(aparam, rparam)
        val aparamtpe = aparam.tpe.dealias match {
          case RefinedType(List(tpe), Scope(sym)) if tpe == MacroContextClass.tpe && sym.allOverriddenSymbols.contains(MacroContextPrefixType) => tpe
          case tpe => tpe
        }
        checkMacroImplParamTypeMismatch(atpeToRtpe(aparamtpe), rparam)
      })

      checkMacroImplResultTypeMismatch(atpeToRtpe(aret), rret)

      val maxLubDepth = lubDepth(aparamss.flatten map (_.tpe)) max lubDepth(rparamss.flatten map (_.tpe))
      val atargs = solvedTypes(atvars, atparams, atparams map varianceInType(aret), upper = false, depth = maxLubDepth)
      val boundsOk = typer.silent(_.infer.checkBounds(macroDdef, NoPrefix, NoSymbol, atparams, atargs, ""))
      boundsOk match {
        case SilentResultValue(true) => // do nothing, success
        case SilentResultValue(false) | SilentTypeError(_) => MacroImplTargMismatchError(atargs, atparams)
      }
    } catch {
      case ex: NoInstance => MacroImplTparamInstantiationError(atparams, ex)
    }
  }

  /** Macro classloader that is used to resolve and run macro implementations.
   *  Loads classes from from -cp (aka the library classpath).
   *  Is also capable of detecting REPL and reusing its classloader.
   */
  lazy val macroClassloader: ClassLoader = {
    val classpath = global.classPath.asURLs
    macroLogVerbose("macro classloader: initializing from -cp: %s".format(classpath))
    val loader = ScalaClassLoader.fromURLs(classpath, self.getClass.getClassLoader)

    // a heuristic to detect the REPL
    if (global.settings.exposeEmptyPackage.value) {
      macroLogVerbose("macro classloader: initializing from a REPL classloader".format(global.classPath.asURLs))
      import scala.tools.nsc.interpreter._
      val virtualDirectory = global.settings.outputDirs.getSingleOutput.get
      new AbstractFileClassLoader(virtualDirectory, loader) {}
    } else {
      loader
    }
  }

  /** Produces a function that can be used to invoke macro implementation for a given macro definition:
   *    1) Looks up macro implementation symbol in this universe.
   *    2) Loads its enclosing class from the macro classloader.
   *    3) Loads the companion of that enclosing class from the macro classloader.
   *    4) Resolves macro implementation within the loaded companion.
   *
   *  @return Requested runtime if macro implementation can be loaded successfully from either of the mirrors,
   *          `null` otherwise.
   */
  type MacroRuntime = MacroArgs => Any
  private val macroRuntimesCache = perRunCaches.newWeakMap[Symbol, MacroRuntime]
  private def macroRuntime(macroDef: Symbol): MacroRuntime = {
    macroTraceVerbose("looking for macro implementation: ")(macroDef)
    if (fastTrack contains macroDef) {
      macroLogVerbose("macro expansion is serviced by a fast track")
      fastTrack(macroDef)
    } else {
      macroRuntimesCache.getOrElseUpdate(macroDef, {
        val binding = loadMacroImplBinding(macroDef)
        val className = binding.className
        val methName = binding.methName
        macroLogVerbose(s"resolved implementation as $className.$methName")

        // I don't use Scala reflection here, because it seems to interfere with JIT magic
        // whenever you instantiate a mirror (and not do anything with in, just instantiate), performance drops by 15-20%
        // I'm not sure what's the reason - for me it's pure voodoo
        // upd. my latest experiments show that everything's okay
        // it seems that in 2.10.1 we can easily switch to Scala reflection
        try {
          macroTraceVerbose("loading implementation class: ")(className)
          macroTraceVerbose("classloader is: ")(ReflectionUtils.show(macroClassloader))
          val implObj = ReflectionUtils.staticSingletonInstance(macroClassloader, className)
          // relies on the fact that macro impls cannot be overloaded
          // so every methName can resolve to at maximum one method
          val implMeths = implObj.getClass.getDeclaredMethods.find(_.getName == methName)
          val implMeth = implMeths getOrElse { throw new NoSuchMethodException(s"$className.$methName") }
          macroLogVerbose("successfully loaded macro impl as (%s, %s)".format(implObj, implMeth))
          args => implMeth.invoke(implObj, ((args.c +: args.others) map (_.asInstanceOf[AnyRef])): _*)
        } catch {
          case ex: Exception =>
            macroTraceVerbose(s"macro runtime failed to load: ")(ex.toString)
            macroDef setFlag IS_ERROR
            null
        }
      })
    }
  }

  private def macroContext(typer: Typer, prefixTree: Tree, expandeeTree: Tree): MacroContext = {
    new {
      val universe: self.global.type = self.global
      val callsiteTyper: universe.analyzer.Typer = typer.asInstanceOf[global.analyzer.Typer]
      val expandee = universe.analyzer.macroExpanderAttachment(expandeeTree).original orElse expandeeTree
      val macroRole = universe.analyzer.macroExpanderAttachment(expandeeTree).role
    } with UnaffiliatedMacroContext {
      val prefix = Expr[Nothing](prefixTree)(TypeTag.Nothing)
      override def toString = "MacroContext(%s@%s +%d)".format(expandee.symbol.name, expandee.pos, enclosingMacros.length - 1 /* exclude myself */)
    }
  }

  /** Calculate the arguments to pass to a macro implementation when expanding the provided tree.
   */
  case class MacroArgs(c: MacroContext, others: List[Any])

  private def macroArgs(typer: Typer, expandee: Tree): MacroArgs = {
    val macroDef   = expandee.symbol
    val prefixTree = expandee.collect{ case Select(qual, name) => qual }.headOption.getOrElse(EmptyTree)
    val context    = expandee.attachments.get[MacroRuntimeAttachment].flatMap(_.macroContext).getOrElse(macroContext(typer, prefixTree, expandee))
    var typeArgs   = List[Tree]()
    val exprArgs   = ListBuffer[List[Expr[_]]]()
    def collectMacroArgs(tree: Tree): Unit = tree match {
      case Apply(fn, args) =>
        // todo. infer precise typetag for this Expr, namely the declared type of the corresponding macro impl argument
        exprArgs.prepend(args map (arg => context.Expr[Nothing](arg)(TypeTag.Nothing)))
        collectMacroArgs(fn)
      case TypeApply(fn, args) =>
        typeArgs = args
        collectMacroArgs(fn)
      case _ =>
    }
    collectMacroArgs(expandee)

    val argcDoesntMatch = macroDef.paramss.length != exprArgs.length
    val nullaryArgsEmptyParams = exprArgs.isEmpty && macroDef.paramss == ListOfNil
    if (argcDoesntMatch && !nullaryArgsEmptyParams) { typer.TyperErrorGen.MacroPartialApplicationError(expandee) }

    val argss: List[List[Any]] = exprArgs.toList
    macroTraceVerbose("context: ")(context)
    macroTraceVerbose("argss: ")(argss)

    val preparedArgss: List[List[Any]] =
      if (fastTrack contains macroDef) {
        // Take a dry run of the fast track implementation
        if (fastTrack(macroDef) validate expandee) argss
        else typer.TyperErrorGen.MacroPartialApplicationError(expandee)
      }
      else {
        // if paramss have typetag context bounds, add an arglist to argss if necessary and instantiate the corresponding evidences
        // consider the following example:
        //
        //   class D[T] {
        //     class C[U] {
        //       def foo[V] = macro Impls.foo[T, U, V]
        //     }
        //   }
        //
        //   val outer1 = new D[Int]
        //   val outer2 = new outer1.C[String]
        //   outer2.foo[Boolean]
        //
        // then T and U need to be inferred from the lexical scope of the call using `asSeenFrom`
        // whereas V won't be resolved by asSeenFrom and need to be loaded directly from `expandee` which needs to contain a TypeApply node
        // also, macro implementation reference may contain a regular type as a type argument, then we pass it verbatim
        val binding = loadMacroImplBinding(macroDef)
        macroTraceVerbose("binding: ")(binding)
        val tags = binding.signature filter (_ != -1) map (paramPos => {
          val targ = binding.targs(paramPos).tpe.typeSymbol
          val tpe = if (targ.isTypeParameterOrSkolem) {
            if (targ.owner == macroDef) {
              // doesn't work when macro def is compiled separately from its usages
              // then targ is not a skolem and isn't equal to any of macroDef.typeParams
              // val argPos = targ.deSkolemize.paramPos
              val argPos = macroDef.typeParams.indexWhere(_.name == targ.name)
              typeArgs(argPos).tpe
            } else
              targ.tpe.asSeenFrom(
                if (prefixTree == EmptyTree) macroDef.owner.tpe else prefixTree.tpe,
                macroDef.owner)
          } else
            targ.tpe
          context.WeakTypeTag(tpe)
        })
        macroTraceVerbose("tags: ")(tags)

        // transforms argss taking into account varargness of paramss
        // note that typetag context bounds are only declared on macroImpls
        // so this optional arglist might not match macroDef's paramlist
        // nb! varargs can apply to any parameter section, not necessarily to the last one
        mapWithIndex(argss :+ tags)((as, i) => {
          val mapsToParamss = macroDef.paramss.indices contains i
          if (mapsToParamss) {
            val ps = macroDef.paramss(i)
            if (isVarArgsList(ps)) {
              val (normal, varargs) = as splitAt (ps.length - 1)
              normal :+ varargs // pack all varargs into a single List argument
            } else as
          } else as
        })
      }
    macroTraceVerbose("preparedArgss: ")(preparedArgss)
    MacroArgs(context, preparedArgss.flatten)
  }

  /** Keeps track of macros in-flight.
   *  See more informations in comments to `openMacros` in `scala.reflect.macros.Context`.
   */
  private var _openMacros = List[MacroContext]()
  def openMacros = _openMacros
  private def pushMacroContext(c: MacroContext) = _openMacros ::= c
  private def popMacroContext() = _openMacros = _openMacros.tail
  def enclosingMacroPosition = openMacros map (_.macroApplication.pos) find (_ ne NoPosition) getOrElse NoPosition

  /** Describes the role that the macro expandee is performing.
   */
  type MacroRole = String
  final def APPLY_ROLE: MacroRole = "APPLY_ROLE"
  private val roleNames = Map(APPLY_ROLE -> "apply")

  /** Performs macro expansion.
   *
   *  ========= Expandable trees =========
   *
   *  A term of one of the following shapes:
   *
   *    Ident(<term macro>)
   *    Select(<any qualifier>, <term macro>)
   *    TypeApply(<any of the above>, <targs>)
   *    Apply(...Apply(<any of the above>, <args1>)...<argsN>)
   *
   *  ========= Macro expansion =========
   *
   *  First of all `macroExpandXXX`:
   *    1) If necessary desugars the `expandee` to fit into `macroExpand1`
   *
   *  Then `macroExpand1`:
   *    2) Checks whether the expansion needs to be delayed (see `mustDelayMacroExpansion`)
   *    3) Loads macro implementation using `macroMirror`
   *    4) Synthesizes invocation arguments for the macro implementation
   *    5) Checks that the result is a tree or an expr bound to this universe
   *
   *  Finally `macroExpandXXX`:
   *    6) Validates the expansion against the white list of supported tree shapes
   *    7) Typechecks the result as required by the circumstances of the macro application
   *
   *  If -Ymacro-debug-lite is enabled, you will get basic notifications about macro expansion
   *  along with macro expansions logged in the form that can be copy/pasted verbatim into REPL.
   *
   *  If -Ymacro-debug-verbose is enabled, you will get detailed log of how exactly this function
   *  performs class loading and method resolution in order to load the macro implementation.
   *  The log will also include other non-trivial steps of macro expansion.
   *
   *  @return
   *    the expansion result                    if the expansion has been successful,
   *    the fallback tree                       if the expansion has been unsuccessful, but there is a fallback,
   *    the expandee unchanged                  if the expansion has been delayed,
   *    the expandee fully expanded             if the expansion has been delayed before and has been expanded now,
   *    the expandee with an error marker set   if the expansion has been cancelled due malformed arguments or implementation
   *    the expandee with an error marker set   if there has been an error
   */
<<<<<<< HEAD
  def macroExpand(typer: Typer, expandee: Tree, mode: Mode = EXPRmode, pt: Type = WildcardType): Tree = {
    val start = if (Statistics.canEnable) Statistics.startTimer(macroExpandNanos) else null
    if (Statistics.canEnable) Statistics.incCounter(macroExpandCount)
    try {
      macroExpand1(typer, expandee) match {
        case Success(expanded) =>
          try {
            def typecheck(phase: String, tree: Tree, pt: Type): Tree = {
              if (tree.isErroneous) return tree
              macroLogVerbose(s"typechecking against $phase $pt: $expanded")
              val numErrors    = reporter.ERROR.count
              def hasNewErrors = reporter.ERROR.count > numErrors
              val result = typer.context.withImplicitsEnabled(typer.typed(tree, EXPRmode, pt))
              macroTraceVerbose(s"""${if (hasNewErrors) "failed to typecheck" else "successfully typechecked"} against $phase $pt:\n$result\n""")(result)
=======
  private abstract class MacroExpander[Result: ClassTag](val role: MacroRole, val typer: Typer, val expandee: Tree) {
    def allowExpandee(expandee: Tree): Boolean = true
    def allowExpanded(expanded: Tree): Boolean = true
    def allowedExpansions: String = "anything"
    def allowResult(result: Result): Boolean = true

    def onSuccess(expanded: Tree): Result
    def onFallback(expanded: Tree): Result
    def onSuppressed(expandee: Tree): Result = expandee match { case expandee: Result => expandee }
    def onDelayed(expanded: Tree): Result = expanded match { case expanded: Result => expanded }
    def onSkipped(expanded: Tree): Result = expanded match { case expanded: Result => expanded }
    def onFailure(expanded: Tree): Result = { typer.infer.setError(expandee); expandee match { case expandee: Result => expandee } }

    def apply(desugared: Tree): Result = {
      if (isMacroExpansionSuppressed(desugared)) onSuppressed(expandee)
      else expand(desugared)
    }

    protected def expand(desugared: Tree): Result = {
      def showDetailed(tree: Tree) = showRaw(tree, printIds = true, printTypes = true)
      def summary() = s"expander = $this, expandee = ${showDetailed(expandee)}, desugared = ${if (expandee == desugared) () else showDetailed(desugared)}"
      if (macroDebugVerbose) println(s"macroExpand: ${summary()}")
      assert(allowExpandee(expandee), summary())

      val start = if (Statistics.canEnable) Statistics.startTimer(macroExpandNanos) else null
      if (Statistics.canEnable) Statistics.incCounter(macroExpandCount)
      try {
        linkExpandeeAndDesugared(expandee, desugared, role)
        macroExpand1(typer, desugared) match {
          case Success(expanded) =>
            if (allowExpanded(expanded)) {
              // also see http://groups.google.com/group/scala-internals/browse_thread/thread/492560d941b315cc
              val expanded1 = try onSuccess(duplicateAndKeepPositions(expanded)) finally popMacroContext()
              if (!hasMacroExpansionAttachment(expanded1)) linkExpandeeAndExpanded(expandee, expanded1)
              if (allowResult(expanded1)) expanded1 else onFailure(expanded)
            } else {
              typer.TyperErrorGen.MacroInvalidExpansionError(expandee, roleNames(role), allowedExpansions)
              onFailure(expanded)
>>>>>>> 143cd7a3
            }
          case Fallback(fallback) => onFallback(fallback)
          case Delayed(delayed) => onDelayed(delayed)
          case Skipped(skipped) => onSkipped(skipped)
          case Failure(failure) => onFailure(failure)
        }
      } finally {
        if (Statistics.canEnable) Statistics.stopTimer(macroExpandNanos, start)
      }
    }
  }

  /** Expands a tree that carries a term, which happens to be a term macro.
   *  @see MacroExpander
   */
   private abstract class TermMacroExpander(role: MacroRole, typer: Typer, expandee: Tree, mode: Int, pt: Type)
                  extends MacroExpander[Tree](role, typer, expandee) {
      override def allowedExpansions: String = "term trees"
      override def allowExpandee(expandee: Tree) = expandee.isTerm
      override def onSuccess(expanded: Tree) = typer.typed(expanded, mode, pt)
      override def onFallback(fallback: Tree) = typer.typed(fallback, mode, pt)
   }

  /** Expands a term macro used in apply role as `M(2)(3)` in `val x = M(2)(3)`.
   *  @see MacroExpander
   */
  def macroExpandApply(typer: Typer, expandee: Tree, mode: Int, pt: Type) = {
    object expander extends TermMacroExpander(APPLY_ROLE, typer, expandee, mode, pt) {
      override def onSuccess(expanded: Tree) = {
        // prematurely annotate the tree with a macro expansion attachment
        // so that adapt called indirectly by typer.typed knows that it needs to apply the existential fixup
        linkExpandeeAndExpanded(expandee, expanded)
        var expectedTpe = expandee.tpe
        if (isNullaryInvocation(expandee)) expectedTpe = expectedTpe.finalResultType
        // `macroExpandApply` is called from `adapt`, where implicit conversions are disabled
        // therefore we need to re-enable the conversions back temporarily
        if (macroDebugVerbose) println(s"typecheck #1 (against expectedTpe = $expectedTpe): $expanded")
        val expanded1 = typer.context.withImplicitsEnabled(typer.typed(expanded, mode, expectedTpe))
        if (expanded1.isErrorTyped) {
          if (macroDebugVerbose) println(s"typecheck #1 has failed: ${typer.context.errBuffer}")
          expanded1
        } else {
          if (macroDebugVerbose) println(s"typecheck #2 (against pt = $pt): $expanded1")
          val expanded2 = typer.context.withImplicitsEnabled(super.onSuccess(expanded1))
          if (macroDebugVerbose && expanded2.isErrorTyped) println(s"typecheck #2 has failed: ${typer.context.errBuffer}")
          expanded2
        }
      }
    }
    expander(expandee)
  }

  /** Captures statuses of macro expansions performed by `macroExpand1'.
   */
  private sealed abstract class MacroStatus(val result: Tree)
  private case class Success(expanded: Tree) extends MacroStatus(expanded)
  private case class Fallback(fallback: Tree) extends MacroStatus(fallback) { currentRun.seenMacroExpansionsFallingBack = true }
  private case class Delayed(delayed: Tree) extends MacroStatus(delayed)
  private case class Skipped(skipped: Tree) extends MacroStatus(skipped)
  private case class Failure(failure: Tree) extends MacroStatus(failure)
  private def Delay(expanded: Tree) = Delayed(expanded)
  private def Skip(expanded: Tree) = Skipped(expanded)
  private def Cancel(expandee: Tree) = Failure(expandee)

  /** Does the same as `macroExpand`, but without typechecking the expansion
   *  Meant for internal use within the macro infrastructure, don't use it elsewhere.
   */
  private def macroExpand1(typer: Typer, expandee: Tree): MacroStatus = {
    // verbose printing might cause recursive macro expansions, so I'm shutting it down here
    withInfoLevel(nodePrinters.InfoLevel.Quiet) {
      if (expandee.symbol.isErroneous || (expandee exists (_.isErroneous))) {
        val reason = if (expandee.symbol.isErroneous) "not found or incompatible macro implementation" else "erroneous arguments"
        macroTraceVerbose("cancelled macro expansion because of %s: ".format(reason))(expandee)
        Cancel(typer.infer.setError(expandee))
      }
      else try {
        val runtime = macroRuntime(expandee.symbol)
        if (runtime != null) macroExpandWithRuntime(typer, expandee, runtime)
        else macroExpandWithoutRuntime(typer, expandee)
      } catch {
        case typer.TyperErrorGen.MacroExpansionException => Failure(expandee)
      }
    }
  }

  /** Expands a macro when a runtime (i.e. the macro implementation) can be successfully loaded
   *  Meant for internal use within the macro infrastructure, don't use it elsewhere.
   */
  private def macroExpandWithRuntime(typer: Typer, expandee: Tree, runtime: MacroRuntime): MacroStatus = {
    val wasDelayed  = isDelayed(expandee)
    val undetparams = calculateUndetparams(expandee)
    val nowDelayed  = !typer.context.macrosEnabled || undetparams.nonEmpty

    (wasDelayed, nowDelayed) match {
      case (true, true) =>
        Delay(expandee)
      case (true, false) =>
        val expanded = macroExpandAll(typer, expandee)
        if (expanded exists (_.isErroneous)) Failure(expandee)
        else Skip(expanded)
      case (false, true) =>
        macroLogLite("macro expansion is delayed: %s".format(expandee))
        delayed += expandee -> undetparams
        expandee updateAttachment MacroRuntimeAttachment(delayed = true, typerContext = typer.context, macroContext = Some(macroArgs(typer, expandee).c))
        Delay(expandee)
      case (false, false) =>
        import typer.TyperErrorGen._
        macroLogLite("performing macro expansion %s at %s".format(expandee, expandee.pos))
        val args = macroArgs(typer, expandee)
        try {
          val numErrors    = reporter.ERROR.count
          def hasNewErrors = reporter.ERROR.count > numErrors
          val expanded = { pushMacroContext(args.c); runtime(args) }
          if (hasNewErrors) MacroGeneratedTypeError(expandee)
          def validateResultingTree(expanded: Tree) = {
            macroLogVerbose("original:")
            macroLogLite("" + expanded + "\n" + showRaw(expanded))
            val freeSyms = expanded.freeTerms ++ expanded.freeTypes
            freeSyms foreach (sym => MacroFreeSymbolError(expandee, sym))
            Success(atPos(enclosingMacroPosition.focus)(expanded))
          }
          expanded match {
            case expanded: Expr[_] if expandee.symbol.isTermMacro => validateResultingTree(expanded.tree)
            case _ => MacroExpansionHasInvalidTypeError(expandee, expanded)
          }
        } catch {
          case ex: Throwable =>
            popMacroContext()
            val realex = ReflectionUtils.unwrapThrowable(ex)
            realex match {
              case ex: AbortMacroException => MacroGeneratedAbort(expandee, ex)
              case ex: ControlThrowable => throw ex
              case ex: TypeError => MacroGeneratedTypeError(expandee, ex)
              case _ => MacroGeneratedException(expandee, realex)
            }
        } finally {
          expandee.removeAttachment[MacroRuntimeAttachment]
        }
    }
  }

  /** Expands a macro when a runtime (i.e. the macro implementation) cannot be loaded
   *  Meant for internal use within the macro infrastructure, don't use it elsewhere.
   */
  private def macroExpandWithoutRuntime(typer: Typer, expandee: Tree): MacroStatus = {
    import typer.TyperErrorGen._
    val fallbackSym = expandee.symbol.nextOverriddenSymbol orElse MacroImplementationNotFoundError(expandee)
    macroTraceLite("falling back to: ")(fallbackSym)

    def mkFallbackTree(tree: Tree): Tree = {
      tree match {
        case Select(qual, name) => Select(qual, name) setPos tree.pos setSymbol fallbackSym
        case Apply(fn, args) => Apply(mkFallbackTree(fn), args) setPos tree.pos
        case TypeApply(fn, args) => TypeApply(mkFallbackTree(fn), args) setPos tree.pos
      }
    }
    Fallback(mkFallbackTree(expandee))
  }

  /** Without any restrictions on macro expansion, macro applications will expand at will,
   *  and when type inference is involved, expansions will end up using yet uninferred type params.
   *
   *  For some macros this might be ok (thanks to TreeTypeSubstituter that replaces
   *  the occurrences of undetparams with their inferred values), but in general case this won't work.
   *  E.g. for reification simple substitution is not enough - we actually need to re-reify inferred types.
   *
   *  Luckily, there exists a very simple way to fix the problem: delay macro expansion until everything is inferred.
   *  Here are the exact rules. Macro application gets delayed if any of its subtrees contain:
   *    1) type vars (tpe.isInstanceOf[TypeVar]) // [Eugene] this check is disabled right now, because TypeVars seem to be created from undetparams anyways
   *    2) undetparams (sym.isTypeParameter && !sym.isSkolem)
   */
  var hasPendingMacroExpansions = false
  private val delayed = perRunCaches.newWeakMap[Tree, scala.collection.mutable.Set[Int]]
  private def isDelayed(expandee: Tree) = delayed contains expandee
  private def calculateUndetparams(expandee: Tree): scala.collection.mutable.Set[Int] =
    delayed.get(expandee).getOrElse {
      val calculated = scala.collection.mutable.Set[Symbol]()
      expandee foreach (sub => {
        def traverse(sym: Symbol) = if (sym != null && (undetparams contains sym.id)) calculated += sym
        if (sub.symbol != null) traverse(sub.symbol)
        if (sub.tpe != null) sub.tpe foreach (sub => traverse(sub.typeSymbol))
      })
      macroLogVerbose("calculateUndetparams: %s".format(calculated))
      calculated map (_.id)
    }
  private val undetparams = perRunCaches.newSet[Int]
  def notifyUndetparamsAdded(newUndets: List[Symbol]): Unit = {
    undetparams ++= newUndets map (_.id)
    if (macroDebugVerbose) newUndets foreach (sym => println("undetParam added: %s".format(sym)))
  }
  def notifyUndetparamsInferred(undetNoMore: List[Symbol], inferreds: List[Type]): Unit = {
    undetparams --= undetNoMore map (_.id)
    if (macroDebugVerbose) (undetNoMore zip inferreds) foreach { case (sym, tpe) => println("undetParam inferred: %s as %s".format(sym, tpe))}
    if (!delayed.isEmpty)
      delayed.toList foreach {
        case (expandee, undetparams) if !undetparams.isEmpty =>
          undetparams --= undetNoMore map (_.id)
          if (undetparams.isEmpty) {
            hasPendingMacroExpansions = true
            macroTraceVerbose("macro expansion is pending: ")(expandee)
          }
        case _ =>
          // do nothing
      }
  }

  /** Performs macro expansion on all subtrees of a given tree.
   *  Innermost macros are expanded first, outermost macros are expanded last.
   *  See the documentation for `macroExpand` for more information.
   */
  def macroExpandAll(typer: Typer, expandee: Tree): Tree =
    new Transformer {
      override def transform(tree: Tree) = super.transform(tree match {
        // todo. expansion should work from the inside out
        case tree if (delayed contains tree) && calculateUndetparams(tree).isEmpty && !tree.isErroneous =>
          val context = tree.attachments.get[MacroRuntimeAttachment].get.typerContext
          delayed -= tree
          context.implicitsEnabled = typer.context.implicitsEnabled
          context.enrichmentEnabled = typer.context.enrichmentEnabled
          context.macrosEnabled = typer.context.macrosEnabled
          macroExpandApply(newTyper(context), tree, EXPRmode, WildcardType)
        case _ =>
          tree
      })
    }.transform(expandee)
}

object MacrosStats {
  import scala.reflect.internal.TypesStats.typerNanos
  val macroExpandCount    = Statistics.newCounter ("#macro expansions", "typer")
  val macroExpandNanos    = Statistics.newSubTimer("time spent in macroExpand", typerNanos)
}<|MERGE_RESOLUTION|>--- conflicted
+++ resolved
@@ -658,7 +658,7 @@
   final def APPLY_ROLE: MacroRole = "APPLY_ROLE"
   private val roleNames = Map(APPLY_ROLE -> "apply")
 
-  /** Performs macro expansion.
+  /** Performs macro expansion:
    *
    *  ========= Expandable trees =========
    *
@@ -699,22 +699,6 @@
    *    the expandee with an error marker set   if the expansion has been cancelled due malformed arguments or implementation
    *    the expandee with an error marker set   if there has been an error
    */
-<<<<<<< HEAD
-  def macroExpand(typer: Typer, expandee: Tree, mode: Mode = EXPRmode, pt: Type = WildcardType): Tree = {
-    val start = if (Statistics.canEnable) Statistics.startTimer(macroExpandNanos) else null
-    if (Statistics.canEnable) Statistics.incCounter(macroExpandCount)
-    try {
-      macroExpand1(typer, expandee) match {
-        case Success(expanded) =>
-          try {
-            def typecheck(phase: String, tree: Tree, pt: Type): Tree = {
-              if (tree.isErroneous) return tree
-              macroLogVerbose(s"typechecking against $phase $pt: $expanded")
-              val numErrors    = reporter.ERROR.count
-              def hasNewErrors = reporter.ERROR.count > numErrors
-              val result = typer.context.withImplicitsEnabled(typer.typed(tree, EXPRmode, pt))
-              macroTraceVerbose(s"""${if (hasNewErrors) "failed to typecheck" else "successfully typechecked"} against $phase $pt:\n$result\n""")(result)
-=======
   private abstract class MacroExpander[Result: ClassTag](val role: MacroRole, val typer: Typer, val expandee: Tree) {
     def allowExpandee(expandee: Tree): Boolean = true
     def allowExpanded(expanded: Tree): Boolean = true
@@ -753,7 +737,6 @@
             } else {
               typer.TyperErrorGen.MacroInvalidExpansionError(expandee, roleNames(role), allowedExpansions)
               onFailure(expanded)
->>>>>>> 143cd7a3
             }
           case Fallback(fallback) => onFallback(fallback)
           case Delayed(delayed) => onDelayed(delayed)
@@ -769,7 +752,7 @@
   /** Expands a tree that carries a term, which happens to be a term macro.
    *  @see MacroExpander
    */
-   private abstract class TermMacroExpander(role: MacroRole, typer: Typer, expandee: Tree, mode: Int, pt: Type)
+   private abstract class TermMacroExpander(role: MacroRole, typer: Typer, expandee: Tree, mode: Mode, pt: Type)
                   extends MacroExpander[Tree](role, typer, expandee) {
       override def allowedExpansions: String = "term trees"
       override def allowExpandee(expandee: Tree) = expandee.isTerm
@@ -780,7 +763,7 @@
   /** Expands a term macro used in apply role as `M(2)(3)` in `val x = M(2)(3)`.
    *  @see MacroExpander
    */
-  def macroExpandApply(typer: Typer, expandee: Tree, mode: Int, pt: Type) = {
+  def macroExpandApply(typer: Typer, expandee: Tree, mode: Mode, pt: Type) = {
     object expander extends TermMacroExpander(APPLY_ROLE, typer, expandee, mode, pt) {
       override def onSuccess(expanded: Tree) = {
         // prematurely annotate the tree with a macro expansion attachment
