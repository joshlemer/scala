--- conflicted
+++ resolved
@@ -344,22 +344,14 @@
     }
 
     import SigGenerator._
-<<<<<<< HEAD
     macroLogVerbose(sm"""
       |generating macroImplSigs for: $macroDef
       |tparams are: $tparams
       |vparamss are: $vparamss
       |retTpe is: $retTpe
-      |macroImplSig is: $paramss, $implRetTpe
+      |macroImplSig is: $paramss, $implReturnType
     """.trim)
-    (paramss, implRetTpe)
-=======
-    macroTraceVerbose("generating macroImplSigs for: ")(macroDef)
-    macroTraceVerbose("tparams are: ")(tparams)
-    macroTraceVerbose("vparamss are: ")(vparamss)
-    macroTraceVerbose("retTpe is: ")(retTpe)
-    macroTraceVerbose("macroImplSig is: ")((paramss, implReturnType))
->>>>>>> be405eed
+    (paramss, implReturnType)
   }
 
   /** Verifies that the body of a macro def typechecks to a reference to a static public non-overloaded method,
@@ -391,7 +383,7 @@
         // doesn't manifest itself as an error in the resulting tree
         val prevNumErrors = reporter.ERROR.count
         var rhs1 = typer.typed1(rhs, EXPRmode, WildcardType)
-        def rhsNeedsMacroExpansion = rhs1.symbol != null && rhs1.symbol.isMacro && !rhs1.symbol.isErroneous
+        def rhsNeedsMacroExpansion = rhs1.symbol != null && rhs1.symbol.isTermMacro && !rhs1.symbol.isErroneous
         while (rhsNeedsMacroExpansion) {
           rhs1 = macroExpand1(typer, rhs1) match {
             case Success(expanded) =>
@@ -402,8 +394,6 @@
               } finally {
                 popMacroContext()
               }
-            case Delay(delayed) =>
-              typer.instantiate(delayed, EXPRmode, WildcardType)
             case Fallback(fallback) =>
               typer.typed1(fallback, EXPRmode, WildcardType)
             case Delayed(delayed) =>
@@ -665,22 +655,11 @@
   private def popMacroContext() = _openMacros = _openMacros.tail
   def enclosingMacroPosition = openMacros map (_.macroApplication.pos) find (_ ne NoPosition) getOrElse NoPosition
 
-<<<<<<< HEAD
-  private sealed abstract class MacroExpansionResult
-  private case class Success(expanded: Tree) extends MacroExpansionResult
-  private case class Delay(delayed: Tree) extends MacroExpansionResult
-  private case class Fallback(fallback: Tree) extends MacroExpansionResult { currentRun.seenMacroExpansionsFallingBack = true }
-  private case class Other(result: Tree) extends MacroExpansionResult
-  private def Skip(expanded: Tree) = Other(expanded)
-  private def Cancel(expandee: Tree) = Other(expandee)
-  private def Failure(expandee: Tree) = Other(expandee)
-=======
   /** Describes the role that the macro expandee is performing.
    */
   type MacroRole = String
   final def APPLY_ROLE: MacroRole = "APPLY_ROLE"
   private val roleNames = Map(APPLY_ROLE -> "apply")
->>>>>>> be405eed
 
   /** Performs macro expansion:
    *
@@ -723,24 +702,6 @@
    *    the expandee with an error marker set   if the expansion has been cancelled due malformed arguments or implementation
    *    the expandee with an error marker set   if there has been an error
    */
-<<<<<<< HEAD
-  def macroExpand(typer: Typer, expandee: Tree, mode: Int = EXPRmode, pt: Type = WildcardType): Tree = {
-    if (settings.Ymacronoexpand.value) return expandee // SI-6812
-    val start = if (Statistics.canEnable) Statistics.startTimer(macroExpandNanos) else null
-    if (Statistics.canEnable) Statistics.incCounter(macroExpandCount)
-    try {
-      macroExpand1(typer, expandee) match {
-        case Success(expanded) =>
-          try {
-            def typecheck(phase: String, tree: Tree, pt: Type): Tree = {
-              if (tree.isErroneous) return tree
-              macroLogVerbose(s"typechecking against $phase $pt: $expanded")
-              val numErrors    = reporter.ERROR.count
-              def hasNewErrors = reporter.ERROR.count > numErrors
-              val result = typer.context.withImplicitsEnabled(typer.typed(tree, EXPRmode, pt))
-              macroLogVerbose(s"""${if (hasNewErrors) "failed to typecheck" else "successfully typechecked"} against $phase $pt:\n$result""")
-              result
-=======
   private abstract class MacroExpander[Result: ClassTag](val role: MacroRole, val typer: Typer, val expandee: Tree) {
     def allowExpandee(expandee: Tree): Boolean = true
     def allowExpanded(expanded: Tree): Boolean = true
@@ -779,7 +740,6 @@
             } else {
               typer.TyperErrorGen.MacroInvalidExpansionError(expandee, roleNames(role), allowedExpansions)
               onFailure(expanded)
->>>>>>> be405eed
             }
           case Fallback(fallback) => onFallback(fallback)
           case Delayed(delayed) => onDelayed(delayed)
@@ -792,68 +752,6 @@
     }
   }
 
-<<<<<<< HEAD
-            var expectedTpe = expandee.tpe
-            if (isNullaryInvocation(expandee)) expectedTpe = expectedTpe.finalResultType
-            var typechecked = typecheck("macro def return type", expanded, expectedTpe)
-            typechecked = typecheck("expected type", typechecked, pt)
-            typechecked
-          } finally {
-            popMacroContext()
-          }
-        case Delay(delayed) =>
-          // =========== THE SITUATION ===========
-          //
-          // If we've been delayed (i.e. bailed out of the expansion because of undetermined type params present in the expandee),
-          // then there are two possible situations we're in:
-          //
-          // 1) We're in POLYmode, when the typer tests the waters wrt type inference
-          // (e.g. as in typedArgToPoly in doTypedApply).
-          //
-          // 2) We're out of POLYmode, which means that the typer is out of tricks to infer our type
-          // (e.g. if we're an argument to a function call, then this means that no previous argument lists
-          // can determine our type variables for us).
-          //
-          // Situation #1 is okay for us, since there's no pressure. In POLYmode we're just verifying that
-          // there's nothing outrageously wrong with our undetermined type params (from what I understand!).
-          //
-          // Situation #2 requires measures to be taken. If we're in it, then noone's going to help us infer
-          // the undetermined type params. Therefore we need to do something ourselves or otherwise this
-          // expandee will forever remaing not expanded (see SI-5692).
-          //
-          // A traditional way out of this conundrum is to call `instantiate` and let the inferencer
-          // try to find the way out. It works for simple cases, but sometimes, if the inferencer lacks
-          // information, it will be forced to approximate.
-          //
-          // =========== THE PROBLEM ===========
-          //
-          // Consider the following example (thanks, Miles!):
-          //
-          //   // Iso represents an isomorphism between two datatypes:
-          //   // 1) An arbitrary one (e.g. a random case class)
-          //   // 2) A uniform representation for all datatypes (e.g. an HList)
-          //   trait Iso[T, U] {
-          //     def to(t : T) : U
-          //     def from(u : U) : T
-          //   }
-          //   implicit def materializeIso[T, U]: Iso[T, U] = macro ???
-          //
-          //   case class Foo(i: Int, s: String, b: Boolean)
-          //   def foo[C, L](c: C)(implicit iso: Iso[C, L]): L = iso.to(c)
-          //   foo(Foo(23, "foo", true))
-          //
-          // In the snippet above, even though we know that there's a fundep going from T to U
-          // (in a sense that a datatype's uniform representation is unambiguously determined by the datatype,
-          // e.g. for Foo it will be Int :: String :: Boolean :: HNil), there's no way to convey this information
-          // to the typechecker. Therefore the typechecker will infer Nothing for L, which is hardly what we want.
-          val shouldInstantiate = typer.context.undetparams.nonEmpty && !inPolyMode(mode)
-          if (shouldInstantiate) typer.instantiatePossiblyExpectingUnit(delayed, mode, pt)
-          else delayed
-        case Fallback(fallback) =>
-          typer.context.withImplicitsEnabled(typer.typed(fallback, EXPRmode, pt))
-        case Other(result) =>
-          result
-=======
   /** Expands a tree that carries a term, which happens to be a term macro.
    *  @see MacroExpander
    */
@@ -912,7 +810,6 @@
         val shouldInstantiate = typer.context.undetparams.nonEmpty && !mode.inPolyMode
         if (shouldInstantiate) typer.instantiatePossiblyExpectingUnit(delayed, mode, pt)
         else delayed
->>>>>>> be405eed
       }
     }
     expander(expandee)
@@ -938,13 +835,8 @@
     withInfoLevel(nodePrinters.InfoLevel.Quiet) {
       if (expandee.symbol.isErroneous || (expandee exists (_.isErroneous))) {
         val reason = if (expandee.symbol.isErroneous) "not found or incompatible macro implementation" else "erroneous arguments"
-<<<<<<< HEAD
         macroLogVerbose(s"cancelled macro expansion because of $reason: $expandee")
-        return Cancel(typer.infer.setError(expandee))
-=======
-        macroTraceVerbose("cancelled macro expansion because of %s: ".format(reason))(expandee)
         Cancel(typer.infer.setError(expandee))
->>>>>>> be405eed
       }
       else try {
         val runtime = macroRuntime(expandee.symbol)
