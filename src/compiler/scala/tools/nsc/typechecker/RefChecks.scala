--- conflicted
+++ resolved
@@ -1263,16 +1263,8 @@
           refchecksWarning(pos, s"${sym.fullLocationString} has changed semantics in version ${sym.migrationVersion.get}:\n${sym.migrationMessage.get}", WarningCategory.OtherMigration)
       }
       // See an explanation of compileTimeOnly in its scaladoc at scala.annotation.compileTimeOnly.
-<<<<<<< HEAD
+      // async/await is expanded after erasure
       if (sym.isCompileTimeOnly && !inAnnotation && !currentOwner.ownerChain.exists(x => x.isCompileTimeOnly)) {
-        def defaultMsg =
-          sm"""Reference to ${sym.fullLocationString} should not have survived past type checking,
-              |it should have been processed and eliminated during expansion of an enclosing macro."""
-        // The getOrElse part should never happen, it's just here as a backstop.
-        reporter.error(pos, sym.compileTimeOnlyMessage getOrElse defaultMsg)
-=======
-      // async/await is expanded after erasure
-      if (sym.isCompileTimeOnly && !currentOwner.ownerChain.exists(x => x.isCompileTimeOnly)) {
         if (!async.deferCompileTimeOnlyError(sym)) {
           def defaultMsg =
             sm"""Reference to ${sym.fullLocationString} should not have survived past type checking,
@@ -1281,7 +1273,6 @@
           val msg = sym.compileTimeOnlyMessage getOrElse defaultMsg
           reporter.error(pos, sym.compileTimeOnlyMessage getOrElse defaultMsg)
         }
->>>>>>> 6e2f3364
       }
     }
 
