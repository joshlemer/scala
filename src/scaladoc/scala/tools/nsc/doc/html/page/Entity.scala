--- conflicted
+++ resolved
@@ -902,11 +902,7 @@
 
     mbr match {
       case dte: DocTemplateEntity if !isSelf =>
-<<<<<<< HEAD
-        permalink(dte, isSelf) :: Txt(" ") ++ { inside(hasLinks = true, nameLink = relativeLinkTo(dte)) }
-=======
-        permalink(dte) ++ { inside(hasLinks = true, nameLink = relativeLinkTo(dte)) }
->>>>>>> 0e498eb7
+        permalink(dte) :: Txt(" ") ++ { inside(hasLinks = true, nameLink = relativeLinkTo(dte)) }
       case _ if isSelf =>
         H(4, id="signature", `class`= "signature", elems= inside(hasLinks = true))
       case _ =>
