--- conflicted
+++ resolved
@@ -1175,25 +1175,15 @@
       }
     }
 
-<<<<<<< HEAD
     /** The "type" of this symbol.  The type of a term symbol is its usual
      *  type.  A TypeSymbol is more complicated; see that class for elaboration.
      *  Since tpe forwards to tpe_*, if you call it on a type symbol with unapplied
      *  type parameters, the type returned will contain dummies types.  These will
      *  hide legitimate errors or create spurious ones if used as normal types.
-=======
-    /** Get type. The type of a symbol is:
-     *  for a type symbol, the type corresponding to the symbol itself,
-     *    @M you should use tpeHK for a type symbol with type parameters if
-     *       the kind of the type need not be *, as tpe introduces dummy arguments
-     *       to generate a type of kind *
-     *  for a term symbol, its usual type.
-     *  See the tpe/tpeHK overrides in TypeSymbol for more.
      *
      *  For type symbols, `tpe` is different than `info`. `tpe` returns a typeRef
      *  to the type symbol, `info` returns the type information of the type symbol,
      *  e.g. a ClassInfoType for classes or a TypeBounds for abstract types.
->>>>>>> f3cdf146
      */
     final def tpe: Type = tpe_*
 
