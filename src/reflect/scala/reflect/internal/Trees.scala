--- conflicted
+++ resolved
@@ -1533,26 +1533,21 @@
     }
   }
 
-<<<<<<< HEAD
   private lazy val duplicator = new Duplicator(focusPositions = true)
   private class Duplicator(focusPositions: Boolean) extends Transformer {
-=======
+    override val treeCopy = newStrictTreeCopier
+    override def transform(t: Tree) = {
+      val t1 = super.transform(t)
+      if ((t1 ne t) && t1.pos.isRange && focusPositions) t1 setPos t.pos.focus
+      t1
+    }
+  }
   trait TreeStackTraverser extends Traverser {
     import collection.mutable
     val path: mutable.Stack[Tree] = mutable.Stack()
     abstract override def traverse(t: Tree) = {
       path push t
       try super.traverse(t) finally path.pop()
-    }
-  }
-
-  private lazy val duplicator = new Transformer {
->>>>>>> d392d56d
-    override val treeCopy = newStrictTreeCopier
-    override def transform(t: Tree) = {
-      val t1 = super.transform(t)
-      if ((t1 ne t) && t1.pos.isRange && focusPositions) t1 setPos t.pos.focus
-      t1
     }
   }
 
