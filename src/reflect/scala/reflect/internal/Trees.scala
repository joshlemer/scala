/*
 * Scala (https://www.scala-lang.org)
 *
 * Copyright EPFL and Lightbend, Inc.
 *
 * Licensed under Apache License 2.0
 * (http://www.apache.org/licenses/LICENSE-2.0).
 *
 * See the NOTICE file distributed with this work for
 * additional information regarding copyright ownership.
 */

package scala
package reflect
package internal

import Flags._
import scala.annotation.tailrec
import scala.collection.mutable
import scala.collection.mutable.ListBuffer
import scala.reflect.macros.Attachments
import util.{Statistics, StatisticsStatics}

trait Trees extends api.Trees {
  self: SymbolTable =>

  private[scala] var nodeCount = 0

  protected def treeLine(t: Tree): String =
    if (t.pos.isDefined && t.pos.isRange) t.pos.lineContent.drop(t.pos.column - 1).take(t.pos.end - t.pos.start + 1)
    else t.summaryString

  protected def treeStatus(t: Tree, enclosingTree: Tree = null) = {
    val parent = if (enclosingTree eq null) "        " else " P#%5s".format(enclosingTree.id)

    "[L%4s%8s] #%-6s %-15s %-10s // %s".format(t.pos.line, parent, t.id, t.pos.show, t.shortClass, treeLine(t))
  }
  protected def treeSymStatus(t: Tree) = {
    val line = if (t.pos.isDefined) "line %-4s".format(t.pos.line) else "         "
    "#%-5s %s %-10s // %s".format(t.id, line, t.shortClass,
      if (t.symbol ne NoSymbol) "(" + t.symbol.fullLocationString + ")"
      else treeLine(t)
    )
  }

  abstract class Tree extends TreeContextApiImpl with Attachable with Product {
    val id = nodeCount // TODO: add to attachment?
    nodeCount += 1

    if (StatisticsStatics.areSomeHotStatsEnabled())
      statistics.incCounter(statistics.nodeByType, getClass)

    final override def pos: Position = rawatt.pos

    private[this] var rawtpe: Type = _
    final def tpe = rawtpe
    @deprecated("use setType", "2.11.0") def tpe_=(t: Type): Unit = setType(t)

    def clearType(): this.type = this setType null
    def setType(tp: Type): this.type = { rawtpe = tp; this }
    def defineType(tp: Type): this.type = setType(tp)

    def symbol: Symbol = null //!!!OPT!!! symbol is about 3% of hot compile times -- megamorphic dispatch?
    def symbol_=(sym: Symbol): Unit = { throw new UnsupportedOperationException("symbol_= inapplicable for " + this) }
    def setSymbol(sym: Symbol): this.type = { symbol = sym; this }
    def hasSymbolField = false
    @deprecated("use hasSymbolField", "2.11.0") def hasSymbol = hasSymbolField

    def isDef = false

    def isEmpty = false
    def nonEmpty = !isEmpty

    def canHaveAttrs = true

    /** The canonical way to test if a Tree represents a term.
     */
    def isTerm: Boolean = this match {
      case _: TermTree       => true
      case Bind(name, _)     => name.isTermName
      case Select(_, name)   => name.isTermName
      case Ident(name)       => name.isTermName
      case Annotated(_, arg) => arg.isTerm
      case _                 => false
    }

    /** The canonical way to test if a Tree represents a type.
     */
    def isType: Boolean = this match {
      case _: TypTree        => true
      case Bind(name, _)     => name.isTypeName
      case Select(_, name)   => name.isTypeName
      case Ident(name)       => name.isTypeName
      case Annotated(_, arg) => arg.isType
      case _                 => false
    }

    private[scala] def copyAttrs(tree: Tree): this.type = {
      rawatt = tree.rawatt
      setType(tree.tpe)
      if (hasSymbolField) symbol = tree.symbol
      this
    }

    override def hashCode(): Int = System.identityHashCode(this)
    override def equals(that: Any) = this eq that.asInstanceOf[AnyRef]

    override def duplicate: this.type =
      (duplicator transform this).asInstanceOf[this.type]
  }

  abstract class TreeContextApiImpl extends TreeApi { this: Tree =>

    override def orElse(alt: => Tree) = if (!isEmpty) this else alt

    override def foreach(f: Tree => Unit): Unit = { new ForeachTreeTraverser(f).traverse(this) }

    override def withFilter(f: Tree => Boolean): List[Tree] = {
      val ft = new FilterTreeTraverser(f)
      ft.traverse(this)
      ft.hits.toList
    }

    override def filter(f: Tree => Boolean): List[Tree] = withFilter(f)

    override def collect[T](pf: PartialFunction[Tree, T]): List[T] = {
      val ctt = new CollectTreeTraverser[T](pf)
      ctt.traverse(this)
      ctt.results.toList
    }

    override def find(p: Tree => Boolean): Option[Tree] = {
      val ft = new FindTreeTraverser(p)
      ft.traverse(this)
      ft.result
    }

    override def exists(p: Tree => Boolean): Boolean = !find(p).isEmpty

    override def forAll(p: Tree => Boolean): Boolean = find(!p(_)).isEmpty

    override def equalsStructure(that : Tree) = correspondsStructure(that)(_ eq _)

    def correspondsStructure(that: Tree)(f: (Tree,Tree) => Boolean): Boolean =
      f(this, that) || ((productArity == that.productArity) && {
        def equals0(this0: Any, that0: Any): Boolean = (this0, that0) match {
          case (x: Tree, y: Tree)         => f(x, y) || (x correspondsStructure y)(f)
          case (xs: List[_], ys: List[_]) => (xs corresponds ys)(equals0)
          case _                          => this0 == that0
        }
        def compareOriginals() = (this, that) match {
          case (x: TypeTree, y: TypeTree) if x.original != null && y.original != null =>
            (x.original correspondsStructure y.original)(f)
          case _                          =>
            true
        }

        (productIterator zip that.productIterator forall { case (x, y) => equals0(x, y) }) && compareOriginals()
      })

    override def children: List[Tree] = {
      var builder: ListBuffer[Tree] = null
      def subtrees(x: Any): Unit = x match {
        case EmptyTree =>
        case t: Tree =>
          if (builder eq null) builder = new ListBuffer[Tree]
          builder += t
        case xs: List[_] => xs foreach subtrees
        case _ =>
      }
      productIterator foreach subtrees
      if (builder eq null) Nil else builder.result()
    }

    def freeTerms: List[FreeTermSymbol] = freeSyms(terms = true, types = false).asInstanceOf[List[FreeTermSymbol]]
    def freeTypes: List[FreeTypeSymbol] = freeSyms(terms = false, types = true).asInstanceOf[List[FreeTypeSymbol]]
    def freeSyms: List[FreeSymbol] = freeSyms(terms = true, types = true)

    private def freeSyms(terms: Boolean, types: Boolean): List[FreeSymbol] = {
      val s = mutable.LinkedHashSet[FreeSymbol]()
      def addIfFree(sym: Symbol): Unit = if (sym != null && (terms && sym.isFreeTerm || types && sym.isFreeType)) s += sym.asInstanceOf[FreeSymbol]
      for (t <- this) {
        addIfFree(t.symbol)
        if (t.tpe != null) {
          for (tp <- t.tpe) {
            if (types) addIfFree(tp.typeSymbol)
            if (types) addIfFree(tp.termSymbol)
          }
        }
      }
      s.toList
    }

    def substituteSymbols(from: List[Symbol], to: List[Symbol]): Tree =
      new TreeSymSubstituter(from, to)(this)

    def substituteTypes(from: List[Symbol], to: List[Type]): Tree =
      new TreeTypeSubstituter(from, to)(this)

    def substituteThis(clazz: Symbol, to: => Tree): Tree =
      new ThisSubstituter(clazz, to) transform this

    def hasExistingSymbol = (symbol ne null) && (symbol ne NoSymbol)
    def hasSymbolWhich(f: Symbol => Boolean) = hasExistingSymbol && f(symbol)

    def isErroneous = (tpe ne null) && tpe.isErroneous
    def isTyped     = (tpe ne null) && !tpe.isErroneous

    /** Sets the tree's type to the result of the given function.
     *  If the type is null, it remains null - the function is not called.
     */
    def modifyType(f: Type => Type): Tree =
      if (tpe eq null) this
      else this setType f(tpe)

    /** If `pf` is defined for a given subtree, call super.traverse(pf(tree)),
     *  otherwise super.traverse(tree).
     */
    def foreachPartial(pf: PartialFunction[Tree, Tree]): Unit = {
      new ForeachPartialTreeTraverser(pf).traverse(this)
    }

    def changeOwner(pairs: (Symbol, Symbol)*): Tree = {
      pairs.foldLeft(this) { case (t, (oldOwner, newOwner)) =>
        new ChangeOwnerTraverser(oldOwner, newOwner) apply t
      }
    }

    def changeOwner(from: Symbol, to: Symbol): Tree =
      new ChangeOwnerTraverser(from, to) apply this

    def shallowDuplicate: Tree = new ShallowDuplicator(this) transform this
    def shortClass: String = (getClass.getName split "[.$]").last

    def isErrorTyped = (tpe ne null) && tpe.isError

    /** When you want to know a little more than the class, but a lot
     *  less than the whole tree.
     */
    def summaryString: String = this match {
      case Literal(const)     => "Literal(" + const + ")"
      case Ident(name)        => "Ident(%s)".format(name.decode)
      case Select(qual, name) => "Select(%s, %s)".format(qual.summaryString, name.decode)
      case t: NameTree        => t.name.longString
      case t                  =>
        t.shortClass + (
          if (t.symbol != null && t.symbol != NoSymbol) "(" + t.symbol + ")"
          else ""
        )
    }
    def transform(transformer: Transformer): Tree = xtransform(transformer, this)
    def traverse(traverser: Traverser): Unit = xtraverse(traverser, this)
  }

  trait TermTree extends Tree with TermTreeApi

  trait TypTree extends Tree with TypTreeApi

  abstract class SymTree extends Tree with SymTreeApi {
    override def hasSymbolField = true
    override var symbol: Symbol = NoSymbol
  }

  trait NameTree extends Tree with NameTreeApi {
    def name: Name
    def getterName: TermName = name.getterName
    def setterName: TermName = name.setterName
    def localName: TermName = name.localName
  }

  trait RefTree extends SymTree with NameTree with RefTreeApi {
    def qualifier: Tree    // empty for Idents
    def name: Name
  }

  object RefTree extends RefTreeExtractor {
    def apply(qualifier: Tree, name: Name): RefTree = qualifier match {
      case EmptyTree =>
        Ident(name)
      case qual if qual.isTerm =>
        Select(qual, name)
      case qual if qual.isType =>
        assert(name.isTypeName, s"qual = $qual, name = $name")
        SelectFromTypeTree(qual, name.toTypeName)
    }
    def unapply(refTree: RefTree): Option[(Tree, Name)] = Some((refTree.qualifier, refTree.name))
  }

  abstract class DefTree extends SymTree with NameTree with DefTreeApi {
    def name: Name
    override def isDef = true
  }

  abstract class MemberDef extends DefTree with MemberDefApi {
    def mods: Modifiers
    def keyword: String = this match {
      case TypeDef(_, _, _, _)      => "type"
      case ClassDef(mods, _, _, _)  => if (mods hasFlag TRAIT) "trait" else "class"
      case DefDef(_, _, _, _, _, _) => "def"
      case ModuleDef(_, _, _)       => "object"
      case PackageDef(_, _)         => "package"
      case ValDef(mods, _, _, _)    => if (mods hasFlag MUTABLE) "var" else "val"
      case _ => ""
    }

  }

  case class PackageDef(pid: RefTree, stats: List[Tree])
       extends MemberDef with PackageDefApi {
    def name = pid.name
    def mods = NoMods
    override def transform(transformer: Transformer): Tree =
      transformer.treeCopy.PackageDef(
        this, transformer.transform(pid).asInstanceOf[RefTree],
        transformer.atOwner(mclass(this.symbol)) {
          transformer.transformStats(stats, transformer.currentOwner)
        }
      )
    override def traverse(traverser: Traverser): Unit = {
      traverser.traverse(pid)
      traverser.traverseStats(stats, mclass(this.symbol))
    }
  }
  object PackageDef extends PackageDefExtractor

  abstract class ImplDef extends MemberDef with ImplDefApi {
    def impl: Template
  }

  case class ClassDef(mods: Modifiers, name: TypeName, tparams: List[TypeDef], impl: Template)
       extends ImplDef with ClassDefApi {
    override def transform(transformer: Transformer): Tree =
      transformer.atOwner(this.symbol) {
        transformer.treeCopy.ClassDef(this, transformer.transformModifiers(mods), name,
          transformer.transformTypeDefs(tparams), transformer.transformTemplate(impl))
      }
    override def traverse(traverser: Traverser): Unit = traverser.atOwner(symbol) {
      traverser.traverseModifiers(mods)
      traverser.traverseName(name)
      traverser.traverseParams(tparams)
      traverser.traverse(impl)
    }
  }
  object ClassDef extends ClassDefExtractor {
    /** @param sym       the class symbol
     *  @param impl      the implementation template
     *  @return          the class definition
     */
    def apply(sym: Symbol, impl: Template): ClassDef =
      atPos(sym.pos) {
        ClassDef(Modifiers(sym.flags),
                 sym.name.toTypeName,
                 sym.typeParams map TypeDef.apply,
                 impl) setSymbol sym
      }

    /** @param sym       the class symbol
     *  @param body      trees that constitute the body of the class
     *  @return          the class definition
     */
    def apply(sym: Symbol, body: List[Tree]): ClassDef =
      ClassDef(sym, Template(sym, body))
  }

  case class ModuleDef(mods: Modifiers, name: TermName, impl: Template)
        extends ImplDef with ModuleDefApi {
    override def transform(transformer: Transformer): Tree =
      transformer.atOwner(mclass(this.symbol)) {
        transformer.treeCopy.ModuleDef(this, transformer.transformModifiers(mods),
          name, transformer.transformTemplate(impl))
      }
    override def traverse(traverser: Traverser): Unit = traverser.atOwner(mclass(symbol)) {
      traverser.traverseModifiers(mods)
      traverser.traverseName(name)
      traverser.traverse(impl)
    }
  }
  object ModuleDef extends ModuleDefExtractor {
    /**
     *  @param sym       the class symbol
     *  @param impl      the implementation template
     */
    def apply(sym: Symbol, impl: Template): ModuleDef =
      atPos(sym.pos) {
        ModuleDef(Modifiers(sym.flags), sym.name.toTermName, impl) setSymbol sym
      }
  }

  abstract class ValOrDefDef extends MemberDef with ValOrDefDefApi {
    def name: TermName
    def tpt: Tree
    def rhs: Tree
  }

  object ValOrDefDef {
    def unapply(tree: Tree): Option[(Modifiers, TermName, Tree, Tree)] = tree match {
      case ValDef(mods, name, tpt, rhs)       => Some((mods, name, tpt, rhs))
      case DefDef(mods, name, _, _, tpt, rhs) => Some((mods, name, tpt, rhs))
      case _                                  => None
    }
  }

  case class ValDef(mods: Modifiers, name: TermName, tpt: Tree, rhs: Tree) extends ValOrDefDef with ValDefApi {
    override def transform(transformer: Transformer): Tree =
      transformer.atOwner(this.symbol) {
        transformer.treeCopy.ValDef(this, transformer.transformModifiers(mods),
          name, transformer.transform(tpt), transformer.transform(rhs))
      }
    override def traverse(traverser: Traverser): Unit = traverser.atOwner(symbol) {
      traverser.traverseModifiers(mods)
      traverser.traverseName(name)
      traverser.traverseTypeAscription(tpt)
      traverser.traverse(rhs)
    }
  }
  object ValDef extends ValDefExtractor {
    def apply(sym: Symbol): ValDef            = newValDef(sym, EmptyTree)()
    def apply(sym: Symbol, rhs: Tree): ValDef = newValDef(sym, rhs)()
  }

  case class DefDef(mods: Modifiers, name: TermName, tparams: List[TypeDef],
                    vparamss: List[List[ValDef]], tpt: Tree, rhs: Tree) extends ValOrDefDef with DefDefApi {
    override def transform(transformer: Transformer): Tree =
      transformer.atOwner(this.symbol) {
        transformer.treeCopy.DefDef(this, transformer.transformModifiers(mods), name,
          transformer.transformTypeDefs(tparams), transformer.transformValDefss(vparamss),
          transformer.transform(tpt), transformer.transform(rhs))
      }
    override def traverse(traverser: Traverser): Unit = traverser.atOwner(symbol) {
      traverser.traverseModifiers(mods)
      traverser.traverseName(name)
      traverser.traverseParams(tparams)
      traverser.traverseParamss(vparamss)
      traverser.traverseTypeAscription(tpt)
      traverser.traverse(rhs)
    }

  }
  object DefDef extends DefDefExtractor {
    def apply(sym: Symbol, rhs: Tree): DefDef                                                = newDefDef(sym, rhs)()
    def apply(sym: Symbol, vparamss: List[List[ValDef]], rhs: Tree): DefDef                  = newDefDef(sym, rhs)(vparamss = vparamss)
    def apply(sym: Symbol, mods: Modifiers, rhs: Tree): DefDef                               = newDefDef(sym, rhs)(mods = mods)
    def apply(sym: Symbol, mods: Modifiers, vparamss: List[List[ValDef]], rhs: Tree): DefDef = newDefDef(sym, rhs)(mods = mods, vparamss = vparamss)
    def apply(sym: Symbol, rhs: List[List[Symbol]] => Tree): DefDef                          = newDefDef(sym, rhs(sym.info.paramss))()
  }

  case class TypeDef(mods: Modifiers, name: TypeName, tparams: List[TypeDef], rhs: Tree)
       extends MemberDef with TypeDefApi {
    override def transform(transformer: Transformer): Tree =
      transformer.atOwner(this.symbol) {
        transformer.treeCopy.TypeDef(this, transformer.transformModifiers(mods), name,
          transformer.transformTypeDefs(tparams), transformer.transform(rhs))
      }
    override def traverse(traverser: Traverser): Unit = traverser.atOwner(symbol) {
      traverser.traverseModifiers(mods)
      traverser.traverseName(name)
      traverser.traverseParams(tparams)
      traverser.traverse(rhs)
    }
  }
  object TypeDef extends TypeDefExtractor {
    /** A TypeDef node which defines abstract type or type parameter for given `sym` */
    def apply(sym: Symbol): TypeDef            = newTypeDef(sym, TypeBoundsTree(sym))()
    def apply(sym: Symbol, rhs: Tree): TypeDef = newTypeDef(sym, rhs)()
  }

  case class LabelDef(name: TermName, params: List[Ident], rhs: Tree)
       extends DefTree with TermTree with LabelDefApi {
    override def transform(transformer: Transformer): Tree =
      transformer.treeCopy.LabelDef(this, name, transformer.transformIdents(params), transformer.transform(rhs)) //bq: Martin, once, atOwner(...) works, also change `LambdaLifter.proxy`
    override def traverse(traverser: Traverser): Unit = {
      traverser.traverseName(name)
      traverser.traverseParams(params)
      traverser.traverse(rhs)
    }
  }
  object LabelDef extends LabelDefExtractor {
    def apply(sym: Symbol, params: List[Symbol], rhs: Tree): LabelDef =
      atPos(sym.pos) {
        LabelDef(sym.name.toTermName, params map Ident, rhs) setSymbol sym
      }
  }

  case class ImportSelector(name: Name, namePos: Int, rename: Name, renamePos: Int) extends ImportSelectorApi {
    assert(name == nme.WILDCARD && rename == null || rename != null)
    def isWildcard = name == nme.WILDCARD && rename == null
    def isMask = name != nme.WILDCARD && rename == nme.WILDCARD
    def isSpecific = !isWildcard
    def isRename = rename != null && rename != nme.WILDCARD && name != rename
    private def isLiteralWildcard = name == nme.WILDCARD && rename == nme.WILDCARD
    private def sameName(name: Name, other: Name) =  (name eq other) || (name ne null) && name.start == other.start && name.length == other.length
    def hasName(other: Name) = sameName(name, other)
    def introduces(target: Name) =
      if (target == nme.WILDCARD) isLiteralWildcard
      else target != null && sameName(rename, target)
  }
  object ImportSelector extends ImportSelectorExtractor {
    val wild     = ImportSelector(nme.WILDCARD, -1, null, -1)
    val wildList = List(wild) // OPT This list is shared for performance.
    def wildAt(pos: Int) = ImportSelector(nme.WILDCARD, pos, null, -1)
  }

  case class Import(expr: Tree, selectors: List[ImportSelector])
       extends SymTree with ImportApi {
    override def transform(transformer: Transformer): Tree =
      transformer.treeCopy.Import(this, transformer.transform(expr), selectors)
    override def traverse(traverser: Traverser): Unit = {
      traverser.traverse(expr)
      selectors foreach traverser.traverseImportSelector
    }
  }
  object Import extends ImportExtractor

  case class Template(parents: List[Tree], self: ValDef, body: List[Tree])
       extends SymTree with TemplateApi {
    override def transform(transformer: Transformer): Tree =
      transformer.treeCopy.Template(this, transformer.transformTrees(parents), transformer.transformValDef(self), transformer.transformStats(body, this.symbol))
    override def traverse(traverser: Traverser): Unit = {
      traverser.traverseParents(parents)
      traverser.traverseSelfType(self)
      traverser.traverseStats(body, this.symbol)
    }
  }
  object Template extends TemplateExtractor

  case class Block(stats: List[Tree], expr: Tree)
       extends TermTree with BlockApi {
    override def transform(transformer: Transformer): Tree =
      treeCopy.Block(this, transformer.transformStats(stats, transformer.currentOwner), transformer.transform(expr))
    override def traverse(traverser: Traverser): Unit = {
      traverser.traverseTrees(stats)
      traverser.traverse(expr)
    }
  }
  object Block extends BlockExtractor

  case class CaseDef(pat: Tree, guard: Tree, body: Tree)
       extends Tree with CaseDefApi {
    override def transform(transformer: Transformer): Tree =
      transformer.treeCopy.CaseDef(this, transformer.transform(pat), transformer.transform(guard), transformer.transform(body))
    override def traverse(traverser: Traverser): Unit = {
      traverser.traversePattern(pat)
      traverser.traverseGuard(guard)
      traverser.traverse(body)
    }
  }
  object CaseDef extends CaseDefExtractor

  case class Alternative(trees: List[Tree])
       extends TermTree with AlternativeApi {
    override def transform(transformer: Transformer): Tree =
      transformer.treeCopy.Alternative(this, transformer.transformTrees(trees))
    override def traverse(traverser: Traverser): Unit =
      traverser.traverseTrees(trees)
  }
  object Alternative extends AlternativeExtractor

  case class Star(elem: Tree)
       extends TermTree with StarApi {
    override def transform(transformer: Transformer): Tree =
      transformer.treeCopy.Star(this, transformer.transform(elem))
    override def traverse(traverser: Traverser): Unit = {
      traverser.traverse(elem)
    }
  }
  object Star extends StarExtractor

  case class Bind(name: Name, body: Tree)
       extends DefTree with BindApi {
    override def transform(transformer: Transformer): Tree =
      transformer.treeCopy.Bind(this, name, transformer.transform(body))
    override def traverse(traverser: Traverser): Unit = {
      traverser.traverseName(name)
      traverser.traverse(body)
    }
  }
  object Bind extends BindExtractor

  case class UnApply(fun: Tree, args: List[Tree])
       extends TermTree with UnApplyApi {
    override def transform(transformer: Transformer): Tree =
      transformer.treeCopy.UnApply(this, transformer.transform(fun), transformer.transformTrees(args)) // bq: see test/.../unapplyContexts2.scala
    override def traverse(traverser: Traverser): Unit = {
      traverser.traverse(fun)
      traverser.traverseTrees(args)
    }
  }
  object UnApply extends UnApplyExtractor

  /** An array of expressions. This AST node needs to be translated in backend.
   *  It is used to pass arguments to vararg arguments.
   *  Introduced by compiler phase uncurry.
   *
   *  This AST node does not have direct correspondence to Scala code,
   *  and is used to pass arguments to vararg arguments. For instance:
   *
   *    printf("%s%d", foo, 42)
   *
   *  Is translated to after compiler phase uncurry to:
   *
   *    Apply(
   *      Ident("printf"),
   *      Literal("%s%d"),
   *      ArrayValue(<Any>, List(Ident("foo"), Literal(42))))
   */
  case class ArrayValue(elemtpt: Tree, elems: List[Tree]) extends TermTree {
    override def transform(transformer: Transformer): Tree =
      transformer.treeCopy.ArrayValue(this, transformer.transform(elemtpt), transformer.transformTrees(elems))
    override def traverse(traverser: Traverser): Unit = {
      traverser.traverse(elemtpt)
      traverser.traverseTrees(elems)
    }
  }

  case class Function(vparams: List[ValDef], body: Tree)
       extends SymTree with TermTree with FunctionApi {
    override def transform(transformer: Transformer): Tree =
      transformer.atOwner(this.symbol) {
        transformer.treeCopy.Function(this, transformer.transformValDefs(vparams), transformer.transform(body))
      }
    override def traverse(traverser: Traverser): Unit = traverser.atOwner(this.symbol) {
      traverser.traverseParams(vparams) ; traverser.traverse(body)
    }
  }
  object Function extends FunctionExtractor

  case class Assign(lhs: Tree, rhs: Tree)
       extends TermTree with AssignApi {
    override def transform(transformer: Transformer): Tree =
      transformer.treeCopy.Assign(this, transformer.transform(lhs), transformer.transform(rhs))
    override def traverse(traverser: Traverser): Unit = {
      traverser.traverse(lhs)
      traverser.traverse(rhs)
    }
  }
  object Assign extends AssignExtractor

  case class NamedArg(lhs: Tree, rhs: Tree)
       extends TermTree with NamedArgApi {
    override def transform(transformer: Transformer): Tree =
      transformer.treeCopy.NamedArg(this, transformer.transform(lhs), transformer.transform(rhs))
    override def traverse(traverser: Traverser): Unit = {
      traverser.traverse(lhs)
      traverser.traverse(rhs)
    }
  }
  object NamedArg extends NamedArgExtractor

  case class If(cond: Tree, thenp: Tree, elsep: Tree)
       extends TermTree with IfApi {
    override def transform(transformer: Transformer): Tree =
      transformer.treeCopy.If(this, transformer.transform(cond), transformer.transform(thenp), transformer.transform(elsep))
    override def traverse(traverser: Traverser): Unit = {
      traverser.traverse(cond)
      traverser.traverse(thenp)
      traverser.traverse(elsep)
    }
  }
  object If extends IfExtractor

  case class Match(selector: Tree, cases: List[CaseDef])
       extends TermTree with MatchApi {
    override def transform(transformer: Transformer): Tree =
      transformer.treeCopy.Match(this, transformer.transform(selector), transformer.transformCaseDefs(cases))
    override def traverse(traverser: Traverser): Unit = {
      traverser.traverse(selector)
      traverser.traverseCases(cases)
    }
  }
  object Match extends MatchExtractor

  case class Return(expr: Tree)
       extends SymTree with TermTree with ReturnApi {
    override def transform(transformer: Transformer): Tree =
      transformer.treeCopy.Return(this, transformer.transform(expr))
    override def traverse(traverser: Traverser): Unit = {
      traverser.traverse(expr)
    }
  }
  object Return extends ReturnExtractor

  case class Try(block: Tree, catches: List[CaseDef], finalizer: Tree)
       extends TermTree with TryApi {
    override def transform(transformer: Transformer): Tree =
      transformer.treeCopy.Try(this, transformer.transform(block), transformer.transformCaseDefs(catches), transformer.transform(finalizer))
    override def traverse(traverser: Traverser): Unit = {
      traverser.traverse(block)
      traverser.traverseCases(catches)
      traverser.traverse(finalizer)
    }
  }
  object Try extends TryExtractor

  case class Throw(expr: Tree)
       extends TermTree with ThrowApi {
    override def transform(transformer: Transformer): Tree =
      transformer.treeCopy.Throw(this, transformer.transform(expr))
    override def traverse(traverser: Traverser): Unit = {
      traverser.traverse(expr)
    }
  }
  object Throw extends ThrowExtractor

  case class New(tpt: Tree) extends TermTree with NewApi {
    override def transform(transformer: Transformer): Tree =
      transformer.treeCopy.New(this, transformer.transform(tpt))
    override def traverse(traverser: Traverser): Unit = {
      traverser.traverse(tpt)
    }
  }
  object New extends NewExtractor

  case class Typed(expr: Tree, tpt: Tree)
       extends TermTree with TypedApi {
    override def transform(transformer: Transformer): Tree =
      transformer.treeCopy.Typed(this, transformer.transform(expr), transformer.transform(tpt))
    override def traverse(traverser: Traverser): Unit = {
      traverser.traverse(expr)
      traverser.traverseTypeAscription(tpt)
    }
  }
  object Typed extends TypedExtractor

  // represents `expr _`, as specified in Method Values of spec/06-expressions.md
  object MethodValue {
    def apply(expr: Tree): Tree = Typed(expr, Function(Nil, EmptyTree))
    def unapply(tree: Tree): Option[Tree] = tree match {
      case Typed(expr, Function(Nil, EmptyTree)) => Some(expr)
      case _ => None
    }
  }

  abstract class GenericApply extends TermTree with GenericApplyApi {
    val fun: Tree
    val args: List[Tree]
  }

  case class TypeApply(fun: Tree, args: List[Tree])
       extends GenericApply with TypeApplyApi {

    assert(fun.isTerm, fun)

    override def symbol: Symbol = fun.symbol
    override def symbol_=(sym: Symbol): Unit = { fun.symbol = sym }
    override def transform(transformer: Transformer): Tree =
      transformer.treeCopy.TypeApply(this, transformer.transform(fun), transformer.transformTrees(args))
    override def traverse(traverser: Traverser): Unit = {
      traverser.traverse(fun)
      traverser.traverseTypeArgs(args)
    }
  }
  object TypeApply extends TypeApplyExtractor

  case class Apply(fun: Tree, args: List[Tree])
       extends GenericApply with ApplyApi {
    override def symbol: Symbol = fun.symbol
    override def symbol_=(sym: Symbol): Unit = { fun.symbol = sym }
    override def transform(transformer: Transformer): Tree =
      transformer.treeCopy.Apply(this, transformer.transform(fun), transformer.transformTrees(args))
    override def traverse(traverser: Traverser): Unit = {
      traverser.traverse(fun)
      traverser.traverseTrees(args)
    }
  }
  object Apply extends ApplyExtractor

  // TODO remove this class, add a tree attachment to Apply to track whether implicits were involved
  // copying trees will all too easily forget to distinguish subclasses
  class ApplyToImplicitArgs(fun: Tree, args: List[Tree]) extends Apply(fun, args)

  // TODO remove this class, add a tree attachment to Apply to track whether implicits were involved
  // copying trees will all too easily forget to distinguish subclasses
  class ApplyImplicitView(fun: Tree, args: List[Tree]) extends Apply(fun, args)

  def ApplyConstructor(tpt: Tree, args: List[Tree]) = Apply(Select(New(tpt), nme.CONSTRUCTOR), args)

  // Creates a constructor call from the constructor symbol.  This is
  // to avoid winding up with an OverloadedType for the constructor call.
  def NewFromConstructor(constructor: Symbol, args: Tree*) = {
    assert(constructor.isConstructor, constructor)
    val instance = New(TypeTree(constructor.owner.tpe))
    val init     = Select(instance, nme.CONSTRUCTOR) setSymbol constructor

    Apply(init, args.toList)
  }

  case class ApplyDynamic(qual: Tree, args: List[Tree]) extends SymTree with TermTree {
    override def transform(transformer: Transformer): Tree =
      transformer.treeCopy.ApplyDynamic(this, transformer.transform(qual), transformer.transformTrees(args))
    override def traverse(traverser: Traverser): Unit = {
      traverser.traverse(qual)
      traverser.traverseTrees(args)
    }
  }

  case class Super(qual: Tree, mix: TypeName) extends TermTree with SuperApi {
    override def symbol: Symbol = qual.symbol
    override def symbol_=(sym: Symbol): Unit = { qual.symbol = sym }
    override def transform(transformer: Transformer): Tree =
      transformer.treeCopy.Super(this, transformer.transform(qual), mix)
    override def traverse(traverser: Traverser): Unit = {
      traverser.traverse(qual)
      traverser.traverseName(mix)
    }
  }
  object Super extends SuperExtractor

  case class This(qual: TypeName)
        extends SymTree with TermTree with ThisApi {
    override def transform(transformer: Transformer): Tree =
      transformer.treeCopy.This(this, qual)
    override def traverse(traverser: Traverser): Unit = {
      traverser.traverseName(qual)
    }
  }
  object This extends ThisExtractor

  case class Select(qualifier: Tree, name: Name)
       extends RefTree with SelectApi {

    // !!! assert disabled due to test case pos/annotDepMethType.scala triggering it.
    // assert(qualifier.isTerm, qualifier)

    override def transform(transformer: Transformer): Tree = {
      transformer.treeCopy.Select(this, transformer.transform(qualifier), name)
    }
    override def traverse(traverser: Traverser): Unit = {
      traverser.traverse(qualifier)
      traverser.traverseName(name)
    }
  }
  object Select extends SelectExtractor

  case class Ident(name: Name) extends RefTree with IdentApi {
    def qualifier: Tree = EmptyTree
    def isBackquoted = this.hasAttachment[BackquotedIdentifierAttachment.type]
    override def transform(transformer: Transformer): Tree = {
      transformer.treeCopy.Ident(this, name)
    }
    override def traverse(traverser: Traverser): Unit = {
      traverser.traverseName(name)
    }
  }
  object Ident extends IdentExtractor

  case class ReferenceToBoxed(ident: Ident) extends TermTree with ReferenceToBoxedApi {
    override def symbol: Symbol = ident.symbol
    override def symbol_=(sym: Symbol): Unit = { ident.symbol = sym }
    override def transform(transformer: Transformer): Tree =
      transformer.treeCopy.ReferenceToBoxed(this, transformer.transform(ident) match { case idt1: Ident => idt1 })
    override def traverse(traverser: Traverser): Unit = {
      traverser.traverse(ident)
    }
  }
  object ReferenceToBoxed extends ReferenceToBoxedExtractor

  case class Literal(value: Constant)
        extends TermTree with LiteralApi {
    assert(value ne null)
    override def transform(transformer: Transformer): Tree =
      transformer.treeCopy.Literal(this, value)
    override def traverse(traverser: Traverser): Unit = {
      traverser.traverseConstant(value)
    }
  }
  object Literal extends LiteralExtractor

//  @deprecated("will be removed and then be re-introduced with changed semantics, use Literal(Constant(x)) instead")
//  def Literal(x: Any) = new Literal(Constant(x))

  case class Annotated(annot: Tree, arg: Tree) extends Tree with AnnotatedApi {
    override def transform(transformer: Transformer): Tree =
      transformer.treeCopy.Annotated(this, transformer.transform(annot), transformer.transform(arg))
    override def traverse(traverser: Traverser): Unit = {
      traverser.traverse(annot)
      traverser.traverse(arg)
    }
  }
  object Annotated extends AnnotatedExtractor

  case class SingletonTypeTree(ref: Tree)
        extends TypTree with SingletonTypeTreeApi {
    override def transform(transformer: Transformer): Tree =
      transformer.treeCopy.SingletonTypeTree(this, transformer.transform(ref))
    override def traverse(traverser: Traverser): Unit = {
      traverser.traverse(ref)
    }
  }
  object SingletonTypeTree extends SingletonTypeTreeExtractor

  case class SelectFromTypeTree(qualifier: Tree, name: TypeName)
       extends RefTree with TypTree with SelectFromTypeTreeApi {

    assert(qualifier.isType, qualifier)
    override def transform(transformer: Transformer): Tree =
      transformer.treeCopy.SelectFromTypeTree(this, transformer.transform(qualifier), name)
    override def traverse(traverser: Traverser): Unit = {
      traverser.traverse(qualifier)
      traverser.traverseName(name)
    }
  }
  object SelectFromTypeTree extends SelectFromTypeTreeExtractor

  case class CompoundTypeTree(templ: Template)
       extends TypTree with CompoundTypeTreeApi {
    override def transform(transformer: Transformer): Tree =
      transformer.treeCopy.CompoundTypeTree(this, transformer.transformTemplate(templ))
    override def traverse(traverser: Traverser): Unit = {
      traverser.traverse(templ)
    }
  }
  object CompoundTypeTree extends CompoundTypeTreeExtractor

  case class AppliedTypeTree(tpt: Tree, args: List[Tree])
       extends TypTree with AppliedTypeTreeApi {

    assert(tpt.isType, tpt)

    override def symbol: Symbol = tpt.symbol
    override def symbol_=(sym: Symbol): Unit = { tpt.symbol = sym }
    override def transform(transformer: Transformer): Tree =
      transformer.treeCopy.AppliedTypeTree(this, transformer.transform(tpt), transformer.transformTrees(args))
    override def traverse(traverser: Traverser): Unit = {
      traverser.traverse(tpt)
      traverser.traverseTypeArgs(args)
    }
  }
  object AppliedTypeTree extends AppliedTypeTreeExtractor

  case class TypeBoundsTree(lo: Tree, hi: Tree)
       extends TypTree with TypeBoundsTreeApi {
    override def transform(transformer: Transformer): Tree =
      transformer.treeCopy.TypeBoundsTree(this, transformer.transform(lo), transformer.transform(hi))
    override def traverse(traverser: Traverser): Unit = {
      traverser.traverse(lo)
      traverser.traverse(hi)
    }
  }
  object TypeBoundsTree extends TypeBoundsTreeExtractor

  case class ExistentialTypeTree(tpt: Tree, whereClauses: List[MemberDef])
       extends TypTree with ExistentialTypeTreeApi {
    override def transform(transformer: Transformer): Tree =
      transformer.treeCopy.ExistentialTypeTree(this, transformer.transform(tpt), transformer.transformMemberDefs(whereClauses))
    override def traverse(traverser: Traverser): Unit = {
      traverser.traverse(tpt)
      traverser.traverseTrees(whereClauses)
    }
  }
  object ExistentialTypeTree extends ExistentialTypeTreeExtractor

  case class TypeTree() extends TypTree with TypeTreeApi {
    private var orig: Tree = null
    /** Was this type tree originally empty? That is, does it now contain
      * an inferred type that must be forgotten in `resetAttrs` to
      * enable retyping.
      */
    private[scala] var wasEmpty: Boolean = false

    override def symbol = typeTreeSymbol(this) // if (tpe == null) null else tpe.typeSymbol
    override def isEmpty = (tpe eq null) || tpe == NoType

    def original: Tree = orig
    def setOriginal(tree: Tree): this.type = {
      @tailrec
      def followOriginal(t: Tree): Tree = t match {
        case tt: TypeTree => followOriginal(tt.original)
        case t => t
      }

      orig = followOriginal(tree); setPos(tree.pos)
      this
    }

    override def defineType(tp: Type): this.type = {
      wasEmpty = isEmpty
      setType(tp)
    }

    override private[scala] def copyAttrs(tree: Tree) = {
      super.copyAttrs(tree)
      tree match {
        case other: TypeTree =>
          // scala/bug#6648 Critical for correct operation of `resetAttrs`.
          wasEmpty = other.wasEmpty
          if (other.orig != null)
            orig = other.orig.duplicate
        case _ =>
      }
      this
    }
    override def transform(transformer: Transformer): Tree =
      transformer.treeCopy.TypeTree(this)
    override def traverse(traverser: Traverser): Unit =
      ()

  }
  object TypeTree extends TypeTreeExtractor

  def TypeTree(tp: Type): TypeTree = TypeTree() setType tp
  private def TypeTreeMemberType(sym: Symbol): TypeTree = {
    // Needed for pos/t4970*.scala. See scala/bug#7853
    val resType = (if (sym.isLocalToBlock) sym.tpe else (sym.owner.thisType memberType sym)).finalResultType
    atPos(sym.pos.focus)(TypeTree(resType))
  }

  def TypeBoundsTree(bounds: TypeBounds): TypeBoundsTree = TypeBoundsTree(TypeTree(bounds.lo), TypeTree(bounds.hi))
  def TypeBoundsTree(sym: Symbol): TypeBoundsTree        = atPos(sym.pos)(TypeBoundsTree(sym.info.bounds))

  override type TreeCopier >: Null <: InternalTreeCopierOps
  abstract class InternalTreeCopierOps extends TreeCopierOps {
    def ApplyDynamic(tree: Tree, qual: Tree, args: List[Tree]): ApplyDynamic
    def ArrayValue(tree: Tree, elemtpt: Tree, trees: List[Tree]): ArrayValue
  }

  class StrictTreeCopier extends InternalTreeCopierOps {
    def ClassDef(tree: Tree, mods: Modifiers, name: Name, tparams: List[TypeDef], impl: Template) =
      new ClassDef(mods, name.toTypeName, tparams, impl).copyAttrs(tree)
    def PackageDef(tree: Tree, pid: RefTree, stats: List[Tree]) =
      new PackageDef(pid, stats).copyAttrs(tree)
    def ModuleDef(tree: Tree, mods: Modifiers, name: Name, impl: Template) =
      new ModuleDef(mods, name.toTermName, impl).copyAttrs(tree)
    def ValDef(tree: Tree, mods: Modifiers, name: Name, tpt: Tree, rhs: Tree) =
      new ValDef(mods, name.toTermName, tpt, rhs).copyAttrs(tree)
    def DefDef(tree: Tree, mods: Modifiers, name: Name, tparams: List[TypeDef], vparamss: List[List[ValDef]], tpt: Tree, rhs: Tree) =
      new DefDef(mods, name.toTermName, tparams, vparamss, tpt, rhs).copyAttrs(tree)
    def TypeDef(tree: Tree, mods: Modifiers, name: Name, tparams: List[TypeDef], rhs: Tree) =
      new TypeDef(mods, name.toTypeName, tparams, rhs).copyAttrs(tree)
    def LabelDef(tree: Tree, name: Name, params: List[Ident], rhs: Tree) =
      new LabelDef(name.toTermName, params, rhs).copyAttrs(tree)
    def Import(tree: Tree, expr: Tree, selectors: List[ImportSelector]) =
      new Import(expr, selectors).copyAttrs(tree)
    def Template(tree: Tree, parents: List[Tree], self: ValDef, body: List[Tree]) =
      new Template(parents, self, body).copyAttrs(tree)
    def Block(tree: Tree, stats: List[Tree], expr: Tree) =
      new Block(stats, expr).copyAttrs(tree)
    def CaseDef(tree: Tree, pat: Tree, guard: Tree, body: Tree) =
      new CaseDef(pat, guard, body).copyAttrs(tree)
    def Alternative(tree: Tree, trees: List[Tree]) =
      new Alternative(trees).copyAttrs(tree)
    def Star(tree: Tree, elem: Tree) =
      new Star(elem).copyAttrs(tree)
    def Bind(tree: Tree, name: Name, body: Tree) =
      new Bind(name, body).copyAttrs(tree)
    def UnApply(tree: Tree, fun: Tree, args: List[Tree]) =
      new UnApply(fun, args).copyAttrs(tree)
    def ArrayValue(tree: Tree, elemtpt: Tree, trees: List[Tree]) =
      new ArrayValue(elemtpt, trees).copyAttrs(tree)
    def Function(tree: Tree, vparams: List[ValDef], body: Tree) =
      new Function(vparams, body).copyAttrs(tree)
    def Assign(tree: Tree, lhs: Tree, rhs: Tree) =
      new Assign(lhs, rhs).copyAttrs(tree)
    def NamedArg(tree: Tree, lhs: Tree, rhs: Tree) =
      new NamedArg(lhs, rhs).copyAttrs(tree)
    def If(tree: Tree, cond: Tree, thenp: Tree, elsep: Tree) =
      new If(cond, thenp, elsep).copyAttrs(tree)
    def Match(tree: Tree, selector: Tree, cases: List[CaseDef]) =
      new Match(selector, cases).copyAttrs(tree)
    def Return(tree: Tree, expr: Tree) =
      new Return(expr).copyAttrs(tree)
    def Try(tree: Tree, block: Tree, catches: List[CaseDef], finalizer: Tree) =
      new Try(block, catches, finalizer).copyAttrs(tree)
    def Throw(tree: Tree, expr: Tree) =
      new Throw(expr).copyAttrs(tree)
    def New(tree: Tree, tpt: Tree) =
      new New(tpt).copyAttrs(tree)
    def Typed(tree: Tree, expr: Tree, tpt: Tree) =
      new Typed(expr, tpt).copyAttrs(tree)
    def TypeApply(tree: Tree, fun: Tree, args: List[Tree]) =
      new TypeApply(fun, args).copyAttrs(tree)
    def Apply(tree: Tree, fun: Tree, args: List[Tree]) =
      (tree match { // TODO: use a tree attachment to track whether this is an apply to implicit args or a view
        case _: ApplyToImplicitArgs => new ApplyToImplicitArgs(fun, args)
        case _: ApplyImplicitView => new ApplyImplicitView(fun, args)
        // TODO: ApplyConstructor ???
        case self.pendingSuperCall => self.pendingSuperCall
        case _ => new Apply(fun, args)
      }).copyAttrs(tree)
    def ApplyDynamic(tree: Tree, qual: Tree, args: List[Tree]) =
      new ApplyDynamic(qual, args).copyAttrs(tree)
    def Super(tree: Tree, qual: Tree, mix: TypeName) =
      new Super(qual, mix).copyAttrs(tree)
    def This(tree: Tree, qual: Name) =
      new This(qual.toTypeName).copyAttrs(tree)
    def Select(tree: Tree, qualifier: Tree, selector: Name) =
      new Select(qualifier, selector).copyAttrs(tree)
    def Ident(tree: Tree, name: Name) =
      new Ident(name) copyAttrs tree
    def RefTree(tree: Tree, qualifier: Tree, selector: Name) =
      self.RefTree(qualifier, selector) copyAttrs tree
    def ReferenceToBoxed(tree: Tree, idt: Ident) =
      new ReferenceToBoxed(idt).copyAttrs(tree)
    def Literal(tree: Tree, value: Constant) =
      new Literal(value).copyAttrs(tree)
    def TypeTree(tree: Tree) =
      new TypeTree().copyAttrs(tree)
    def Annotated(tree: Tree, annot: Tree, arg: Tree) =
      new Annotated(annot, arg).copyAttrs(tree)
    def SingletonTypeTree(tree: Tree, ref: Tree) =
      new SingletonTypeTree(ref).copyAttrs(tree)
    def SelectFromTypeTree(tree: Tree, qualifier: Tree, selector: Name) =
      new SelectFromTypeTree(qualifier, selector.toTypeName).copyAttrs(tree)
    def CompoundTypeTree(tree: Tree, templ: Template) =
      new CompoundTypeTree(templ).copyAttrs(tree)
    def AppliedTypeTree(tree: Tree, tpt: Tree, args: List[Tree]) =
      new AppliedTypeTree(tpt, args).copyAttrs(tree)
    def TypeBoundsTree(tree: Tree, lo: Tree, hi: Tree) =
      new TypeBoundsTree(lo, hi).copyAttrs(tree)
    def ExistentialTypeTree(tree: Tree, tpt: Tree, whereClauses: List[MemberDef]) =
      new ExistentialTypeTree(tpt, whereClauses).copyAttrs(tree)
  }

  class LazyTreeCopier extends InternalTreeCopierOps {
    val treeCopy: TreeCopier = newStrictTreeCopier
    def ClassDef(tree: Tree, mods: Modifiers, name: Name, tparams: List[TypeDef], impl: Template) = tree match {
      case t @ ClassDef(mods0, name0, tparams0, impl0)
      if (mods0 == mods) && (name0 == name) && (tparams0 == tparams) && (impl0 == impl) => t
      case _ => treeCopy.ClassDef(tree, mods, name, tparams, impl)
    }
    def PackageDef(tree: Tree, pid: RefTree, stats: List[Tree]) = tree match {
      case t @ PackageDef(pid0, stats0)
      if (pid0 == pid) && (stats0 == stats) => t
      case _ => treeCopy.PackageDef(tree, pid, stats)
    }
    def ModuleDef(tree: Tree, mods: Modifiers, name: Name, impl: Template) = tree match {
      case t @ ModuleDef(mods0, name0, impl0)
      if (mods0 == mods) && (name0 == name) && (impl0 == impl) => t
      case _ => treeCopy.ModuleDef(tree, mods, name, impl)
    }
    def ValDef(tree: Tree, mods: Modifiers, name: Name, tpt: Tree, rhs: Tree) = tree match {
      case t @ ValDef(mods0, name0, tpt0, rhs0)
      if (mods0 == mods) && (name0 == name) && (tpt0 == tpt) && (rhs0 == rhs) => t
      case _ => treeCopy.ValDef(tree, mods, name, tpt, rhs)
    }
    def DefDef(tree: Tree, mods: Modifiers, name: Name, tparams: List[TypeDef], vparamss: List[List[ValDef]], tpt: Tree, rhs: Tree) = tree match {
      case t @ DefDef(mods0, name0, tparams0, vparamss0, tpt0, rhs0)
      if (mods0 == mods) && (name0 == name) && (tparams0 == tparams) &&
         (vparamss0 == vparamss) && (tpt0 == tpt) && (rhs == rhs0) => t
      case _ => treeCopy.DefDef(tree, mods, name, tparams, vparamss, tpt, rhs)
    }
    def TypeDef(tree: Tree, mods: Modifiers, name: Name, tparams: List[TypeDef], rhs: Tree) = tree match {
      case t @ TypeDef(mods0, name0, tparams0, rhs0)
      if (mods0 == mods) && (name0 == name) && (tparams0 == tparams) && (rhs0 == rhs) => t
      case _ => treeCopy.TypeDef(tree, mods, name, tparams, rhs)
    }
    def LabelDef(tree: Tree, name: Name, params: List[Ident], rhs: Tree) = tree match {
      case t @ LabelDef(name0, params0, rhs0)
      if (name0 == name) && (params0 == params) && (rhs0 == rhs) => t
      case _ => treeCopy.LabelDef(tree, name, params, rhs)
    }
    def Import(tree: Tree, expr: Tree, selectors: List[ImportSelector]) = tree match {
      case t @ Import(expr0, selectors0)
      if (expr0 == expr) && (selectors0 == selectors) => t
      case _ => treeCopy.Import(tree, expr, selectors)
    }
    def Template(tree: Tree, parents: List[Tree], self: ValDef, body: List[Tree]) = tree match {
      case t @ Template(parents0, self0, body0)
      if (parents0 == parents) && (self0 == self) && (body0 == body) => t
      case _ => treeCopy.Template(tree, parents, self, body)
    }
    def Block(tree: Tree, stats: List[Tree], expr: Tree) = tree match {
      case t @ Block(stats0, expr0)
      if ((stats0 == stats) && (expr0 == expr)) => t
      case _ => treeCopy.Block(tree, stats, expr)
    }
    def CaseDef(tree: Tree, pat: Tree, guard: Tree, body: Tree) = tree match {
      case t @ CaseDef(pat0, guard0, body0)
      if (pat0 == pat) && (guard0 == guard) && (body0 == body) => t
      case _ => treeCopy.CaseDef(tree, pat, guard, body)
    }
    def Alternative(tree: Tree, trees: List[Tree]) = tree match {
      case t @ Alternative(trees0)
      if trees0 == trees => t
      case _ => treeCopy.Alternative(tree, trees)
    }
    def Star(tree: Tree, elem: Tree) = tree match {
      case t @ Star(elem0)
      if elem0 == elem => t
      case _ => treeCopy.Star(tree, elem)
    }
    def Bind(tree: Tree, name: Name, body: Tree) = tree match {
      case t @ Bind(name0, body0)
      if (name0 == name) && (body0 == body) => t
      case _ => treeCopy.Bind(tree, name, body)
    }
    def UnApply(tree: Tree, fun: Tree, args: List[Tree]) = tree match {
      case t @ UnApply(fun0, args0)
      if (fun0 == fun) && (args0 == args) => t
      case _ => treeCopy.UnApply(tree, fun, args)
    }
    def ArrayValue(tree: Tree, elemtpt: Tree, trees: List[Tree]) = tree match {
      case t @ ArrayValue(elemtpt0, trees0)
      if (elemtpt0 == elemtpt) && (trees0 == trees) => t
      case _ => treeCopy.ArrayValue(tree, elemtpt, trees)
    }
    def Function(tree: Tree, vparams: List[ValDef], body: Tree) = tree match {
      case t @ Function(vparams0, body0)
      if (vparams0 == vparams) && (body0 == body) => t
      case _ => treeCopy.Function(tree, vparams, body)
    }
    def Assign(tree: Tree, lhs: Tree, rhs: Tree) = tree match {
      case t @ Assign(lhs0, rhs0)
      if (lhs0 == lhs) && (rhs0 == rhs) => t
      case _ => treeCopy.Assign(tree, lhs, rhs)
    }
    def NamedArg(tree: Tree, lhs: Tree, rhs: Tree) = tree match {
      case t @ NamedArg(lhs0, rhs0)
      if (lhs0 == lhs) && (rhs0 == rhs) => t
      case _ => treeCopy.NamedArg(tree, lhs, rhs)
    }
    def If(tree: Tree, cond: Tree, thenp: Tree, elsep: Tree) = tree match {
      case t @ If(cond0, thenp0, elsep0)
      if (cond0 == cond) && (thenp0 == thenp) && (elsep0 == elsep) => t
      case _ => treeCopy.If(tree, cond, thenp, elsep)
    }
    def Match(tree: Tree, selector: Tree, cases: List[CaseDef]) =  tree match {
      case t @ Match(selector0, cases0)
      if (selector0 == selector) && (cases0 == cases) => t
      case _ => treeCopy.Match(tree, selector, cases)
    }
    def Return(tree: Tree, expr: Tree) = tree match {
      case t @ Return(expr0)
      if expr0 == expr => t
      case _ => treeCopy.Return(tree, expr)
    }
    def Try(tree: Tree, block: Tree, catches: List[CaseDef], finalizer: Tree) = tree match {
      case t @ Try(block0, catches0, finalizer0)
      if (block0 == block) && (catches0 == catches) && (finalizer0 == finalizer) => t
      case _ => treeCopy.Try(tree, block, catches, finalizer)
    }
    def Throw(tree: Tree, expr: Tree) = tree match {
      case t @ Throw(expr0)
      if expr0 == expr => t
      case _ => treeCopy.Throw(tree, expr)
    }
    def New(tree: Tree, tpt: Tree) = tree match {
      case t @ New(tpt0)
      if tpt0 == tpt => t
      case _ => treeCopy.New(tree, tpt)
    }
    def Typed(tree: Tree, expr: Tree, tpt: Tree) = tree match {
      case t @ Typed(expr0, tpt0)
      if (expr0 == expr) && (tpt0 == tpt) => t
      case _ => treeCopy.Typed(tree, expr, tpt)
    }
    def TypeApply(tree: Tree, fun: Tree, args: List[Tree]) = tree match {
      case t @ TypeApply(fun0, args0)
      if (fun0 == fun) && (args0 == args) => t
      case _ => treeCopy.TypeApply(tree, fun, args)
    }
    def Apply(tree: Tree, fun: Tree, args: List[Tree]) = tree match {
      case t @ Apply(fun0, args0)
      if (fun0 == fun) && (args0 == args) => t
      case _ => treeCopy.Apply(tree, fun, args)
    }
    def ApplyDynamic(tree: Tree, qual: Tree, args: List[Tree]) = tree match {
      case t @ ApplyDynamic(qual0, args0)
      if (qual0 == qual) && (args0 == args) => t
      case _ => treeCopy.ApplyDynamic(tree, qual, args)
    }
    def Super(tree: Tree, qual: Tree, mix: TypeName) = tree match {
      case t @ Super(qual0, mix0)
      if (qual0 == qual) && (mix0 == mix) => t
      case _ => treeCopy.Super(tree, qual, mix)
    }
    def This(tree: Tree, qual: Name) = tree match {
      case t @ This(qual0)
      if qual0 == qual => t
      case _ => treeCopy.This(tree, qual)
    }
    def Select(tree: Tree, qualifier: Tree, selector: Name) = tree match {
      case t @ Select(qualifier0, selector0)
      if (qualifier0 == qualifier) && (selector0 == selector) => t
      case _ => treeCopy.Select(tree, qualifier, selector)
    }
    def Ident(tree: Tree, name: Name) = tree match {
      case t @ Ident(name0)
      if name0 == name => t
      case _ => treeCopy.Ident(tree, name)
    }
    def RefTree(tree: Tree, qualifier: Tree, selector: Name) = tree match {
      case t @ Select(qualifier0, selector0)
      if (qualifier0 == qualifier) && (selector0 == selector) => t
      case _ => treeCopy.RefTree(tree, qualifier, selector)
    }
    def ReferenceToBoxed(tree: Tree, idt: Ident) = tree match {
      case t @ ReferenceToBoxed(idt0)
      if (idt0 == idt) => t
      case _ => this.treeCopy.ReferenceToBoxed(tree, idt)
    }
    def Literal(tree: Tree, value: Constant) = tree match {
      case t @ Literal(value0)
      if value0 == value => t
      case _ => treeCopy.Literal(tree, value)
    }
    def TypeTree(tree: Tree) = tree match {
      case t @ TypeTree() => t
      case _ => treeCopy.TypeTree(tree)
    }
    def Annotated(tree: Tree, annot: Tree, arg: Tree) = tree match {
      case t @ Annotated(annot0, arg0)
      if (annot0==annot && arg0==arg) => t
      case _ => treeCopy.Annotated(tree, annot, arg)
    }
    def SingletonTypeTree(tree: Tree, ref: Tree) = tree match {
      case t @ SingletonTypeTree(ref0)
      if ref0 == ref => t
      case _ => treeCopy.SingletonTypeTree(tree, ref)
    }
    def SelectFromTypeTree(tree: Tree, qualifier: Tree, selector: Name) = tree match {
      case t @ SelectFromTypeTree(qualifier0, selector0)
      if (qualifier0 == qualifier) && (selector0 == selector) => t
      case _ => treeCopy.SelectFromTypeTree(tree, qualifier, selector)
    }
    def CompoundTypeTree(tree: Tree, templ: Template) = tree match {
      case t @ CompoundTypeTree(templ0)
      if templ0 == templ => t
      case _ => treeCopy.CompoundTypeTree(tree, templ)
    }
    def AppliedTypeTree(tree: Tree, tpt: Tree, args: List[Tree]) = tree match {
      case t @ AppliedTypeTree(tpt0, args0)
      if (tpt0 == tpt) && (args0 == args) => t
      case _ => treeCopy.AppliedTypeTree(tree, tpt, args)
    }
    def TypeBoundsTree(tree: Tree, lo: Tree, hi: Tree) = tree match {
      case t @ TypeBoundsTree(lo0, hi0)
      if (lo0 == lo) && (hi0 == hi) => t
      case _ => treeCopy.TypeBoundsTree(tree, lo, hi)
    }
    def ExistentialTypeTree(tree: Tree, tpt: Tree, whereClauses: List[MemberDef]) = tree match {
      case t @ ExistentialTypeTree(tpt0, whereClauses0)
      if (tpt0 == tpt) && (whereClauses0 == whereClauses) => t
      case _ => treeCopy.ExistentialTypeTree(tree, tpt, whereClauses)
    }
  }

  // --- modifiers implementation ---------------------------------------

  /** @param privateWithin the qualifier for a private (a type name)
   *    or tpnme.EMPTY, if none is given.
   *  @param annotations the annotations for the definition.
   *    '''Note:''' the typechecker drops these annotations,
   *    use the AnnotationInfo's (Symbol.annotations) in later phases.
   */
  case class Modifiers(flags: Long,
                       privateWithin: Name,
                       annotations: List[Tree]) extends ModifiersApi with HasFlags {

    var positions: Map[Long, Position] = Map()

    def setPositions(poss: Map[Long, Position]): this.type = {
      positions = poss; this
    }

    /* Abstract types from HasFlags. */
    type AccessBoundaryType = Name
    type AnnotationType     = Tree

    def hasAnnotationNamed(name: TypeName) = {
      annotations exists {
        case Apply(Select(New(Ident(`name`)), _), _)     => true
        case Apply(Select(New(Select(_, `name`)), _), _) => true
        case _                                           => false
      }
    }

    def hasAccessBoundary = privateWithin != tpnme.EMPTY
    def hasAllFlags(mask: Long): Boolean = (flags & mask) == mask
    def hasFlag(flag: Long) = (flag & flags) != 0L

    def & (flag: Long): Modifiers = {
      val flags1 = flags & flag
      if (flags1 == flags) this
      else Modifiers(flags1, privateWithin, annotations) setPositions positions
    }
    def &~ (flag: Long): Modifiers = {
      val flags1 = flags & (~flag)
      if (flags1 == flags) this
      else Modifiers(flags1, privateWithin, annotations) setPositions positions
    }
    def | (flag: Int): Modifiers = this | flag.toLong
    def | (flag: Long): Modifiers = {
      val flags1 = flags | flag
      if (flags1 == flags) this
      else Modifiers(flags1, privateWithin, annotations) setPositions positions
    }
    def withAnnotations(annots: List[Tree]) =
      if (annots.isEmpty) this
      else copy(annotations = annotations ::: annots) setPositions positions

    def withPosition(flag: Long, position: Position) =
      copy() setPositions positions + (flag -> position)

    override def mapAnnotations(f: List[Tree] => List[Tree]): Modifiers = {
      val newAnns = f(annotations)
      if (annotations == newAnns) this
      else Modifiers(flags, privateWithin, newAnns) setPositions positions
    }

    override def toString = "Modifiers(%s, %s, %s)".format(flagString, annotations mkString ", ", positions)
  }

  object Modifiers extends ModifiersExtractor

  implicit val ModifiersTag = ClassTag[Modifiers](classOf[Modifiers])

  // ---- values and creators ---------------------------------------

  /** @param sym       the template's symbol
   *  @param body      trees that constitute the body of the template
   *  @return          the template
   */
  def Template(sym: Symbol, body: List[Tree]): Template = {
    atPos(sym.pos) {
      Template(sym.info.parents map TypeTree,
               if (sym.thisSym == sym) noSelfType else ValDef(sym),
               body)
    }
  }

  trait CannotHaveAttrs extends Tree {
    super.setPos(NoPosition)
    super.setType(NoType)

    override def canHaveAttrs = false
    override def setPos(pos: Position) = { requireLegal(pos, NoPosition, "pos"); this }
    override def pos_=(pos: Position) = setPos(pos)
    override def setType(t: Type) = { requireLegal(t, NoType, "tpe"); this }
    override def tpe_=(t: Type) = setType(t)

    // We silently ignore attempts to add attachments to `EmptyTree`. See scala/bug#8947 for an
    // example of a bug in macro expansion that this solves.
    override def setAttachments(attachments: Attachments {type Pos = Position}): this.type = attachmentWarning()
    override def updateAttachment[T: ClassTag](attachment: T): this.type = attachmentWarning()
    override def removeAttachment[T: ClassTag]: this.type = attachmentWarning()
    private def attachmentWarning(): this.type = {devWarning(s"Attempt to mutate attachments on $self ignored"); this}

    private def requireLegal(value: Any, allowed: Any, what: String) = (
      if (value != allowed) {
        log(s"can't set $what for $self to value other than $allowed")
        if (settings.debug && settings.developer)
          (new Throwable).printStackTrace
      }
    )
    override def traverse(traverser: Traverser): Unit =
      ()
  }

  case object EmptyTree extends TermTree with CannotHaveAttrs {
    override def isEmpty = true
    val asList = List(this)
    override def transform(transformer: Transformer): Tree = this
  }
  object noSelfType extends ValDef(Modifiers(PRIVATE), nme.WILDCARD, TypeTree(NoType), EmptyTree) with CannotHaveAttrs
  object pendingSuperCall extends Apply(Select(Super(This(tpnme.EMPTY), tpnme.EMPTY), nme.CONSTRUCTOR), List()) with CannotHaveAttrs

  @deprecated("use `noSelfType` instead", "2.11.0") lazy val emptyValDef = noSelfType

  class InternalTransformer extends Transformer {
    override def transform(tree: Tree): Tree = tree.transform(this)
  }
  class InternalTraverser extends Traverser {
    override def traverse(tree: Tree): Unit = tree.traverse(this)
  }

  def newValDef(sym: Symbol, rhs: Tree)(
    mods: Modifiers = Modifiers(sym.flags),
    name: TermName  = sym.name.toTermName,
    tpt: Tree       = TypeTreeMemberType(sym)
  ): ValDef = (
    atPos(sym.pos)(ValDef(mods, name, tpt, rhs)) setSymbol sym
  )

  def newDefDef(sym: Symbol, rhs: Tree)(
    mods: Modifiers              = Modifiers(sym.flags),
    name: TermName               = sym.name.toTermName,
    tparams: List[TypeDef]       = sym.typeParams map TypeDef.apply,
    vparamss: List[List[ValDef]] = mapParamss(sym)(ValDef.apply),
    tpt: Tree                    = TypeTreeMemberType(sym)
  ): DefDef = (
    atPos(sym.pos)(DefDef(mods, name, tparams, vparamss, tpt, rhs)) setSymbol sym
  )

  def newTypeDef(sym: Symbol, rhs: Tree)(
    mods: Modifiers        = Modifiers(sym.flags),
    name: TypeName         = sym.name.toTypeName,
    tparams: List[TypeDef] = sym.typeParams map TypeDef.apply
  ): TypeDef = (
    atPos(sym.pos)(TypeDef(mods, name, tparams, rhs)) setSymbol sym
  )

  /** casedef shorthand */
  def CaseDef(pat: Tree, body: Tree): CaseDef =
    CaseDef(pat, EmptyTree, body)

  def Bind(sym: Symbol, body: Tree): Bind =
    Bind(sym.name, body) setSymbol sym

  def Try(body: Tree, cases: (Tree, Tree)*): Try =
    Try(body, cases.toList map { case (pat, rhs) => CaseDef(pat, EmptyTree, rhs) }, EmptyTree)

  def Throw(tpe: Type, args: Tree*): Throw =
    Throw(New(tpe, args: _*))

  def Apply(sym: Symbol, args: Tree*): Tree =
    Apply(Ident(sym), args.toList)

  /** Factory method for object creation `new tpt(args_1)...(args_n)`
   *  A `New(t, as)` is expanded to: `(new t).<init>(as)`
   */
  def New(tpt: Tree, argss: List[List[Tree]]): Tree = argss match {
    case Nil        => ApplyConstructor(tpt, Nil)
    case xs :: rest => rest.foldLeft(ApplyConstructor(tpt, xs): Tree)(Apply.apply)
  }

  /** 0-1 argument list new, based on a type.
   */
  def New(tpe: Type, args: Tree*): Tree =
    ApplyConstructor(TypeTree(tpe), args.toList)

  def New(tpe: Type, argss: List[List[Tree]]): Tree =
    New(TypeTree(tpe), argss)

  def New(sym: Symbol, args: Tree*): Tree =
    New(sym.tpe, args: _*)

  def Super(sym: Symbol, mix: TypeName): Tree =
    Super(This(sym), mix)

  /**
   * Creates a tree that selects a specific member `sym` without having to qualify the `super`.
   * For example, given traits `B <:< A`, a class `C <:< B` needs to invoke `A.$init$`. If `A` is
   * not a direct parent, a tree `super[A].$init$` would not type check ("does not name a parent").
   * So we generate `super.$init$` and pre-assign the correct symbol. A special-case in
   * `typedSelectInternal` assigns the correct type `A` to the `super` qualifier.
   */
  def SuperSelect(clazz: Symbol, sym: Symbol): Tree = {
    Select(Super(clazz, tpnme.EMPTY), sym).updateAttachment(new QualTypeSymAttachment(sym.owner))
  }

  def This(sym: Symbol): Tree =
    This(sym.name.toTypeName) setSymbol sym

  def Select(qualifier: Tree, name: String): Select =
    Select(qualifier, newTermName(name))

  def Select(qualifier: Tree, sym: Symbol): Select =
    Select(qualifier, sym.name) setSymbol sym

  def Ident(name: String): Ident =
    Ident(newTermName(name))

  def Ident(sym: Symbol): Ident =
    Ident(sym.name) setSymbol sym

  /** Block factory that flattens directly nested blocks.
   */
  def Block(stats: Tree*): Block = {
    if (stats.isEmpty) Block(Nil, Literal(Constant(())))
    else stats match {
      case Seq(b @ Block(_, _)) => b
      case Seq(stat) => Block(stats.toList, Literal(Constant(())))
      case Seq(_, rest @ _*) => Block(stats.init.toList, stats.last)
    }
  }


  /** Delegate for a TypeTree symbol. This operation is unsafe because
   *  it may trigger type checking when forcing the type symbol of the
   *  underlying type.
   */
  protected def typeTreeSymbol(tree: TypeTree): Symbol =
    if (tree.tpe == null) null else tree.tpe.typeSymbol

  // --- generic traversers and transformers

  @deprecated("2.12.3", "Use Tree#traverse instead")
  override protected def itraverse(traverser: Traverser, tree: Tree): Unit = {
    tree.traverse(traverser)
  }

  //OPT ordered according to frequency to speed it up.
  @deprecated("2.12.3", "Use Tree#transform instead")
  override protected def itransform(transformer: Transformer, tree: Tree): Tree = {
    tree.transform(transformer)
  }

  private def mclass(sym: Symbol) = sym map (_.asModule.moduleClass)

  // --- specific traversers and transformers

  class ForeachPartialTreeTraverser(pf: PartialFunction[Tree, Tree]) extends InternalTraverser {
    override def traverse(tree: Tree): Unit = {
      val t = if (pf isDefinedAt tree) pf(tree) else tree
      super.traverse(t)
    }
  }

  class ChangeOwnerTraverser(val oldowner: Symbol, val newowner: Symbol) extends InternalTraverser {
    final def change(sym: Symbol) = {
      if (sym != NoSymbol && sym.owner == oldowner) {
        sym.owner = newowner
        if (sym.isModule) sym.moduleClass.owner = newowner
      }
    }
    override def traverse(tree: Tree): Unit = {
      tree match {
        case _: Return =>
          if (tree.symbol == oldowner) {
            // scala/bug#5612
            if (newowner hasTransOwner oldowner)
              log("NOT changing owner of %s because %s is nested in %s".format(tree, newowner, oldowner))
            else {
              log("changing owner of %s: %s => %s".format(tree, oldowner, newowner))
              tree.symbol = newowner
            }
          }
        case _: DefTree | _: Function =>
          change(tree.symbol)
        case _ =>
      }
      tree.traverse(this)
    }
  }

  class LocalOwnersTraverser extends InternalTraverser {
    val result: mutable.Set[Symbol] = mutable.Set.empty[Symbol]

    override def traverse(tree: Tree): Unit = {
      tree match {
        case _: DefTree | _: Function if(tree.hasExistingSymbol) =>
          result += tree.symbol
        case _ =>
      }
      tree.traverse(this)
    }
  }

  def changeNonLocalOwners(tree: Tree, newowner: Symbol): Unit = {
    val localOwnersTraverser = new LocalOwnersTraverser
    localOwnersTraverser(tree)
    val localOwners = localOwnersTraverser.result
    localOwners.foreach { sym =>
      if (!localOwners.contains(sym.owner)) {
        sym.owner = newowner
        if (sym.isModule) sym.moduleClass.owner = newowner
      }
    }
  }

  private class ShallowDuplicator(orig: Tree) extends InternalTransformer {
    override val treeCopy = newStrictTreeCopier
    override def transform(tree: Tree) =
      if (tree eq orig) tree.transform(this)
      else tree
  }

  /** A transformer that replaces tree `from` with tree `to` in a given tree */
  class TreeReplacer(from: Tree, to: Tree, positionAware: Boolean) extends InternalTransformer {
    override def transform(t: Tree): Tree = {
      if (t == from) to
      else if (!positionAware || (t.pos includes from.pos) || t.pos.isTransparent) super.transform(t)
      else t
    }
  }

  // Create a readable string describing a substitution.
  private def substituterString(fromStr: String, toStr: String, from: List[Any], to: List[Any]): String = {
    val toAndFro = from.lazyZip(to).map((f, t) => s"$f -> $t").mkString("(", ", ", ")")
    s"subst[$fromStr, $toStr]$toAndFro"
  }

  // NOTE: calls shallowDuplicate on trees in `to` to avoid problems when symbols in `from`
  // occur multiple times in the `tree` passed to `transform`,
  // otherwise, the resulting Tree would be a graph, not a tree... this breaks all sorts of stuff,
  // notably concerning the mutable aspects of Trees (such as setting their .tpe)
  class TreeSubstituter(from: List[Symbol], to: List[Tree]) extends InternalTransformer {
    override def transform(tree: Tree): Tree = tree match {
      case Ident(_) =>
        @tailrec
        def subst(from: List[Symbol], to: List[Tree]): Tree =
          if (from.isEmpty) tree
          else if (tree.symbol == from.head) to.head.shallowDuplicate // TODO: does it ever make sense *not* to perform a shallowDuplicate on `to.head`?
          else subst(from.tail, to.tail)
        subst(from, to)
      case _ =>
        super.transform(tree)
    }
    override def toString = substituterString("Symbol", "Tree", from, to)
  }

  /** Substitute clazz.this with `to`. `to` must be an attributed tree.
   */
  class ThisSubstituter(clazz: Symbol, to: => Tree) extends InternalTransformer {
    val newtpe = to.tpe
    override def transform(tree: Tree) = {
      tree modifyType (_.substThis(clazz, newtpe))
      tree match {
        case This(_) if tree.symbol == clazz => to
        case _ => tree.transform(this)
      }
    }
  }

  class TypeMapTreeSubstituter(val typeMap: TypeMap) extends InternalTraverser {
    override def traverse(tree: Tree): Unit = {
      tree modifyType typeMap
      if (tree.isDef)
        tree.symbol modifyInfo typeMap

      tree.traverse(this)
    }
    override def apply[T <: Tree](tree: T): T = super.apply(tree.duplicate)
  }

  class TreeTypeSubstituter(val from: List[Symbol], val to: List[Type]) extends TypeMapTreeSubstituter(new SubstTypeMap(from, to)) {
    def isEmpty = from.isEmpty && to.isEmpty
    override def toString() = "TreeTypeSubstituter("+from+","+to+")"
  }

  lazy val EmptyTreeTypeSubstituter = new TreeTypeSubstituter(List(), List())

  class TreeSymSubstTraverser(val from: List[Symbol], val to: List[Symbol]) extends TypeMapTreeSubstituter(new SubstSymMap(from, to)) {
    override def toString() = "TreeSymSubstTraverser/" + substituterString("Symbol", "Symbol", from, to)
  }

  /** Substitute symbols in `from` with symbols in `to`. Returns a new
   *  tree using the new symbols and whose Ident and Select nodes are
   *  name-consistent with the new symbols.
   *
   *  Note: This is currently a destructive operation on the original Tree.
   *  Trees currently assigned a symbol in `from` will be assigned the new symbols
   *  without copying, and trees that define symbols with an `info` that refer
   *  a symbol in `from` will have a new type assigned.
   */
  class TreeSymSubstituter(from: List[Symbol], to: List[Symbol]) extends InternalTransformer {
    val symSubst = new SubstSymMap(from, to)
    private[this] var mutatedSymbols: List[Symbol] = Nil
    override def transform(tree: Tree): Tree = {
      @tailrec
      def subst(from: List[Symbol], to: List[Symbol]): Unit = {
        if (!from.isEmpty)
          if (tree.symbol == from.head) tree setSymbol to.head
          else subst(from.tail, to.tail)
      }
      tree modifyType symSubst

      if (tree.hasSymbolField) {
        subst(from, to)
        tree match {
          case _: DefTree =>
            def update(sym: Symbol) = {
              val newInfo = symSubst(sym.info)
              if (!(newInfo =:= sym.info)) {
                debuglog(sm"""
                  |TreeSymSubstituter: updated info of symbol ${sym}
                  |  Old: ${showRaw(sym.info, printTypes = true, printIds = true)}
                  |  New: ${showRaw(newInfo, printTypes = true, printIds = true)}""")
                mutatedSymbols ::= sym
                sym updateInfo newInfo
              }
            }
            update(tree.symbol)
            if (tree.symbol.isModule) update(tree.symbol.moduleClass)
          case _          =>
            // no special handling is required for Function or Import nodes here.
            // as they don't have interesting infos attached to their symbols.
            // Substitution of the referenced symbol of Return nodes is handled
            // in .ChangeOwnerTraverser
        }
        tree match {
          case Ident(name0) if tree.symbol != NoSymbol =>
            treeCopy.Ident(tree, tree.symbol.name)
          case Select(qual, name0) if tree.symbol != NoSymbol =>
            treeCopy.Select(tree, transform(qual), tree.symbol.name)
          case _ =>
            tree.transform(this)
        }
      } else
        super.transform(tree)
    }
    def apply[T <: Tree](tree: T): T = {
      val tree1 = transform(tree)
      invalidateTreeTpeCaches(tree1, mutatedSymbols)
      tree1.asInstanceOf[T]
    }
    override def toString() = "TreeSymSubstituter/" + substituterString("Symbol", "Symbol", from, to)
  }


  class ForeachTreeTraverser(f: Tree => Unit) extends InternalTraverser {
    override def traverse(t: Tree): Unit = {
      f(t)
      t.traverse(this)
    }
  }

  class FilterTreeTraverser(p: Tree => Boolean) extends InternalTraverser {
    val hits = mutable.ListBuffer[Tree]()
    override def traverse(t: Tree): Unit = {
      if (p(t)) hits += t
      t.traverse(this)
    }
  }

  class CollectTreeTraverser[T](pf: PartialFunction[Tree, T]) extends InternalTraverser {
    val results = mutable.ListBuffer[T]()
    override def traverse(t: Tree): Unit = {
      if (pf.isDefinedAt(t)) results += pf(t)
      t.traverse(this)
    }
  }

  class FindTreeTraverser(p: Tree => Boolean) extends InternalTraverser {
    var result: Option[Tree] = None
    override def traverse(t: Tree): Unit = {
      if (result.isEmpty) {
        if (p(t)) result = Some(t) else t.traverse(this)
      }
    }
  }

  private lazy val duplicator = new Duplicator(focusPositions = true)
  private class Duplicator(focusPositions: Boolean) extends InternalTransformer {
    override val treeCopy = newStrictTreeCopier
    override def transform(t: Tree) = {
      val t1 = t.transform(this)
      if ((t1 ne t) && t1.pos.isRange && focusPositions) t1 setPos t.pos.focus
      t1
    }
  }
<<<<<<< HEAD

  final def focusInPlace(t: Tree): t.type =
    if (useOffsetPositions) t else { focuser traverse t; t }
  private object focuser extends InternalTraverser {
    override def traverse(t: Tree) = {
      t setPos t.pos.focus
      t traverse this
    }
  }

  trait TreeStackTraverser extends InternalTraverser {
=======
  object duplicateAndResetPos extends Transformer {
    override val treeCopy = newStrictTreeCopier
    override def transform(t: Tree) = {
      val t1 = super.transform(t)
      if (t1 ne EmptyTree) t1.setPos(NoPosition)
      t1
    }
  }
  trait TreeStackTraverser extends Traverser {
>>>>>>> 327a3422
    import collection.mutable
    val path: mutable.Stack[Tree] = mutable.Stack()
    abstract override def traverse(t: Tree) = {
      path push t
      try super.traverse(t) finally path.pop()
    }
  }

  def duplicateAndKeepPositions(tree: Tree) = new Duplicator(focusPositions = false) transform tree

  // this is necessary to avoid crashes like https://github.com/scalamacros/paradise/issues/1
  // when someone tries to c.typecheck a naked MemberDef
  def wrappingIntoTerm(tree0: Tree)(op: Tree => Tree): Tree = {
    val neededWrapping = !tree0.isTerm
    val tree1 = build.SyntacticBlock(tree0 :: Nil)
    op(tree1) match {
      case Block(tree2 :: Nil, Literal(Constant(()))) if neededWrapping => tree2
      case tree2 => tree2
    }
  }

  // ------ copiers -------------------------------------------

  def copyDefDef(tree: Tree)(
    mods: Modifiers              = null,
    name: Name                   = null,
    tparams: List[TypeDef]       = null,
    vparamss: List[List[ValDef]] = null,
    tpt: Tree                    = null,
    rhs: Tree                    = null
  ): DefDef = tree match {
    case DefDef(mods0, name0, tparams0, vparamss0, tpt0, rhs0) =>
      treeCopy.DefDef(tree,
        if (mods eq null) mods0 else mods,
        if (name eq null) name0 else name,
        if (tparams eq null) tparams0 else tparams,
        if (vparamss eq null) vparamss0 else vparamss,
        if (tpt eq null) tpt0 else tpt,
        if (rhs eq null) rhs0 else rhs
      )
    case t =>
      throw new IllegalStateException("Not a DefDef: " + t + "/" + t.getClass)
  }
  def copyValDef(tree: Tree)(
    mods: Modifiers = null,
    name: Name      = null,
    tpt: Tree       = null,
    rhs: Tree       = null
  ): ValDef = tree match {
    case ValDef(mods0, name0, tpt0, rhs0) =>
      treeCopy.ValDef(tree,
        if (mods eq null) mods0 else mods,
        if (name eq null) name0 else name,
        if (tpt eq null) tpt0 else tpt,
        if (rhs eq null) rhs0 else rhs
      )
    case t =>
      throw new IllegalStateException("Not a ValDef: " + t + "/" + t.getClass)
  }
  def copyTypeDef(tree: Tree)(
    mods: Modifiers        = null,
    name: Name             = null,
    tparams: List[TypeDef] = null,
    rhs: Tree              = null
  ): TypeDef = tree match {
    case TypeDef(mods0, name0, tparams0, rhs0) =>
      treeCopy.TypeDef(tree,
        if (mods eq null) mods0 else mods,
        if (name eq null) name0 else name,
        if (tparams eq null) tparams0 else tparams,
        if (rhs eq null) rhs0 else rhs
      )
    case t =>
      throw new IllegalStateException("Not a TypeDef: " + t + "/" + t.getClass)
  }
  def copyClassDef(tree: Tree)(
    mods: Modifiers        = null,
    name: Name             = null,
    tparams: List[TypeDef] = null,
    impl: Template         = null
  ): ClassDef = tree match {
    case ClassDef(mods0, name0, tparams0, impl0) =>
      treeCopy.ClassDef(tree,
        if (mods eq null) mods0 else mods,
        if (name eq null) name0 else name,
        if (tparams eq null) tparams0 else tparams,
        if (impl eq null) impl0 else impl
      )
    case t =>
      throw new IllegalStateException("Not a ClassDef: " + t + "/" + t.getClass)
  }

  def copyModuleDef(tree: Tree)(
    mods: Modifiers        = null,
    name: Name             = null,
    impl: Template         = null
  ): ModuleDef = tree match {
    case ModuleDef(mods0, name0, impl0) =>
      treeCopy.ModuleDef(tree,
        if (mods eq null) mods0 else mods,
        if (name eq null) name0 else name,
        if (impl eq null) impl0 else impl
      )
    case t =>
      throw new IllegalStateException("Not a ModuleDef: " + t + "/" + t.getClass)
  }

  def deriveDefDef(ddef: Tree)(applyToRhs: Tree => Tree): DefDef = ddef match {
    case DefDef(mods0, name0, tparams0, vparamss0, tpt0, rhs0) =>
      treeCopy.DefDef(ddef, mods0, name0, tparams0, vparamss0, tpt0, applyToRhs(rhs0))
    case t =>
      throw new IllegalStateException("Not a DefDef: " + t + "/" + t.getClass)
  }
  def deriveValDef(vdef: Tree)(applyToRhs: Tree => Tree): ValDef = vdef match {
    case ValDef(mods0, name0, tpt0, rhs0) =>
      treeCopy.ValDef(vdef, mods0, name0, tpt0, applyToRhs(rhs0))
    case t =>
      throw new IllegalStateException("Not a ValDef: " + t + "/" + t.getClass)
  }
  def deriveTemplate(templ: Tree)(applyToBody: List[Tree] => List[Tree]): Template = templ match {
    case Template(parents0, self0, body0) =>
      treeCopy.Template(templ, parents0, self0, applyToBody(body0))
    case t =>
      throw new IllegalStateException("Not a Template: " + t + "/" + t.getClass)
  }
  def deriveClassDef(cdef: Tree)(applyToImpl: Template => Template): ClassDef = cdef match {
    case ClassDef(mods0, name0, tparams0, impl0) =>
      treeCopy.ClassDef(cdef, mods0, name0, tparams0, applyToImpl(impl0))
    case t =>
      throw new IllegalStateException("Not a ClassDef: " + t + "/" + t.getClass)
  }
  def deriveModuleDef(mdef: Tree)(applyToImpl: Template => Template): ModuleDef = mdef match {
    case ModuleDef(mods0, name0, impl0) =>
      treeCopy.ModuleDef(mdef, mods0, name0, applyToImpl(impl0))
    case t =>
      throw new IllegalStateException("Not a ModuleDef: " + t + "/" + t.getClass)
  }
  def deriveCaseDef(cdef: Tree)(applyToBody: Tree => Tree): CaseDef = cdef match {
    case CaseDef(pat0, guard0, body0) =>
      treeCopy.CaseDef(cdef, pat0, guard0, applyToBody(body0))
    case t =>
      throw new IllegalStateException("Not a CaseDef: " + t + "/" + t.getClass)
  }
  def deriveLabelDef(ldef: Tree)(applyToRhs: Tree => Tree): LabelDef = ldef match {
    case LabelDef(name0, params0, rhs0) =>
      treeCopy.LabelDef(ldef, name0, params0, applyToRhs(rhs0))
    case t =>
      throw new IllegalStateException("Not a LabelDef: " + t + "/" + t.getClass)
  }
  def deriveFunction(func: Tree)(applyToRhs: Tree => Tree): Function = func match {
    case Function(params0, rhs0) =>
      treeCopy.Function(func, params0, applyToRhs(rhs0))
    case t =>
      throw new IllegalStateException("Not a Function: " + t + "/" + t.getClass)
  }

// -------------- Classtags --------------------------------------------------------

  implicit val AlternativeTag         = ClassTag[Alternative](classOf[Alternative])
  implicit val AnnotatedTag           = ClassTag[Annotated](classOf[Annotated])
  implicit val AppliedTypeTreeTag     = ClassTag[AppliedTypeTree](classOf[AppliedTypeTree])
  implicit val ApplyTag               = ClassTag[Apply](classOf[Apply])
  implicit val NamedArgTag            = ClassTag[NamedArg](classOf[NamedArg])
  implicit val AssignTag              = ClassTag[Assign](classOf[Assign])
  implicit val BindTag                = ClassTag[Bind](classOf[Bind])
  implicit val BlockTag               = ClassTag[Block](classOf[Block])
  implicit val CaseDefTag             = ClassTag[CaseDef](classOf[CaseDef])
  implicit val ClassDefTag            = ClassTag[ClassDef](classOf[ClassDef])
  implicit val CompoundTypeTreeTag    = ClassTag[CompoundTypeTree](classOf[CompoundTypeTree])
  implicit val DefDefTag              = ClassTag[DefDef](classOf[DefDef])
  implicit val DefTreeTag             = ClassTag[DefTree](classOf[DefTree])
  implicit val ExistentialTypeTreeTag = ClassTag[ExistentialTypeTree](classOf[ExistentialTypeTree])
  implicit val FunctionTag            = ClassTag[Function](classOf[Function])
  implicit val GenericApplyTag        = ClassTag[GenericApply](classOf[GenericApply])
  implicit val IdentTag               = ClassTag[Ident](classOf[Ident])
  implicit val IfTag                  = ClassTag[If](classOf[If])
  implicit val ImplDefTag             = ClassTag[ImplDef](classOf[ImplDef])
  implicit val ImportSelectorTag      = ClassTag[ImportSelector](classOf[ImportSelector])
  implicit val ImportTag              = ClassTag[Import](classOf[Import])
  implicit val LabelDefTag            = ClassTag[LabelDef](classOf[LabelDef])
  implicit val LiteralTag             = ClassTag[Literal](classOf[Literal])
  implicit val MatchTag               = ClassTag[Match](classOf[Match])
  implicit val MemberDefTag           = ClassTag[MemberDef](classOf[MemberDef])
  implicit val ModuleDefTag           = ClassTag[ModuleDef](classOf[ModuleDef])
  implicit val NameTreeTag            = ClassTag[NameTree](classOf[NameTree])
  implicit val NewTag                 = ClassTag[New](classOf[New])
  implicit val PackageDefTag          = ClassTag[PackageDef](classOf[PackageDef])
  implicit val ReferenceToBoxedTag    = ClassTag[ReferenceToBoxed](classOf[ReferenceToBoxed])
  implicit val RefTreeTag             = ClassTag[RefTree](classOf[RefTree])
  implicit val ReturnTag              = ClassTag[Return](classOf[Return])
  implicit val SelectFromTypeTreeTag  = ClassTag[SelectFromTypeTree](classOf[SelectFromTypeTree])
  implicit val SelectTag              = ClassTag[Select](classOf[Select])
  implicit val SingletonTypeTreeTag   = ClassTag[SingletonTypeTree](classOf[SingletonTypeTree])
  implicit val StarTag                = ClassTag[Star](classOf[Star])
  implicit val SuperTag               = ClassTag[Super](classOf[Super])
  implicit val SymTreeTag             = ClassTag[SymTree](classOf[SymTree])
  implicit val TemplateTag            = ClassTag[Template](classOf[Template])
  implicit val TermTreeTag            = ClassTag[TermTree](classOf[TermTree])
  implicit val ThisTag                = ClassTag[This](classOf[This])
  implicit val ThrowTag               = ClassTag[Throw](classOf[Throw])
  implicit val TreeTag                = ClassTag[Tree](classOf[Tree])
  implicit val TryTag                 = ClassTag[Try](classOf[Try])
  implicit val TypTreeTag             = ClassTag[TypTree](classOf[TypTree])
  implicit val TypeApplyTag           = ClassTag[TypeApply](classOf[TypeApply])
  implicit val TypeBoundsTreeTag      = ClassTag[TypeBoundsTree](classOf[TypeBoundsTree])
  implicit val TypeDefTag             = ClassTag[TypeDef](classOf[TypeDef])
  implicit val TypeTreeTag            = ClassTag[TypeTree](classOf[TypeTree])
  implicit val TypedTag               = ClassTag[Typed](classOf[Typed])
  implicit val UnApplyTag             = ClassTag[UnApply](classOf[UnApply])
  implicit val ValDefTag              = ClassTag[ValDef](classOf[ValDef])
  implicit val ValOrDefDefTag         = ClassTag[ValOrDefDef](classOf[ValOrDefDef])
}

trait TreesStats {
  self: Statistics =>
  val symbolTable: SymbolTable
  val treeNodeCount = newView("#created tree nodes")(symbolTable.nodeCount)
  val nodeByType = newByClass("#created tree nodes by type")(newCounter(""))
  val retainedCount  = newCounter("#retained tree nodes")
  val retainedByType = newByClass("#retained tree nodes by type")(newCounter(""))
}<|MERGE_RESOLUTION|>--- conflicted
+++ resolved
@@ -1829,7 +1829,14 @@
       t1
     }
   }
-<<<<<<< HEAD
+  object duplicateAndResetPos extends Transformer {
+    override val treeCopy = newStrictTreeCopier
+    override def transform(t: Tree) = {
+      val t1 = super.transform(t)
+      if (t1 ne EmptyTree) t1.setPos(NoPosition)
+      t1
+    }
+  }
 
   final def focusInPlace(t: Tree): t.type =
     if (useOffsetPositions) t else { focuser traverse t; t }
@@ -1840,18 +1847,7 @@
     }
   }
 
-  trait TreeStackTraverser extends InternalTraverser {
-=======
-  object duplicateAndResetPos extends Transformer {
-    override val treeCopy = newStrictTreeCopier
-    override def transform(t: Tree) = {
-      val t1 = super.transform(t)
-      if (t1 ne EmptyTree) t1.setPos(NoPosition)
-      t1
-    }
-  }
   trait TreeStackTraverser extends Traverser {
->>>>>>> 327a3422
     import collection.mutable
     val path: mutable.Stack[Tree] = mutable.Stack()
     abstract override def traverse(t: Tree) = {
