/*
 * Scala (https://www.scala-lang.org)
 *
 * Copyright EPFL and Lightbend, Inc.
 *
 * Licensed under Apache License 2.0
 * (http://www.apache.org/licenses/LICENSE-2.0).
 *
 * See the NOTICE file distributed with this work for
 * additional information regarding copyright ownership.
 */

// $Id$

package scala
package reflect.internal
package settings

/** A mutable Settings object.
 */
abstract class MutableSettings extends AbsSettings {

  type Setting <: SettingValue
  type BooleanSetting <: Setting { type T = Boolean }
  type IntSetting <: Setting { type T = Int }
  type MultiStringSetting <: Setting { type T = List[String] }

  // basically this is a value which remembers if it's been modified
  trait SettingValue extends AbsSettingValue {
    protected var v: T
    protected var setByUser: Boolean = false

    def postSetHook(): Unit = ()
    def isDefault = !setByUser
    def isSetByUser = setByUser
    def value: T = v
    def value_=(arg: T) = {
      setByUser = true
      v = arg
      postSetHook()
    }

    /** Returns Some(value) in the case of a value set by user and None otherwise. */
    def valueSetByUser: Option[T] = if (isSetByUser) Some(value) else None
  }

<<<<<<< HEAD
=======
  def async: BooleanSetting
  def Xexperimental: BooleanSetting
  def XfullLubs: BooleanSetting
>>>>>>> 6e2f3364
  def XnoPatmatAnalysis: BooleanSetting
  def Xprintpos: BooleanSetting
  def Yposdebug: BooleanSetting
  def Yrangepos: BooleanSetting
  def Yshowsymowners: BooleanSetting
  def Yshowsymkinds: BooleanSetting
  def breakCycles: BooleanSetting
  def debug: BooleanSetting
  def developer: BooleanSetting
  def explaintypes: BooleanSetting
  def printtypes: BooleanSetting
  def uniqid: BooleanSetting
  def verbose: BooleanSetting

  def YhotStatisticsEnabled: BooleanSetting
  def YstatisticsEnabled: BooleanSetting

  def Yrecursion: IntSetting

  def isScala212: Boolean
  private[scala] def isScala213: Boolean
}

object MutableSettings {
  import scala.language.implicitConversions
  /** Support the common use case, `if (settings.debug) println("Hello, martin.")` */
  @inline implicit def reflectSettingToBoolean(s: MutableSettings#BooleanSetting): Boolean = s.value
}<|MERGE_RESOLUTION|>--- conflicted
+++ resolved
@@ -44,12 +44,7 @@
     def valueSetByUser: Option[T] = if (isSetByUser) Some(value) else None
   }
 
-<<<<<<< HEAD
-=======
   def async: BooleanSetting
-  def Xexperimental: BooleanSetting
-  def XfullLubs: BooleanSetting
->>>>>>> 6e2f3364
   def XnoPatmatAnalysis: BooleanSetting
   def Xprintpos: BooleanSetting
   def Yposdebug: BooleanSetting
