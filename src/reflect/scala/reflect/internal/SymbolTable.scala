--- conflicted
+++ resolved
@@ -77,18 +77,13 @@
   protected def elapsedMessage(msg: String, startNs: Long) =
     msg + " in " + (TimeUnit.NANOSECONDS.toMillis(System.nanoTime() - startNs)) + "ms"
 
-<<<<<<< HEAD
   def informProgress(msg: String)            = if (settings.verbose) inform("[" + msg + "]")
-  def informTime(msg: String, startNs: Long) = informProgress(elapsedMessage(msg, startNs))
+  def informTime(msg: String, startNs: Long) = if (settings.verbose) informProgress(elapsedMessage(msg, startNs))
   @inline final def informingProgress[T](msg: => String)(fn: => T) : T = {
-    val verbose:Boolean = settings.verbose
+    val verbose: Boolean = settings.verbose
     val start = if(verbose) System.nanoTime() else 0L
     try fn finally if (verbose) informTime(msg, start)
   }
-=======
-  def informProgress(msg: String)          = if (settings.verbose) inform("[" + msg + "]")
-  def informTime(msg: String, start: Long) = if (settings.verbose) informProgress(elapsedMessage(msg, start))
->>>>>>> 23b8068d
 
   def shouldLogAtThisPhase = false
   def isPastTyper = false
