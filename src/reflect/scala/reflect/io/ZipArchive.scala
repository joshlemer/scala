/*
 * Scala (https://www.scala-lang.org)
 *
 * Copyright EPFL and Lightbend, Inc.
 *
 * Licensed under Apache License 2.0
 * (http://www.apache.org/licenses/LICENSE-2.0).
 *
 * See the NOTICE file distributed with this work for
 * additional information regarding copyright ownership.
 */

package scala
package reflect
package io

import java.net.URL
import java.io.{ByteArrayInputStream, FilterInputStream, IOException, InputStream}
import java.io.{File => JFile}
import java.util.zip.{ZipEntry, ZipFile, ZipInputStream}
import java.util.jar.Manifest

import scala.annotation.tailrec
import scala.collection.mutable
import scala.jdk.CollectionConverters._
import scala.reflect.internal.JDK9Reflectors

/** An abstraction for zip files and streams.  Everything is written the way
 *  it is for performance: we come through here a lot on every run.  Be careful
 *  about changing it.
 *
 *  ''Note:  This library is considered experimental and should not be used unless you know what you are doing.''
 */
object ZipArchive {
  private[io] val closeZipFile = sys.props.get("scala.classpath.closeZip").map(_.toBoolean).getOrElse(false)

  /**
   * @param   file  a File
   * @return  A ZipArchive if `file` is a readable zip file, otherwise null.
   */
  def fromFile(file: File): FileZipArchive = fromFile(file.jfile)
  def fromFile(file: JFile): FileZipArchive =
    try   { new FileZipArchive(file) }
    catch { case _: IOException => null }

  /**
   * @param   url  the url of a zip file
   * @return  A ZipArchive backed by the given url.
   */
  def fromURL(url: URL): URLZipArchive = new URLZipArchive(url)

  def fromManifestURL(url: URL): AbstractFile = new ManifestResources(url)

  private def dirName(path: String)  = splitPath(path, front = true)
  private def baseName(path: String) = splitPath(path, front = false)
  private def splitPath(path0: String, front: Boolean): String = {
    val isDir = path0.charAt(path0.length - 1) == '/'
    val path  = if (isDir) path0.substring(0, path0.length - 1) else path0
    val idx   = path.lastIndexOf('/')

    if (idx < 0)
      if (front) "/"
      else path
    else
      if (front) path.substring(0, idx + 1)
      else path.substring(idx + 1)
  }
  @deprecated("Kept for compatibility", "2.13.1")
  def pathToDotted(path: String): String = {
    if (path == "/") ""
    else {
      val slashEnd = path.endsWith("/")
      val len = path.length - (if (slashEnd) 1 else 0)
      val result = new Array[Char](len)
      var i = 0
      while (i < len) {
        val char = path.charAt(i)
        result(i) = if (char == '/') '.' else char
        i += 1
      }
      new String(result)
    }
  }
}
import ZipArchive._
/** ''Note:  This library is considered experimental and should not be used unless you know what you are doing.'' */
abstract class ZipArchive(override val file: JFile, release: Option[String]) extends AbstractFile with Equals {
  self =>
  def this(file: JFile) = this(file, None)

  override lazy val canonicalPath = super.canonicalPath

  override def underlyingSource = Some(this)
  def isDirectory = true
  def lookupName(name: String, directory: Boolean) = unsupported()
  def lookupNameUnchecked(name: String, directory: Boolean) = unsupported()
  def create()  = unsupported()
  def delete()  = unsupported()
  def output    = unsupported()
  def container = unsupported()
  def absolute  = unsupported()

  /** ''Note:  This library is considered experimental and should not be used unless you know what you are doing.'' */
  sealed abstract class Entry(path: String) extends VirtualFile(baseName(path), path) {
    // have to keep this name for compat with sbt's compiler-interface
    def getArchive: ZipFile = null
    override def underlyingSource = Some(self)
    override def toString = self.path + "(" + path + ")"
  }

  /** ''Note:  This library is considered experimental and should not be used unless you know what you are doing.'' */
  class DirEntry(path: String) extends Entry(path) {
    val entries = mutable.HashMap[String, Entry]()

    override def isDirectory = true
    override def iterator: Iterator[Entry] = entries.valuesIterator
    override def lookupName(name: String, directory: Boolean): Entry = {
      if (directory) entries.get(name + "/").orNull
      else entries.get(name).orNull
    }
  }

  private def ensureDir(dirs: java.util.Map[String, DirEntry], path: String, zipEntry: ZipEntry): DirEntry = {
    dirs get path match {
      case null =>
        val parent = ensureDir(dirs, dirName(path), null)
        val dir = new DirEntry(path)
        parent.entries(baseName(path)) = dir
        dirs.put(path, dir)
        dir
      case v => v
    }
  }

  protected def getDir(dirs: java.util.Map[String, DirEntry], entry: ZipEntry): DirEntry = {
    if (entry.isDirectory) ensureDir(dirs, entry.getName, entry)
    else ensureDir(dirs, dirName(entry.getName), null)
  }
  def close(): Unit
}
/** ''Note:  This library is considered experimental and should not be used unless you know what you are doing.'' */
final class FileZipArchive(file: JFile, release: Option[String]) extends ZipArchive(file, release) {
  def this(file: JFile) = this(file, None)
  private[this] def openZipFile(): ZipFile = try {
    release match {
      case Some(r) if file.getName.endsWith(".jar") =>
        val releaseVersion = JDK9Reflectors.runtimeVersionParse(r)
        JDK9Reflectors.newJarFile(file, true, ZipFile.OPEN_READ, releaseVersion)
      case _ =>
        new ZipFile(file)
    }
  } catch {
    case ioe: IOException => throw new IOException("Error accessing " + file.getPath, ioe)
  }

  private[this] class LazyEntry(
    name: String,
    time: Long,
    size: Int
  ) extends Entry(name) {
    override def lastModified: Long = time // could be stale
    override def input: InputStream = {
      val zipFile  = openZipFile()
      val entry    = zipFile.getEntry(name) // with `-release`, returns the correct version under META-INF/versions
      val delegate = zipFile.getInputStream(entry)
      new FilterInputStream(delegate) {
        override def close(): Unit = { zipFile.close() }
      }
    }
    override def sizeOption: Option[Int] = Some(size) // could be stale
  }

  // keeps a file handle open to ZipFile, which forbids file mutation
  // on Windows, and leaks memory on all OS (typically by stopping
  // classloaders from being garbage collected). But is slightly
  // faster than LazyEntry.
  private[this] class LeakyEntry(
    zipFile: ZipFile,
    zipEntry: ZipEntry,
    name: String
  ) extends Entry(name) {
    override def lastModified: Long = zipEntry.getTime
    override def input: InputStream = zipFile.getInputStream(zipEntry)
    override def sizeOption: Option[Int] = Some(zipEntry.getSize.toInt)
  }

<<<<<<< HEAD
  lazy val (root, allDirs) = {
    val root = new DirEntry("/")
    val dirs = mutable.HashMap[String, DirEntry]("/" -> root)
=======
  private[this] val dirs = new java.util.HashMap[String, DirEntry]()
  lazy val root: DirEntry = {
    val root = new DirEntry("/")
    dirs.put("/", root)
>>>>>>> d70893c9
    val zipFile = openZipFile()
    val enum    = zipFile.entries()

    try {
      while (enum.hasMoreElements) {
        val zipEntry = enum.nextElement
        if (!zipEntry.getName.startsWith("META-INF/versions/")) {
          val zipEntryVersioned = if (release.isDefined) {
            // JARFile will return the entry for the corresponding release-dependent version here under META-INF/versions
            zipFile.getEntry(zipEntry.getName)
          } else zipEntry
          if (!zipEntry.isDirectory) {
            val dir = getDir(dirs, zipEntry)
            val f =
              if (ZipArchive.closeZipFile)
                new LazyEntry(
                  zipEntry.getName,
                  zipEntry.getTime,
                  zipEntry.getSize.toInt)
              else
                new LeakyEntry(zipFile, zipEntryVersioned, zipEntry.getName)

            dir.entries(f.name) = f
          }
        }
      }
    } finally {
      if (ZipArchive.closeZipFile) zipFile.close()
      else closeables ::= zipFile
    }
    (root, dirs)
  }

<<<<<<< HEAD
  @deprecated("Use allDirs after converting keys from dotted names to relative paths", "2.13.1")
  lazy val allDirsByDottedName: mutable.HashMap[String, DirEntry] =
    allDirs.map { case (k, v) => (pathToDotted(k), v) }
=======
  lazy val allDirs: java.util.Map[String, DirEntry] = { root; dirs }
>>>>>>> d70893c9

  def iterator: Iterator[Entry] = root.iterator

  def name         = file.getName
  def path         = file.getPath
  def input        = File(file).inputStream()
  def lastModified = file.lastModified

  override def sizeOption = Some(file.length.toInt)
  override def canEqual(other: Any) = other.isInstanceOf[FileZipArchive]
  override def hashCode() = file.hashCode
  override def equals(that: Any) = that match {
    case x: FileZipArchive => file.getAbsoluteFile == x.file.getAbsoluteFile
    case _                 => false
  }
  private[this] var closeables: List[java.io.Closeable] = Nil
  override def close(): Unit = {
    closeables.foreach(_.close)
  }
}
/** ''Note:  This library is considered experimental and should not be used unless you know what you are doing.'' */
final class URLZipArchive(val url: URL) extends ZipArchive(null) {
  def iterator: Iterator[Entry] = {
    val root     = new DirEntry("/")
    val dirs     = new java.util.HashMap[String, DirEntry]()
    dirs.put("", root)
    val in       = new ZipInputStream(new ByteArrayInputStream(Streamable.bytes(input)))
    closeables ::= in

    @tailrec def loop(): Unit = {
      val zipEntry = in.getNextEntry()
      class EmptyFileEntry() extends Entry(zipEntry.getName) {
        override def toByteArray: Array[Byte] = null
        override def sizeOption = Some(0)
      }
      class FileEntry() extends Entry(zipEntry.getName) {
        override val toByteArray: Array[Byte] = {
          val len    = zipEntry.getSize().toInt
          val arr    = if (len == 0) Array.emptyByteArray else new Array[Byte](len)
          var offset = 0

          @tailrec
          def loop(): Unit = {
            if (offset < len) {
              val read = in.read(arr, offset, len - offset)
              if (read >= 0) {
                offset += read
                loop()
              }
            }
          }
          loop()

          if (offset == arr.length) arr
          else throw new IOException("Input stream truncated: read %d of %d bytes".format(offset, len))
        }
        override def sizeOption = Some(zipEntry.getSize().toInt)
      }

      if (zipEntry != null) {
        val dir = getDir(dirs, zipEntry)
        if (zipEntry.isDirectory)
          dir
        else {
          val f = if (zipEntry.getSize() == 0) new EmptyFileEntry() else new FileEntry()
          dir.entries(f.name) = f
        }
        in.closeEntry()
        loop()
      }
    }

    loop()
    try root.iterator
    finally dirs.clear()
  }

  def name  = url.getFile()
  def path  = url.getPath()
  def input = url.openStream()
  def lastModified =
    try url.openConnection().getLastModified()
    catch { case _: IOException => 0 }

  override def canEqual(other: Any) = other.isInstanceOf[URLZipArchive]
  override def hashCode() = url.hashCode
  override def equals(that: Any) = that match {
    case x: URLZipArchive => url == x.url
    case _                => false
  }
  private[this] var closeables: List[java.io.Closeable] = Nil
  def close(): Unit = {
    closeables.foreach(_.close())
  }
}

final class ManifestResources(val url: URL) extends ZipArchive(null) {
  def iterator = {
    val root     = new DirEntry("/")
    val dirs     = new java.util.HashMap[String, DirEntry]
    dirs.put("", root)
    val manifest = new Manifest(input)
    closeables ::= input
    val iter     = manifest.getEntries().keySet().iterator.asScala.filter(_.endsWith(".class")).map(new ZipEntry(_))

    for (zipEntry <- iter) {
      val dir = getDir(dirs, zipEntry)
      if (!zipEntry.isDirectory) {
        class FileEntry() extends Entry(zipEntry.getName) {
          override def lastModified = zipEntry.getTime()
          override def input        = resourceInputStream(path)
          override def sizeOption   = None
        }
        val f = new FileEntry()
        dir.entries(f.name) = f
      }
    }

    try root.iterator
    finally dirs.clear()
  }

  def name  = path
  def path: String = {
    val s = url.getPath
    val n = s.lastIndexOf('!')
    s.substring(0, n)
  }
  def input = url.openStream()
  def lastModified =
    try url.openConnection().getLastModified()
    catch { case _: IOException => 0 }

  override def canEqual(other: Any) = other.isInstanceOf[ManifestResources]
  override def hashCode() = url.hashCode
  override def equals(that: Any) = that match {
    case x: ManifestResources => url == x.url
    case _                => false
  }

  private def resourceInputStream(path: String): InputStream = {
    new FilterInputStream(null) {
      override def read(): Int = {
        if(in == null) in = Thread.currentThread().getContextClassLoader().getResourceAsStream(path)
        if(in == null) throw new RuntimeException(path + " not found")
        super.read()
      }

      override def close(): Unit = {
        super.close()
        in = null
      }
    }
  }
  private[this] var closeables: List[java.io.Closeable] = Nil
  override def close(): Unit = {
    closeables.foreach(_.close())
  }
}<|MERGE_RESOLUTION|>--- conflicted
+++ resolved
@@ -184,16 +184,10 @@
     override def sizeOption: Option[Int] = Some(zipEntry.getSize.toInt)
   }
 
-<<<<<<< HEAD
-  lazy val (root, allDirs) = {
-    val root = new DirEntry("/")
-    val dirs = mutable.HashMap[String, DirEntry]("/" -> root)
-=======
   private[this] val dirs = new java.util.HashMap[String, DirEntry]()
   lazy val root: DirEntry = {
     val root = new DirEntry("/")
     dirs.put("/", root)
->>>>>>> d70893c9
     val zipFile = openZipFile()
     val enum    = zipFile.entries()
 
@@ -224,16 +218,10 @@
       if (ZipArchive.closeZipFile) zipFile.close()
       else closeables ::= zipFile
     }
-    (root, dirs)
-  }
-
-<<<<<<< HEAD
-  @deprecated("Use allDirs after converting keys from dotted names to relative paths", "2.13.1")
-  lazy val allDirsByDottedName: mutable.HashMap[String, DirEntry] =
-    allDirs.map { case (k, v) => (pathToDotted(k), v) }
-=======
+    root
+  }
+
   lazy val allDirs: java.util.Map[String, DirEntry] = { root; dirs }
->>>>>>> d70893c9
 
   def iterator: Iterator[Entry] = root.iterator
 
