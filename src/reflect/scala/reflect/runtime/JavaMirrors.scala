--- conflicted
+++ resolved
@@ -760,12 +760,7 @@
           module.moduleClass setInfo new ClassInfoType(List(), newScope, module.moduleClass)
         }
 
-<<<<<<< HEAD
-        def enter(sym: Symbol, mods: JavaAccFlags) =
-          ( if (mods.isStatic) module.moduleClass else clazz ).info.decls enter sym
-=======
-        def enter(sym: Symbol, mods: Int) = followStatic(clazz, module, mods).info.decls enter sym
->>>>>>> 876590b2
+        def enter(sym: Symbol, mods: JavaAccFlags) = followStatic(clazz, module, mods).info.decls enter sym
 
         def enterEmptyCtorIfNecessary(): Unit = {
           if (jclazz.getConstructors.isEmpty)
@@ -805,17 +800,12 @@
      * If Java modifiers `mods` contain STATIC, return the module class
      *  of the companion module of `clazz`, otherwise the class `clazz` itself.
      */
-<<<<<<< HEAD
-    private def followStatic(clazz: Symbol, mods: JavaAccFlags) =
-      if (mods.isStatic) clazz.companionModule.moduleClass else clazz
-=======
-    private def followStatic(clazz: Symbol, mods: Int): Symbol = followStatic(clazz, clazz.companionModule, mods)
-
-    private def followStatic(clazz: Symbol, module: Symbol, mods: Int): Symbol =
+    private def followStatic(clazz: Symbol, mods: JavaAccFlags): Symbol = followStatic(clazz, clazz.companionModule, mods)
+
+    private def followStatic(clazz: Symbol, module: Symbol, mods: JavaAccFlags): Symbol =
       // SI-8196 `orElse(clazz)` needed for implementation details of the backend, such as the static
       //         field containing the cache for structural calls.
-      if (jModifier.isStatic(mods)) module.moduleClass.orElse(clazz) else clazz
->>>>>>> 876590b2
+      if (mods.isStatic) module.moduleClass.orElse(clazz) else clazz
 
   /** Methods which need to be treated with care
    *  because they either are getSimpleName or call getSimpleName:
