--- conflicted
+++ resolved
@@ -125,20 +125,12 @@
     private def ErrorStaticModule(sym: Symbol)                  = abort(s"$sym is a static module, use reflectModule on a RuntimeMirror to obtain its ModuleMirror")
     private def ErrorNotMember(sym: Symbol, owner: Symbol)      = abort(s"expected a member of $owner, you provided ${sym.kindString} ${sym.fullName}")
     private def ErrorNotField(sym: Symbol)                      = abort(s"expected a field or an accessor method symbol, you provided $sym")
-    private def ErrorSetImmutableField(sym: Symbol)             = abort(s"cannot set an immutable field ${sym.name}")
     private def ErrorNotConstructor(sym: Symbol, owner: Symbol) = abort(s"expected a constructor of $owner, you provided $sym")
     private def ErrorFree(member: Symbol, freeType: Symbol)     = abort(s"cannot reflect ${member.kindString} ${member.name}, because it's a member of a weak type ${freeType.name}")
     private def ErrorNonExistentField(sym: Symbol)              = abort(
       sm"""Scala field ${sym.name} isn't represented as a Java field, neither it has a Java accessor method
           |note that private parameters of class constructors don't get mapped onto fields and/or accessors,
           |unless they are used outside of their declaring constructors.""")
-<<<<<<< HEAD
-    @deprecated("corresponding check has been removed from FieldMirror.set, this method is also being phased out", "2.11.0")
-    private def ErrorSetImmutableField(sym: Symbol) = throw new ScalaReflectionException(s"cannot set an immutable field ${sym.name}")
-    private def ErrorNotConstructor(sym: Symbol, owner: Symbol) = throw new ScalaReflectionException(s"expected a constructor of $owner, you provided $sym")
-    private def ErrorFree(member: Symbol, freeType: Symbol) = throw new ScalaReflectionException(s"cannot reflect ${member.kindString} ${member.name}, because it's a member of a weak type ${freeType.name}")
-=======
->>>>>>> be405eed
 
     /** Helper functions for extracting typed values from a (Class[_], Any)
      *  representing an annotation argument.
